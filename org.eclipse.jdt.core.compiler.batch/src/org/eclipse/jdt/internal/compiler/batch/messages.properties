###############################################################################
# Copyright (c) 2000, 2024 IBM Corporation and others.
#
# This program and the accompanying materials
# are made available under the terms of the Eclipse Public License 2.0
# which accompanies this distribution, and is available at
# https://www.eclipse.org/legal/epl-2.0/
#
# SPDX-License-Identifier: EPL-2.0
#
# This is an implementation of an early-draft specification developed under the Java
# Community Process (JCP) and is made available for testing and evaluation purposes
# only. The code is not compatible with any specification of the JCP.
#
# Contributors:
#   IBM Corporation - initial API and implementation
#   Benjamin Muskalla - Contribution for bug 239066
#   Stephan Herrmann - Contributions for
#     bug 236385 - [compiler] Warn for potential programming problem if an object is created but not used
#     bug 295551 - Add option to automatically promote all warnings to errors
#     bug 359721 - [options] add command line option for new warning token "resource"
#     bug 365208 - [compiler][batch] command line options for annotation based null analysis
#     bug 374605 - Unreasonable warning for enum-based switch statements
#     bug 388281 - [compiler][null] inheritance of null annotations as an option
#     bug 440687 - [compiler][batch][null] improve command line option for external annotations
#     Bug 408815 - [batch][null] Add CLI option for COMPILER_PB_SYNTACTIC_NULL_ANALYSIS_FOR_FIELDS
#   Alan Moraes <alan@kelon.org> - Contribution for bug 383644
#   Jesper S Moller - Contribution for bug 407297 - [1.8][compiler] Control generation of parameter names by option
###############################################################################
### JavaBatchCompiler messages.

### compiler
#Format: compiler.name = word1 word2 word3
compiler.name = Eclipse Compiler for Java(TM)
#Format: compiler.version = (The place holders will be automatically filled. Do not remove or alter it)
compiler.version = bundle_qualifier, bundle_version
compiler.copyright = Copyright IBM Corp 2000, 2020. All rights reserved.

### progress
progress.compiling = Compiling

### compile
compile.repetition = [repetition {0}/{1}]
compile.instantTime = [compiled {0} lines in {1} ms: {2} lines/s]
compile.detailedTime = [parse: {0} ms ({1}%), resolve: {2} ms ({3}%), analyze: {4} ms ({5}%), generate: {6} ms ({7}%) ]
compile.ioTime = [i/o: read: {0} ms ({1}%), write: {2} ms ({3}%)]
compile.averageTime = [average, excluding min-max {0} lines in {1} ms: {2} lines/s]
compile.totalTime = [total compilation time: {0}]
compile.oneProblem = 1 problem ({0})
compile.severalProblemsErrorsOrWarnings = {0} problems ({1})
compile.severalProblemsErrorsAndWarnings = {0} problems ({1}, {2})
compile.severalProblems = {0} problems ({1}, {2}, {3})
compile.oneError = 1 error
compile.severalErrors = {0} errors
compile.oneWarning = 1 warning
compile.severalWarnings = {0} warnings
compile.oneInfo = 1 info
compile.severalInfos = {0} infos
compile.oneClassFileGenerated = [1 .class file generated]
compile.severalClassFilesGenerated = [{0} .class files generated]
compile.failOnWarning = error: warnings found and -failOnWarning specified

### configure
configure.duplicateLog = duplicate log specification: {0}
configure.duplicateRepeat = duplicate repeat specification: {0}
configure.duplicateMaxProblems = duplicate max problems specification: {0}
configure.duplicateCompliance = duplicate compliance setting specification: {0}
configure.duplicateSource = duplicate source compliance setting specification: {0}
configure.duplicateTarget = duplicate target compliance setting specification: {0}
configure.unsupportedReleaseOption = option --release is supported only when run with JDK 9 or above
configure.unsupportedWithRelease = option {0} is not supported when --release is used
configure.unsupportedReleaseVersion = release version {0} is not supported
<<<<<<< HEAD
configure.source = source level should be in ''1.1''...''1.8'',''9''...''23'' (or ''5.0''..''23.0''): {0}
=======
configure.unsupportedComplianceVersion = compliance option {0} is no longer supported. Use {1} or later.
configure.unsupportedSourceVersion = source option {0} is no longer supported. Use {1} or later.
configure.unsupportedTargetVersion = target option {0} is no longer supported. Use {1} or later.
configure.source = source level should be in ''1.8'',''9''...''22'' (or ''8.0''..''22.0''): {0}
>>>>>>> f890abbd
configure.invalidSystem = invalid location for system libraries: {0}
configure.unsupportedOption = option {0} not supported at compliance level 9 and above
configure.duplicateOutputPath = duplicate output path specification: {0}
configure.duplicateModuleInfo = duplicate module descriptor file: {0}
configure.duplicateModulePath = duplicate module path specification: {0}
configure.duplicateModuleSourcepath = duplicate source module path specification: {0}
configure.invalidModuleDescriptor = cannot open the module descriptor from {0}
configure.invalidModuleOption = incorrectly formatted option: {0}
configure.duplicateExport = can specify a package in a module only once with --add-export
configure.duplicatePatchModule = duplicate module in --patch-module: {0}
configure.duplicateLocationPatchModule = location {0} is specified more than once in --patch-module
configure.invalidSyntaxPatchModule = invalid syntax for --patch-module: {0}
configure.OneOfModuleOrSourcePath = cannot specify both -source-path and --module-source-path
configure.duplicateBootClasspath = duplicate bootclasspath specification: {0}
configure.duplicateExtDirs = duplicate extdirs specification: {0}
configure.duplicateSourcepath = duplicate sourcepath specification: {0}
configure.invalidDebugOption = invalid debug option: {0}
configure.invalidWarningConfiguration = invalid warning configuration: ''{0}''
configure.invalidWarning = invalid warning token: ''{0}''. Ignoring warning and compiling
configure.invalidWarningOption = invalid warning option: ''{0}''. Must specify a warning token
<<<<<<< HEAD
configure.targetJDK = target level should be in ''1.1''...''1.8'',''9''...''23'' (or ''5.0''..''23.0'') or cldc1.1: {0}
=======
configure.targetJDK = target level should be in ''1.8'',''9''...''22'' (or ''8.0''..''22.0''): {0}
>>>>>>> f890abbd
configure.incompatibleTargetForSource = Target level ''{0}'' is incompatible with source level ''{1}''. A target level ''{1}'' or better is required
configure.incompatibleComplianceForSource = Compliance level ''{0}'' is incompatible with source level ''{1}''. A compliance level ''{1}'' or better is required
configure.incompatibleComplianceForTarget = Compliance level ''{0}'' is incompatible with target level ''{1}''. A compliance level ''{1}'' or better is required
configure.repetition = repetition must be a positive integer: {0}
configure.maxProblems = max problems must be a positive integer: {0}
configure.invalidNowarnOption = invalid syntax for nowarn option: {0}
configure.unsupportedPreview = Preview of features is supported only at the latest source level

configure.invalidErrorConfiguration = invalid error configuration: ''{0}''
configure.invalidError = invalid error token: ''{0}''. Ignoring this error token and compiling
configure.invalidErrorOption = invalid error option: ''{0}''. Must specify an error token

configure.invalidInfoConfiguration = invalid info configuration: ''{0}''
configure.invalidInfo = invalid info token: ''{0}''. Ignoring this info token and compiling
configure.invalidInfoOption = invalid info option: ''{0}''. Must specify an info token

configure.notOnModuleSourcePath = ''{0}'' does not belong to a module on the module source path
configure.no.ModuleDescriptorVersionparse = Could not invoke method java.lang.module.ModuleDescriptor.Version.parse(), cannot validate module version.

## configure.directoryNotExist = directory does not exist: {0}
configure.unrecognizedOption = Unrecognized option : {0}
configure.noClasspath = no classpath defined, using default directory instead
configure.incorrectClasspath = incorrect classpath: {0}
configure.invalidexpansionargumentname = expansion argument file {0} does not exist or cannot be read
configure.cannotOpenLog = cannot open .log file: {0}
configure.cannotOpenLogInvalidEncoding = cannot open .log file: {0}; because UTF-8 is not supported
configure.unexpectedCustomEncoding = unexpected custom encoding specification: {0}[{1}]
configure.unsupportedEncoding = unsupported encoding format: {0}
configure.duplicateDefaultEncoding = duplicate default encoding format specification: {0}
configure.invalidTaskTag ={0} is an invalid task tag
configure.incorrectExtDirsEntry = incorrect ext dir entry; {0} must be a directory
configure.incorrectEndorsedDirsEntry = incorrect endorsed dir entry; {0} must be a directory
configure.duplicateEndorsedDirs = duplicate endorseddirs specification: {0}
configure.missingDestinationPath = destination path must be provided with module source path
configure.incorrectDestinationPathEntry = incorrect destination path entry: {0}
configure.unexpectedBracket = unexpected bracket: {0}
configure.unexpectedDestinationPathEntry = unexpected destination path entry in {0} option
configure.unexpectedDestinationPathEntryFile = unexpected destination path entry for file: {0}
configure.accessRuleAfterDestinationPath = access rules cannot follow destination path entries: {0}
configure.duplicateDestinationPathEntry = duplicate destination path entry in {0} option
configure.invalidClassName = invalid class name: {0}
configure.invalidModuleName = invalid module name: {0}
configure.packageConflict = The package {0} is accessible from more than one module: {1}, {2}
configure.unavailableAPT = Unable to load annotation processing manager {0} from classpath.
configure.incorrectVMVersionforAPT = Annotation processing got disabled because of unsupported class version
configure.invalidClasspathSection = invalid Class-Path header in manifest of jar file: {0}
configure.multipleClasspathSections = multiple Class-Path headers in manifest of jar file: {0}
configure.missingwarningspropertiesfile=properties file {0} does not exist
configure.ioexceptionwarningspropertiesfile=An IOException occurred while reading the properties file {0}
configure.multipleencodings=Multiple encoding specified: {1}. The default encoding has been set to {0}
configure.differentencodings=Found encoding {0}. Different encodings were specified: {1}
configure.differentencoding=Found encoding {0}. A different encoding was specified: {1}
configure.illegalExportFromSystemModule=Exporting a package from system module ''{0}'' is not allowed with --release

### null annotations
configure.invalidNullAnnot = Token {0} is not in the expected format "nullAnnot(<nullable annotation name> | <non null annotation name> | <non-null by default annotation name>)"
configure.missingAnnotationPath = Missing argument to -annotationpath at ''{0}''

### requestor
requestor.error = {0}. ERROR in {1}
requestor.warning = {0}. WARNING in {1}
requestor.info = {0}. INFO in {1}
requestor.extraerror = {0}. ERROR:
requestor.extrawarning = {0}. WARNING:
requestor.extrainfo = {0}. INFO:
requestor.notRetrieveErrorMessage = Cannot retrieve the error message for {0}
requestor.noFileNameSpecified = (original file name is not available)

### EMACS STYLE
output.emacs.error=error
output.emacs.warning=warning
output.emacs.info=info

### unit
unit.more = File {0} is specified more than once
unit.missing = File {0} is missing

### output
output.noClassFileCreated = No .class file created for file {1} in {0} because of an IOException: {2}

### miscellaneous
misc.version = {0} {1}, {2}
misc.usage = {1} {2}\n\
{3}\n\
\ \n\
\ Usage: <options> <source files | directories>\n\
\ If directories are specified, then their source contents are compiled.\n\
\ Possible options are listed below. Options enabled by default are prefixed\n\
\ with ''+''.\n\
\ \n\
\ Classpath options:\n\
\    -cp -classpath <directories and ZIP archives separated by {0}>\n\
\                       specify location for application classes and sources.\n\
\                       Each directory or file can specify access rules for\n\
\                       types between ''['' and '']'' (e.g. [-X] to forbid\n\
\                       access to type X, [~X] to discourage access to type X,\n\
\                       [+p/X{0}-p/*] to forbid access to all types in package p\n\
\                       but allow access to p/X)\n\
\    -bootclasspath <directories and ZIP archives separated by {0}>\n\
\                       specify location for system classes. Each directory or\n\
\                       file can specify access rules for types between ''[''\n\
\                       and '']''\n\
\    -sourcepath <directories and ZIP archives separated by {0}>\n\
\                       specify location for application sources. Each directory\n\
\                       or file can specify access rules for types between ''[''\n\
\                       and '']''. Each directory can further specify a specific\n\
\                       destination directory using a ''-d'' option between ''[''\n\
\                       and '']''; this overrides the general ''-d'' option.\n\
\                       .class files created from source files contained in a\n\
\                       jar file are put in the user.dir folder in case no\n\
\                       general ''-d'' option is specified. ZIP archives cannot\n\
\                       override the general ''-d'' option\n\
\    -extdirs <directories separated by {0}>\n\
\                       specify location for extension ZIP archives\n\
\    -endorseddirs <directories separated by {0}>\n\
\                       specify location for endorsed ZIP archives\n\
\    -d <dir>           destination directory (if omitted, no directory is\n\
\                       created); this option can be overridden per source\n\
\                       directory\n\
\    -d none            generate no .class files\n\
\    -encoding <enc>    specify default encoding for all source files. Each\n\
\                       file/directory can override it when suffixed with\n\
\                       ''[''<enc>'']'' (e.g. X.java[utf8]).\n\
\                       If multiple default encodings are specified, the last\n\
\                       one will be used.\n\
\ \n\
\ Module compilation options:\n\
\   These options are meaningful only in Java 9 environment or later.\n\
\    --module-source-path <directories separated by {0}>\n\
\                       specify where to find source files for multiple modules\n\
\    -p --module-path <directories separated by {0}>\n\
\                       specify where to find application modules\n\
\    --processor-module-path <directories separated by {0}>\n\
\                       specify module path where annotation processors\n\
\                       can be found\n\
\    --system <jdk>     Override location of system modules\n\
\    --add-exports <module>/<package>=<other-module>(,<other-module>)*\n\
\                       specify additional package exports clauses to the\n\
\                       given modules\n\
\    --add-reads <module>=<other-module>(,<other-module>)*\n\
\                       specify additional modules to be considered as required\n\
\                       by given modules\n\
\    --add-modules  <module>(,<module>)*\n\
\                       specify the additional module names that should be\n\
\                       resolved to be root modules\n\
\    --limit-modules <module>(,<module>)*\n\
\                       specify the observable module names\n\
\    --patch-module  <module>=<directories separated by {0}>\n\
\                       specify source locations for patching the given module\n\
\    --release <release> compile for a specific VM version\n\
\ \n\
\ Compliance options:\n\
\    -1.8 -8 -8.0       use 1.8 compliance (-source 1.8 -target 1.8)\n\
\    -1.9 -9 -9.0       use 1.9 compliance (-source 1.9 -target 1.9)\n\
\    -10 -10.0          use 10  compliance (-source 10  -target 10)\n\
\    -11 -11.0          use 11  compliance (-source 11  -target 11)\n\
\    -12 -12.0          use 12  compliance (-source 12  -target 12)\n\
\    -13 -13.0          use 13  compliance (-source 13  -target 13)\n\
\    -14 -14.0          use 14  compliance (-source 14  -target 14)\n\
\    -15 -15.0          use 15  compliance (-source 15  -target 15)\n\
\    -16 -16.0          use 16  compliance (-source 16  -target 16)\n\
\    -17 -17.0          use 17  compliance (-source 17  -target 17)\n\
\    -18 -18.0          use 18  compliance (-source 18  -target 18)\n\
\    -19 -19.0          use 19  compliance (-source 19  -target 19)\n\
\    -20 -20.0          use 20  compliance (-source 20  -target 20)\n\
\    -21 -21.0          use 21  compliance (-source 21  -target 21)\n\
\    -22 -22.0          use 22  compliance (-source 22  -target 22)\n\
<<<<<<< HEAD
\    -23 -23.0          use 23  compliance (-source 23  -target 23)\n\
\    -source <version>  set source level: 1.3 to 1.9, 10 to 23\n\
\                       (or 6, 6.0, etc)\n\
\    -target <version>  set classfile target: 1.3 to 1.9, 10 to 23\n\
\                       (or 6, 6.0, etc)\n\
\                       cldc1.1 can also be used to generate the StackMap\n\
\                       attribute\n\
=======
\    -source <version>  set source level: 1.8, 1.9, 10 to 22\n\
\                       (or 8, 8.0, etc)\n\
\    -target <version>  set classfile target: 1.8, 1.9, 10 to 22\n\
\                       (or 8, 8.0, etc)\n\
>>>>>>> f890abbd
\    --enable-preview   enable support for preview features of the\n\
\                       latest Java release\n\
\ \n\
\ Warning options:\n\
\    -deprecation     + deprecation outside deprecated code (equivalent to\n\
\                       -warn:+deprecation)\n\
\    -nowarn -warn:none disable all warnings\n\
\    -nowarn:[<directories separated by {0}>]\n\
\                       specify directories from which optional problems should\n\
\                       be ignored\n\
\    -?:warn -help:warn display advanced warning options\n\
\ \n\
\ Error options:\n\
\    -err:<warnings separated by ,>    convert exactly the listed warnings\n\
\                                      to be reported as errors\n\
\    -err:+<warnings separated by ,>   enable additional warnings to be\n\
\                                      reported as errors\n\
\    -err:-<warnings separated by ,>   disable specific warnings to be\n\
\                                      reported as errors\n\
\ \n\
\ Info options:\n\
\    -info:<warnings separated by ,>   convert exactly the listed warnings\n\
\                                      to be reported as infos\n\
\    -info:+<warnings separated by ,>  enable additional warnings to be\n\
\                                      reported as infos\n\
\    -info:-<warnings separated by ,>  disable specific warnings to be\n\
\                                      reported as infos\n\
\ \n\
\ Setting warning, error or info options using properties file:\n\
\    -properties <file>   set warnings/errors/info option based on the properties\n\
\                         file contents. This option can be used with -nowarn,\n\
\                         -err:.., -info: or -warn:.. options, but the last one\n\
\                         on the command line sets the options to be used.\n\
\ \n\
\ Debug options:\n\
\    -g[:lines,vars,source] custom debug info\n\
\    -g:lines,source  + both lines table and source debug info\n\
\    -g                 all debug info\n\
\    -g:none            no debug info\n\
\    -preserveAllLocals preserve unused local vars for debug purpose\n\
\ \n\
\ Annotation processing options:\n\
\    -Akey[=value]        options that are passed to annotation processors\n\
\    -processorpath <directories and ZIP archives separated by {0}>\n\
\                         specify locations where to find annotation processors.\n\
\                         If this option is not used, the classpath will be\n\
\                         searched for processors\n\
\    -processor <class1[,class2,...]>\n\
\                         qualified names of the annotation processors to run.\n\
\                         This bypasses the default annotation discovery process\n\
\    -proc:only           run annotation processors, but do not compile\n\
\    -proc:none           perform compilation but do not run annotation\n\
\                         processors\n\
\    -s <dir>             destination directory for generated source files\n\
\    -XprintProcessorInfo print information about which annotations and elements\n\
\                         a processor is asked to process\n\
\    -XprintRounds        print information about annotation processing rounds\n\
\    -classNames <className1[,className2,...]>\n\
\                         qualified names of binary classes to process\n\
\ \n\
\ Advanced options:\n\
\    @<file>            read command line arguments from file\n\
\    -maxProblems <n>   max number of problems per compilation unit (100 by\n\
\                       default)\n\
\    -log <file>        log to a file. If the file extension is ''.xml'', then\n\
\                       the log will be a xml file.\n\
\    -proceedOnError[:Fatal]\n\
\                       do not stop at first error, dumping class files with\n\
\                       problem methods\n\
\                       With ":Fatal", all optional errors are treated as fatal\n\
\    -failOnWarning     fail compilation if there are warnings\n\
\    -verbose           enable verbose output\n\
\    -referenceInfo     compute reference info\n\
\    -progress          show progress (only in -log mode)\n\
\    -time              display speed information \n\
\    -noExit            do not call System.exit(n) at end of compilation (n==0\n\
\                       if no error)\n\
\    -repeat <n>        repeat compilation process <n> times for perf analysis\n\
\    -enableJavadoc     consider references in javadoc\n\
\    -parameters        generate method parameters attribute (for target >= 1.8)\n\
\    -genericsignature  generate generic signature for lambda expressions\n\
\    -Xemacs            used to enable emacs-style output in the console.\n\
\                       It does not affect the xml log output\n\
\    -missingNullDefault  report missing default nullness annotation\n\
\    -annotationpath <directories and ZIP archives separated by {0}>\n\
\                       specify locations where to find external annotations\n\
\                       to support annotation-based null analysis.\n\
\                       The special name CLASSPATH will cause lookup of\n\
\                       external annotations from the classpath and sourcepath.\n\
\ \n\
\    -? -help           print this help message\n\
\    -v -version        print compiler version\n\
\    -showversion       print compiler version and continue\n\
\ \n\
\ Ignored options:\n\
\    -J<option>         pass option to virtual machine (ignored)\n\
\    -X<option>         specify non-standard option (ignored\n\
\                       except for listed -X options)\n\
\    -X                 print non-standard options and exit (ignored)\n\
\    -O                 optimize for execution time (ignored)\n
misc.usage.warn = {1} {2}\n\
{3}\n\
\ \n\
\ Warning options:\n\
\    -deprecation         + deprecation outside deprecated code\n\
\    -nowarn -warn:none disable all warnings and infos\n\
\    -nowarn:[<directories separated by {0}>]\n\
\                           specify directories from which optional problems\n\
\                           should be ignored\n\
\    -warn:<warnings separated by ,>   enable exactly the listed warnings\n\
\    -warn:+<warnings separated by ,>  enable additional warnings\n\
\    -warn:-<warnings separated by ,>  disable specific warnings\n\
\      all                  enable all warnings\n\
\      allDeadCode          dead code including trivial if(DEBUG) check\n\
\      allDeprecation       deprecation including inside deprecated code\n\
\      allJavadoc           invalid or missing javadoc\n\
\      allOver-ann          all missing @Override annotations\n\
\      all-static-method    all method can be declared as static warnings\n\
\      assertIdentifier   + ''assert'' used as identifier\n\
\      boxing               autoboxing conversion\n\
\      charConcat         + char[] in String concat\n\
\      compareIdentical   + comparing identical expressions\n\
\      conditionAssign      possible accidental boolean assignment\n\
\      constructorName    + method with constructor name\n\
\      deadCode           + dead code excluding trivial if (DEBUG) check\n\
\      dep-ann              missing @Deprecated annotation\n\
\      deprecation        + deprecation outside deprecated code\n\
\      discouraged        + use of types matching a discouraged access rule\n\
\      emptyBlock           undocumented empty block\n\
\      enumIdentifier       ''enum'' used as identifier\n\
\      enumSwitch           incomplete enum switch\n\
\      enumSwitchPedantic + report missing enum switch cases even\n\
\                           in the presence of a default case\n\
\      fallthrough          possible fall-through case\n\
\      fieldHiding          field hiding another variable\n\
\      finalBound           type parameter with final bound\n\
\      finally            + finally block not completing normally\n\
\      forbidden          + use of types matching a forbidden access rule\n\
\      hashCode             missing hashCode() method when overriding equals()\n\
\      hiding               macro for fieldHiding, localHiding, typeHiding and\n\
\                           maskedCatchBlock\n\
\      includeAssertNull    raise null warnings for variables\n\
\                           that got tainted in an assert expression\n\
\      indirectStatic       indirect reference to static member\n\
\      inheritNullAnnot     inherit null annotations\n\
\      intfAnnotation     + annotation type used as super interface\n\
\      intfNonInherited   + interface non-inherited method compatibility\n\
\      intfRedundant        find redundant superinterfaces\n\
\      invalidJavadoc       all warnings for malformed javadoc tags\n\
\      invalidJavadocTag    validate javadoc tag arguments\n\
\      invalidJavadocTagDep validate deprecated references in javadoc tag args\n\
\      invalidJavadocTagNotVisible\n\
\                           validate non-visible references in javadoc tag args\n\
\      invalidJavadocVisibility(<visibility>)\n\
\                           specify visibility modifier for malformed javadoc\n\
\                           tag warnings\n\
\      javadoc              invalid javadoc\n\
\      localHiding          local variable hiding another variable\n\
\      maskedCatchBlock   + hidden catch block\n\
\      missingJavadocTags   missing Javadoc tags\n\
\      missingJavadocTagsOverriding missing Javadoc tags in overriding methods\n\
\      missingJavadocTagsMethod missing Javadoc tags for method type parameter\n\
\      missingJavadocTagsVisibility(<visibility>)\n\
\                           specify visibility modifier for missing javadoc\n\
\                           tags warnings\n\
\      missingJavadocComments  missing Javadoc comments\n\
\      missingJavadocCommentsOverriding\n\
\                           missing Javadoc tags in overriding methods\n\
\      missingJavadocCommentsVisibility(<visibility>)  specify visibility\n\
\                           modifier for missing javadoc comments warnings\n\
\      module             + module related problems.\n\
\      nls                  string literal lacking non-nls tag //$NON-NLS-<n>$\n\
\      noEffectAssign     + assignment without effect\n\
\      null                 potential missing or redundant null check\n\
\      nullAnnot(<annot. names separated by |>)\n\
\                           annotation based null analysis,\n\
\                           nullable|nonnull|nonnullbydefault annotation types\n\
\                           optionally specified using fully qualified names.\n\
\                           Enabling this option enables all null-annotation\n\
\                           related sub-options. These can be individually\n\
\                           controlled using options listed below.\n\
\      nullAnnotConflict    conflict between null annotation specified\n\
\                           and nullness inferred. Is effective only with\n\
\                           nullAnnot option enabled.\n\
\      nullAnnotRedundant   redundant specification of null annotation. Is\n\
\                           effective only with nullAnnot option enabled.\n\
\      nullDereference    + missing null check\n\
\      nullUncheckedConversion  unchecked conversion from non-annotated type\n\
\                           to @NonNull type. Is effective only with\n\
\                           nullAnnot option enabled.\n\
\      over-ann             missing @Override annotation (superclass)\n\
\      paramAssign          assignment to a parameter\n\
\      pkgDefaultMethod   + attempt to override package-default method\n\
\      raw                + usage of raw type\n\
\      removal            + deprecation marked for removal\n\
\      resource           + (pot.) unsafe usage of resource of type Closeable\n\
\      semicolon            unnecessary semicolon, empty statement\n\
\      serial             + missing serialVersionUID\n\
\      specialParamHiding   constructor or setter parameter hiding a field\n\
\      static-method        method can be declared as static\n\
\      static-access        macro for indirectStatic and staticReceiver\n\
\      staticReceiver     + non-static reference to static member\n\
\      super                overriding a method without making a super invocation\n\
\      suppress           + enable @SuppressWarnings\n\
\                           When used with -err:, it can also silence optional\n\
\                           errors and warnings\n\
\      switchDefault        switch statement lacking a default case\n\
\      syncOverride         missing synchronized in synchr. method override\n\
\      syntacticAnalysis    perform syntax-based null analysis for fields\n\
\      syntheticAccess      synthetic access for innerclass\n\
\      tasks(<tags separated by |>)  tasks identified by tags inside comments\n\
\      typeHiding         + type parameter hiding another type\n\
\      unavoidableGenericProblems  + ignore unavoidable type safety problems\n\
\                           due to raw APIs\n\
\      unchecked          + unchecked type operation\n\
\      unlikelyCollectionMethodArgumentType\n\
\                         + unlikely argument type for collection method\n\
\                           declaring an Object parameter\n\
\      unlikelyEqualsArgumentType  unlikely argument type for method equals()\n\
\      unnecessaryElse      unnecessary else clause\n\
\      unqualifiedField     unqualified reference to field\n\
\      unused               macro for unusedAllocation, unusedArgument,\n\
\                           unusedImport, unusedLabel, unusedLocal,\n\
\                           unusedPrivate, unusedThrown, and unusedTypeArgs,\n\
\                           unusedExceptionParam\n\
\      unusedAllocation     allocating an object that is not used\n\
\      unusedArgument       unread method parameter\n\
\      unusedExceptionParam unread exception parameter\n\
\      unusedImport       + unused import declaration\n\
\      unusedLabel        + unused label\n\
\      unusedLocal        + unread local variable\n\
\      unusedParam          unused parameter\n\
\      unusedParamOverriding  unused parameter for overriding method\n\
\      unusedParamImplementing  unused parameter for implementing method\n\
\      unusedParamIncludeDoc  unused parameter documented in comment tag\n\
\      unusedPrivate      + unused private member declaration\n\
\      unusedThrown         unused declared thrown exception\n\
\      unusedThrownWhenOverriding  unused declared thrown exception in \n\
\                           overriding method\n\
\      unusedThrownIncludeDocComment  unused declared thrown exception,\n\
\                           documented in a comment tag\n\
\      unusedThrownExemptExceptionThrowable  unused declared thrown exception,\n\
\                           exempt Exception and Throwable\n\
\      unusedTypeArgs     + unused type arguments for method and constructor\n\
\      uselessTypeCheck     unnecessary cast/instanceof operation\n\
\      varargsCast        + varargs argument need explicit cast\n\
\      warningToken       + unsupported or unnecessary @SuppressWarnings\n<|MERGE_RESOLUTION|>--- conflicted
+++ resolved
@@ -70,14 +70,10 @@
 configure.unsupportedReleaseOption = option --release is supported only when run with JDK 9 or above
 configure.unsupportedWithRelease = option {0} is not supported when --release is used
 configure.unsupportedReleaseVersion = release version {0} is not supported
-<<<<<<< HEAD
-configure.source = source level should be in ''1.1''...''1.8'',''9''...''23'' (or ''5.0''..''23.0''): {0}
-=======
 configure.unsupportedComplianceVersion = compliance option {0} is no longer supported. Use {1} or later.
 configure.unsupportedSourceVersion = source option {0} is no longer supported. Use {1} or later.
 configure.unsupportedTargetVersion = target option {0} is no longer supported. Use {1} or later.
-configure.source = source level should be in ''1.8'',''9''...''22'' (or ''8.0''..''22.0''): {0}
->>>>>>> f890abbd
+configure.source = source level should be in ''1.8'',''9''...''23'' (or ''8.0''..''23.0''): {0}
 configure.invalidSystem = invalid location for system libraries: {0}
 configure.unsupportedOption = option {0} not supported at compliance level 9 and above
 configure.duplicateOutputPath = duplicate output path specification: {0}
@@ -98,11 +94,7 @@
 configure.invalidWarningConfiguration = invalid warning configuration: ''{0}''
 configure.invalidWarning = invalid warning token: ''{0}''. Ignoring warning and compiling
 configure.invalidWarningOption = invalid warning option: ''{0}''. Must specify a warning token
-<<<<<<< HEAD
-configure.targetJDK = target level should be in ''1.1''...''1.8'',''9''...''23'' (or ''5.0''..''23.0'') or cldc1.1: {0}
-=======
-configure.targetJDK = target level should be in ''1.8'',''9''...''22'' (or ''8.0''..''22.0''): {0}
->>>>>>> f890abbd
+configure.targetJDK = target level should be in ''1.8'',''9''...''23'' (or ''8.0''..''23.0''): {0}
 configure.incompatibleTargetForSource = Target level ''{0}'' is incompatible with source level ''{1}''. A target level ''{1}'' or better is required
 configure.incompatibleComplianceForSource = Compliance level ''{0}'' is incompatible with source level ''{1}''. A compliance level ''{1}'' or better is required
 configure.incompatibleComplianceForTarget = Compliance level ''{0}'' is incompatible with target level ''{1}''. A compliance level ''{1}'' or better is required
@@ -270,20 +262,11 @@
 \    -20 -20.0          use 20  compliance (-source 20  -target 20)\n\
 \    -21 -21.0          use 21  compliance (-source 21  -target 21)\n\
 \    -22 -22.0          use 22  compliance (-source 22  -target 22)\n\
-<<<<<<< HEAD
 \    -23 -23.0          use 23  compliance (-source 23  -target 23)\n\
-\    -source <version>  set source level: 1.3 to 1.9, 10 to 23\n\
-\                       (or 6, 6.0, etc)\n\
-\    -target <version>  set classfile target: 1.3 to 1.9, 10 to 23\n\
-\                       (or 6, 6.0, etc)\n\
-\                       cldc1.1 can also be used to generate the StackMap\n\
-\                       attribute\n\
-=======
-\    -source <version>  set source level: 1.8, 1.9, 10 to 22\n\
+\    -source <version>  set source level: 1.8, 1.9, 10 to 23\n\
 \                       (or 8, 8.0, etc)\n\
-\    -target <version>  set classfile target: 1.8, 1.9, 10 to 22\n\
+\    -target <version>  set classfile target: 1.8, 1.9, 10 to 23\n\
 \                       (or 8, 8.0, etc)\n\
->>>>>>> f890abbd
 \    --enable-preview   enable support for preview features of the\n\
 \                       latest Java release\n\
 \ \n\
