--- conflicted
+++ resolved
@@ -144,16 +144,9 @@
 		RecordComponentBinding[] components = this.resolvedType.capture(scope, this.sourceStart, this.sourceEnd).components();
 		for (int i = 0; i < components.length; i++) {
 			Pattern p1 = this.patterns[i];
-<<<<<<< HEAD
-			if (p1 instanceof TypePattern) {
-                final TypePattern tp = (TypePattern) p1;
-				RecordComponentBinding componentBinding = components[i];
-				if (p1.getType() == null || p1.getType().isTypeNameVar(scope)) {
-=======
 			RecordComponentBinding componentBinding = components[i];
 			if (p1 instanceof TypePattern tp) {
 				if (tp.getType() == null || tp.getType().isTypeNameVar(scope)) {
->>>>>>> 2fe0af3d
 					if (tp.local.binding != null) // rewrite with the inferred type
 						tp.local.binding.type = componentBinding.type;
 				}
@@ -271,7 +264,7 @@
 					if (current.index != outer.patterns.length - 1)
 						pops++;
 					current = outer;
-					outer = outer.getEnclosingPattern() instanceof RecordPattern ? (RecordPattern) outer.getEnclosingPattern() : null;
+					outer = outer.getEnclosingPattern() instanceof RecordPattern rp ? rp : null;
 				}
 				while (pops > 1) {
 					codeStream.pop2();
