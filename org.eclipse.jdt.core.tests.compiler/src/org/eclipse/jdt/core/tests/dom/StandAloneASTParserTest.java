--- conflicted
+++ resolved
@@ -1837,8 +1837,6 @@
 		YieldStatement yieldStatement = (YieldStatement) ((Block)se.statements().get(1)).statements().get(0);
 		assertNotNull("Expression null", yieldStatement.getExpression());
 	}
-<<<<<<< HEAD
-=======
 	public void testBug558517() throws IOException {
 		File f1 = null, f2 = null, packDir = null;
 		try {
@@ -1887,5 +1885,4 @@
 			packDir.delete();
 		}
 	}
->>>>>>> 67a3ce36
 }