/*******************************************************************************
 * Copyright (c) 2000, 2024 IBM Corporation and others.
 *
 * This program and the accompanying materials
 * are made available under the terms of the Eclipse Public License 2.0
 * which accompanies this distribution, and is available at
 * https://www.eclipse.org/legal/epl-2.0/
 *
 * SPDX-License-Identifier: EPL-2.0
 *
 * This is an implementation of an early-draft specification developed under the Java
 * Community Process (JCP) and is made available for testing and evaluation purposes
 * only. The code is not compatible with any specification of the JCP.
 *
 * Contributors:
 *     IBM Corporation - initial API and implementation
 *******************************************************************************/
package org.eclipse.jdt.core.tests.util;

import java.io.File;
import java.lang.reflect.Constructor;
import java.lang.reflect.Field;
import java.lang.reflect.InvocationTargetException;
import java.util.ArrayList;
import java.util.HashMap;
import java.util.List;
import java.util.Map;

import junit.framework.Test;
import junit.framework.TestSuite;

import org.eclipse.core.runtime.IPath;
import org.eclipse.core.runtime.Path;
import org.eclipse.jdt.core.tests.compiler.regression.RegressionTestSetup;
import org.eclipse.jdt.core.tests.junit.extension.TestCase;
import org.eclipse.jdt.internal.compiler.classfmt.ClassFileConstants;
import org.eclipse.jdt.internal.compiler.impl.CompilerOptions;

@SuppressWarnings({ "unchecked", "rawtypes" })
public class AbstractCompilerTest extends TestCase {

	public static final int F_1_8 = 0x20;
	public static final int F_9   = 0x40;
	public static final int F_10  = 0x80;
	public static final int F_11  = 0x100;
	public static final int F_12  = 0x200;
	public static final int F_13  = 0x400;
	public static final int F_14  = 0x800;
	public static final int F_15  = 0x1000;
	public static final int F_16  = 0x2000;
	public static final int F_17  = 0x4000;
	public static final int F_18  = 0x8000;
	public static final int F_19  = 0x10000;
	public static final int F_20  = 0x20000;
	public static final int F_21  = 0x40000;
	public static final int F_22  = 0x80000;
<<<<<<< HEAD
	public static final int F_23  = 0x100000;
=======
	/** Should be adopted if {@link CompilerOptions#getFirstSupportedJdkLevel()} changes */
	public static final int FIRST_SUPPORTED_JAVA_VERSION = F_1_8;
>>>>>>> f890abbd

	public static final boolean RUN_JAVAC = CompilerOptions.ENABLED.equals(System.getProperty("run.javac"));
	public static final boolean PERFORMANCE_ASSERTS = !CompilerOptions.DISABLED.equals(System.getProperty("jdt.performance.asserts"));
	private static final int UNINITIALIZED = -1;
	private static final int NONE = 0;
	private static int possibleComplianceLevels = UNINITIALIZED;

	protected long complianceLevel;
	protected static long jreComplianceLevel;
	protected boolean enableAPT = false;
	protected boolean enablePreview = false;
	protected static boolean isJRE9Plus = false; // Stop gap, so tests need not be run at 9, but some tests can be adjusted for JRE 9
	protected static boolean isJRE10Plus = false;
	protected static boolean isJRE11Plus = false;
	protected static boolean isJRE12Plus = false;
	protected static boolean isJRE13Plus = false;
	protected static boolean isJRE14Plus = false;
	protected static boolean isJRE15Plus = false;
	protected static boolean isJRE16Plus = false;
	protected static boolean isJRE17Plus = false;
	protected static boolean isJRE18Plus = false;
	protected static boolean isJRE19Plus = false;
	protected static boolean isJRE20Plus = false;
	protected static boolean isJRE21Plus = false;
	protected static boolean isJRE22Plus = false;
	protected static boolean isJRE23Plus = false;
	protected static boolean reflectNestedClassUseDollar;

	public static int[][] complianceTestLevelMapping = new int[][] {
		new int[] {F_1_8, ClassFileConstants.MAJOR_VERSION_1_8},
		new int[] {F_9, ClassFileConstants.MAJOR_VERSION_9},
		new int[] {F_10, ClassFileConstants.MAJOR_VERSION_10},
		new int[] {F_11, ClassFileConstants.MAJOR_VERSION_11},
		new int[] {F_12, ClassFileConstants.MAJOR_VERSION_12},
		new int[] {F_13, ClassFileConstants.MAJOR_VERSION_13},
		new int[] {F_14, ClassFileConstants.MAJOR_VERSION_14},
		new int[] {F_15, ClassFileConstants.MAJOR_VERSION_15},
		new int[] {F_16, ClassFileConstants.MAJOR_VERSION_16},
		new int[] {F_17, ClassFileConstants.MAJOR_VERSION_17},
		new int[] {F_18, ClassFileConstants.MAJOR_VERSION_18},
		new int[] {F_19, ClassFileConstants.MAJOR_VERSION_19},
		new int[] {F_20, ClassFileConstants.MAJOR_VERSION_20},
		new int[] {F_21, ClassFileConstants.MAJOR_VERSION_21},
		new int[] {F_22, ClassFileConstants.MAJOR_VERSION_22},
		new int[] {F_23, ClassFileConstants.MAJOR_VERSION_23},
	};

	/**
	 * Build a test suite made of test suites for all possible running VM compliances .
	 *
	 * @see #buildUniqueComplianceTestSuite(Class, long) for test suite children content.
	 *
	 * @param evaluationTestClass The main test suite to build.
	 * @return built test suite (see {@link TestSuite}
	 */
	public static Test buildAllCompliancesTestSuite(Class evaluationTestClass) {
		TestSuite suite = new TestSuite(evaluationTestClass.getName());
		buildAllCompliancesTestSuite(suite, evaluationTestClass);
		return suite;
	}
	public static void buildAllCompliancesTestSuite(TestSuite suite, Class evaluationTestClass) {
		int complianceLevels = AbstractCompilerTest.getPossibleComplianceLevels();
		for (int[] map : complianceTestLevelMapping) {
			if ((complianceLevels & map[0]) != 0) {
				suite.addTest(buildUniqueComplianceTestSuite(evaluationTestClass, ClassFileConstants.getComplianceLevelForJavaVersion(map[1])));
			}
		}
	}

	/**
	 * Build a test suite made of test suites for all possible running VM compliances .
	 *
	 * @see #buildComplianceTestSuite(List, Class, long) for test suite children content.
	 *
	 * @param testSuiteClass The main test suite to build.
	 * @param setupClass The compiler setup to class to use to bundle given tets suites tests.
	 * @param testClasses The list of test suites to include in main test suite.
	 * @return built test suite (see {@link TestSuite}
	 */
	public static Test buildAllCompliancesTestSuite(Class testSuiteClass, Class setupClass, List testClasses) {
		TestSuite suite = new TestSuite(testSuiteClass.getName());
		int complianceLevels = AbstractCompilerTest.getPossibleComplianceLevels();

		for (int[] map : complianceTestLevelMapping) {
			if ((complianceLevels & map[0]) != 0) {
				suite.addTest(buildComplianceTestSuite(testClasses, setupClass, ClassFileConstants.getComplianceLevelForJavaVersion(map[1])));
			}
		}
		return suite;
	}

	 public static void setpossibleComplianceLevels(int complianceLevel) {
         possibleComplianceLevels = complianceLevel;
	 }

	/**
	 * Build a test suite for a compliance and a list of test suites.
	 * Returned test suite has only one child: {@link RegressionTestSetup} test suite.
	 * Name of returned suite is the given compliance level.
	 *
	 * @see #buildComplianceTestSuite(List, Class, long) for child test suite content.
	 *
	 * @param complianceLevel The compliance level used for this test suite.
	 * @param testClasses The list of test suites to include in main test suite.
	 * @return built test suite (see {@link TestSuite}
	 */
	public static Test buildComplianceTestSuite(long complianceLevel, List testClasses) {
		return buildComplianceTestSuite(testClasses, RegressionTestSetup.class, complianceLevel);
	}

	/**
	 * Build a test suite for a compliance and a list of test suites.
	 * Children of returned test suite are setup test suites (see {@link CompilerTestSetup}).
	 * Name of returned suite is the given compliance level.
	 *
	 * @param complianceLevel The compliance level used for this test suite.
	 * @param testClasses The list of test suites to include in main test suite.
	 * @return built test suite (see {@link TestSuite}
	 */
	private static Test buildComplianceTestSuite(List testClasses, Class setupClass, long complianceLevel) {
		// call the setup constructor with the compliance level
		TestSuite complianceSuite = null;
		try {
			Constructor constructor = setupClass.getConstructor(new Class[]{long.class});
			complianceSuite = (TestSuite)constructor.newInstance(new Object[]{Long.valueOf(complianceLevel)});
		} catch (IllegalAccessException e) {
			e.printStackTrace();
		} catch (InstantiationException e) {
			e.printStackTrace();
		} catch (InvocationTargetException e) {
			e.getTargetException().printStackTrace();
		} catch (NoSuchMethodException e) {
			e.printStackTrace();
		}
		if (complianceSuite == null)
			return null;

		// add tests
		for (int i=0, m=testClasses.size(); i<m ; i++) {
			Class testClass = (Class)testClasses.get(i);
			TestSuite suite = new TestSuite(testClass.getName());
			int inheritedDepth = 0;
			try {
				Field depthField = testClass.getDeclaredField("INHERITED_DEPTH");
				if (depthField != null)
					inheritedDepth = depthField.getInt(null);
			} catch (NoSuchFieldException | SecurityException | IllegalArgumentException | IllegalAccessException e) {
				// ignore
			}
			List tests = buildTestsList(testClass, inheritedDepth, ORDERING);
			for (int index=0, size=tests.size(); index<size; index++) {
				suite.addTest((Test)tests.get(index));
			}
			complianceSuite.addTest(suite);
		}
		return complianceSuite;
	}

	/**
	 * Build a regression test setup suite for a minimal compliance and a test suite to run.
	 * Returned test suite has only one child: {@link RegressionTestSetup} test suite.
	 * Name of returned suite is the name of given test suite class.
	 * The test suite will be run iff the compliance is at least the specified one.
	 *
	 * @param minimalCompliance The unqie compliance level used for this test suite.
	 * @param evaluationTestClass The test suite to run.
	 * @return built test suite (see {@link TestSuite}
	 */
	public static Test buildMinimalComplianceTestSuite(Class evaluationTestClass, int minimalCompliance) {
		TestSuite suite = new TestSuite(evaluationTestClass.getName());
		int complianceLevels = AbstractCompilerTest.getPossibleComplianceLevels();
		for (int[] map : complianceTestLevelMapping) {
			if ((complianceLevels & map[0]) != 0) {
				long complianceLevelForJavaVersion = ClassFileConstants.getComplianceLevelForJavaVersion(map[1]);
				checkCompliance(evaluationTestClass, minimalCompliance, suite, complianceLevels, map[0], map[1], getVersionString(complianceLevelForJavaVersion));
			}
		}
		return suite;
	}
	protected static void checkCompliance(Class evaluationTestClass, int minimalCompliance, TestSuite suite,
			int complianceLevels, int abstractCompilerTestCompliance, int classFileConstantsVersion, String release) {
		int lev = complianceLevels & abstractCompilerTestCompliance;
		if (lev != 0) {
			if (lev < minimalCompliance) {
				System.err.println("Cannot run "+evaluationTestClass.getName()+" at compliance " + release + "!");
			} else {
				suite.addTest(buildUniqueComplianceTestSuite(evaluationTestClass, ClassFileConstants.getComplianceLevelForJavaVersion(classFileConstantsVersion)));
			}
		}
	}

	/**
	 * Build a regression test setup suite for a compliance and a test suite to run.
	 * Returned test suite has only one child: {@link RegressionTestSetup} test suite.
	 * Name of returned suite is the name of given test suite class.
	 *
	 * @param uniqueCompliance The unique compliance level used for this test suite.
	 * @param evaluationTestClass The test suite to run.
	 * @return built test suite (see {@link TestSuite}
	 */
	public static Test buildUniqueComplianceTestSuite(Class evaluationTestClass, long uniqueCompliance) {
		long highestLevel = highestComplianceLevels();
		if (highestLevel < uniqueCompliance) {
			String complianceString;
			if (highestLevel == ClassFileConstants.JDK10)
				complianceString = "10";
			else if (highestLevel == ClassFileConstants.JDK9)
				complianceString = "9";
			else if (highestLevel == ClassFileConstants.JDK1_8)
				complianceString = "1.8";
			else {
				highestLevel = ClassFileConstants.getLatestJDKLevel();
				if (highestLevel > 0) {
					complianceString = CompilerOptions.versionFromJdkLevel(highestLevel);
				} else {
					complianceString = "unknown";
				}

			}

			System.err.println("Cannot run "+evaluationTestClass.getName()+" at compliance "+complianceString+"!");
			return new TestSuite();
		}
		TestSuite complianceSuite = new RegressionTestSetup(uniqueCompliance);
		List tests = buildTestsList(evaluationTestClass);
		for (int index=0, size=tests.size(); index<size; index++) {
			complianceSuite.addTest((Test)tests.get(index));
		}
		return complianceSuite;
	}

	/*
	 * Returns the highest compliance level this VM instance can run.
	 */
	public static long highestComplianceLevels() {
		int complianceLevels = AbstractCompilerTest.getPossibleComplianceLevels();
		int size = complianceTestLevelMapping.length;
		for(int i = size - 1; i >= 0; i-- ) {
			int[] map = complianceTestLevelMapping[i];
			if ((complianceLevels & map[0]) != 0) {
				return ClassFileConstants.getComplianceLevelForJavaVersion(map[1]);
			}
		}
		return CompilerOptions.getFirstSupportedJdkLevel();
	}

	static void initReflectionVersion() {
		if (isJRE9Plus) {
			reflectNestedClassUseDollar = true;
			System.out.println("reflectNestedClassUseDollar="+reflectNestedClassUseDollar+" due to isJRE9Plus");
		} else {
			String version = System.getProperty("java.version");
			if (version.startsWith("1.8.0_")) {
				int build = Integer.parseInt(version.substring("1.8.0_".length()));
				reflectNestedClassUseDollar = build >= 171;
			} else if (version.startsWith("1.8.0-")) {
				// Some versions start with 1.8.0- but don't have build qualifier.
				// Just assume they are > 171 build. Nothing much can be done.
				reflectNestedClassUseDollar = true;
			} else {
				throw new IllegalStateException("Unrecognized Java version: "+version);
			}
			System.out.println("reflectNestedClassUseDollar="+reflectNestedClassUseDollar+" based on version="+version);
		}
	}

	/*
	 * Returns the possible compliance levels this VM instance can run.
	 */
	public static int getPossibleComplianceLevels() {
		if (possibleComplianceLevels == UNINITIALIZED) {
			String specVersion = System.getProperty("java.specification.version");
			// During the EA phase of development, the above property is set to the
			// latest version, for e.g. "20", but the java.version that will be tested
			// inside initReflectionVersion() later on will be of the format "20-ea" thus
			// causing an exception. The following code will ensure that we ignore such cases
			// until the latest version has been properly added in CompilerOptions.
			jreComplianceLevel = CompilerOptions.versionToJdkLevel(specVersion);
			int spec = Integer.parseInt(specVersion);
			if (spec > Integer.parseInt(CompilerOptions.getLatestVersion())) {
				specVersion = CompilerOptions.getLatestVersion();
			}
			isJRE23Plus = CompilerOptions.VERSION_23.equals(specVersion);
			isJRE22Plus = isJRE23Plus || CompilerOptions.VERSION_22.equals(specVersion);
			isJRE21Plus = isJRE22Plus || CompilerOptions.VERSION_21.equals(specVersion);
			isJRE20Plus = isJRE21Plus || CompilerOptions.VERSION_20.equals(specVersion);
			isJRE19Plus = isJRE20Plus || CompilerOptions.VERSION_19.equals(specVersion);
			isJRE18Plus = isJRE19Plus || CompilerOptions.VERSION_18.equals(specVersion);
			isJRE17Plus = isJRE18Plus || CompilerOptions.VERSION_17.equals(specVersion);
			isJRE16Plus = isJRE17Plus || CompilerOptions.VERSION_16.equals(specVersion);
			isJRE15Plus = isJRE16Plus || CompilerOptions.VERSION_15.equals(specVersion);
			isJRE14Plus = isJRE15Plus || CompilerOptions.VERSION_14.equals(specVersion);
			isJRE13Plus = isJRE14Plus || CompilerOptions.VERSION_13.equals(specVersion);
			isJRE12Plus = isJRE13Plus || CompilerOptions.VERSION_12.equals(specVersion);
			isJRE11Plus = isJRE12Plus || CompilerOptions.VERSION_11.equals(specVersion);
			isJRE10Plus = isJRE11Plus || CompilerOptions.VERSION_10.equals(specVersion);
			isJRE9Plus = isJRE10Plus || CompilerOptions.VERSION_9.equals(specVersion);
			initReflectionVersion();
			String key = "compliance.jre." + specVersion;
			String compliances = System.getProperty(key);
			if (compliances == null) {
				compliances = System.getProperty("compliance");
			}
			if (compliances != null) {
				possibleComplianceLevels = 0;
				for (String compliance : compliances.split(",")) {
					boolean versionValid = false;
					for(int i = 0; i < complianceTestLevelMapping.length; i++) {
						int[] versionMap = complianceTestLevelMapping[i];
						long jdkLevel = ClassFileConstants.getComplianceLevelForJavaVersion(versionMap[1]);
						String versionString = CompilerOptions.versionFromJdkLevel(jdkLevel);
						if (versionString.equals(compliance)) {
							possibleComplianceLevels |= versionMap[0];
							versionValid = true;
							break;
						}
					}
					if (!versionValid) {
						System.out.println("Ignoring invalid compliance (" + compliance + ")");
						System.out.print("Use one of ");
						System.out.print(CompilerOptions.VERSION_1_8 + ", ");
						System.out.print(CompilerOptions.VERSION_9 + ", ");
						System.out.print(CompilerOptions.VERSION_10 + ", ");
						System.out.print(CompilerOptions.VERSION_11 + ", ");
						System.out.print(CompilerOptions.VERSION_12 + ", ");
						System.out.print(CompilerOptions.VERSION_13 + ", ");
						System.out.println(CompilerOptions.VERSION_14 + ", ");
						System.out.println(CompilerOptions.VERSION_15 + ", ");
						System.out.println(CompilerOptions.VERSION_16 + ", ");
						System.out.println(CompilerOptions.VERSION_17 + ", ");
						System.out.println(CompilerOptions.VERSION_18 + ", ");
						System.out.println(CompilerOptions.VERSION_19 + ", ");
						System.out.println(CompilerOptions.VERSION_20 + ", ");
						System.out.println(CompilerOptions.VERSION_21 + ", ");
						System.out.println(CompilerOptions.VERSION_22 + ", ");
						System.out.println(CompilerOptions.VERSION_23);
					}
				}
				if (possibleComplianceLevels == 0) {
					System.out.println("Defaulting to all possible compliances");
					possibleComplianceLevels = UNINITIALIZED;
				}
			}
			if (possibleComplianceLevels == UNINITIALIZED) {
				if (!RUN_JAVAC) {
					possibleComplianceLevels = FIRST_SUPPORTED_JAVA_VERSION;
					boolean canRunPrevious = true;
					String previousVersion = CompilerOptions.getFirstSupportedJavaVersion();
					for(int i = 0; i < complianceTestLevelMapping.length; i++) {
						int[] versionMap = complianceTestLevelMapping[i];
						long jdkLevel = ClassFileConstants.getComplianceLevelForJavaVersion(versionMap[1]);
						String versionString = CompilerOptions.versionFromJdkLevel(jdkLevel);
						boolean canRunNext = canRunPrevious && !previousVersion.equals(specVersion);
						if (canRunNext) {
							possibleComplianceLevels |= versionMap[0];
						} else {
							break;
						}
						previousVersion = versionString;
					}
				} else {
					for(int i = 0; i < complianceTestLevelMapping.length; i++) {
						int[] versionMap = complianceTestLevelMapping[i];
						long jdkLevel = ClassFileConstants.getComplianceLevelForJavaVersion(versionMap[1]);
						String versionString = CompilerOptions.versionFromJdkLevel(jdkLevel);
						if (versionString.equals(specVersion)) {
							possibleComplianceLevels |= versionMap[0];
						}
					}
				}
			}
		}
		if (possibleComplianceLevels == NONE) {
			System.out.println("Skipping all compliances (found none compatible with run.javac=enabled).");
		}
		return possibleComplianceLevels;
	}

	/*
	 * Returns a test suite including the tests defined by the given classes for all possible complianceLevels
	 * and using the given setup class (CompilerTestSetup or a subclass)
	 */
	public static Test suite(String suiteName, Class setupClass, ArrayList testClasses) {
		TestSuite all = new TestSuite(suiteName);
		return all;
	}

	/*
	 * Returns a test suite including the tests defined by the given classes for the given complianceLevel
	 * (see AbstractCompilerTest for valid values) and using the given setup class (CompilerTestSetup or a subclass)
	 */
	public static Test suiteForComplianceLevel(long complianceLevel, Class setupClass, ArrayList testClasses) {
		// call the setup constructor with the compliance level
		TestSuite suite = null;
		try {
			Constructor constructor = setupClass.getConstructor(new Class[]{String.class});
			suite = (TestSuite)constructor.newInstance(new Object[]{CompilerOptions.versionFromJdkLevel(complianceLevel)});
		} catch (IllegalAccessException e) {
			e.printStackTrace();
		} catch (InstantiationException e) {
			e.printStackTrace();
		} catch (InvocationTargetException e) {
			e.getTargetException().printStackTrace();
		} catch (NoSuchMethodException e) {
			e.printStackTrace();
		}
		if (suite == null)
			return null;

		// add tests
		Class testClass;
		if (testClasses.size() == 1) {
			suite = new TestSuite(testClass = (Class)testClasses.get(0), CompilerOptions.versionFromJdkLevel(complianceLevel));
			TESTS_COUNTERS.put(testClass.getName(), Integer.valueOf(suite.countTestCases()));
		} else {
			suite = new TestSuite(CompilerOptions.versionFromJdkLevel(complianceLevel));
			for (int i = 0, length = testClasses.size(); i < length; i++) {
				TestSuite innerSuite = new TestSuite(testClass = (Class)testClasses.get(i));
				TESTS_COUNTERS.put(testClass.getName(), Integer.valueOf(innerSuite.countTestCases()));
				suite.addTest(innerSuite);
			}
		}
		return suite;
	}

	public static Test setupSuite(Class clazz) {
		ArrayList testClasses = new ArrayList();
		testClasses.add(clazz);
		return suite(clazz.getName(), RegressionTestSetup.class, testClasses);
	}

	public static Test buildTestSuite(Class evaluationTestClass) {
		if (TESTS_PREFIX != null || TESTS_NAMES != null || TESTS_NUMBERS!=null || TESTS_RANGE !=null) {
			return buildTestSuite(evaluationTestClass, highestComplianceLevels());
		}
		return setupSuite(evaluationTestClass);
	}

	public static Test buildTestSuite(Class evaluationTestClass, long complianceLevel) {
		TestSuite suite = new RegressionTestSetup(complianceLevel);
		List tests = buildTestsList(evaluationTestClass);
		for (int index=0, size=tests.size(); index<size; index++) {
			suite.addTest((Test)tests.get(index));
		}
		String className = evaluationTestClass.getName();
		Integer testsNb;
		int newTestsNb = suite.countTestCases();
		if ((testsNb = (Integer) TESTS_COUNTERS.get(className)) != null)
			newTestsNb += testsNb.intValue();
		TESTS_COUNTERS.put(className, Integer.valueOf(newTestsNb));
		return suite;
	}


	public static boolean isJRELevel(int compliance) {
		return (AbstractCompilerTest.getPossibleComplianceLevels() & compliance) != 0;
	}

	public String decorateAnnotationValueLiteral(String val) {
		if (!isJRE9Plus) {
			return val;
		}
		StringBuilder builder = new StringBuilder(val);
		builder.insert(0, "\"");
		builder.append("\"");
		return builder.toString();
	}

	public AbstractCompilerTest(String name) {
		super(name);
	}

	protected Map<String, String> getCompilerOptions() {
		Map<String, String> options = new CompilerOptions().getMap();
		options.put(CompilerOptions.OPTION_ReportUnusedLocal, CompilerOptions.IGNORE);
		if (this.complianceLevel == ClassFileConstants.JDK1_8) {
			options.put(CompilerOptions.OPTION_Compliance, CompilerOptions.VERSION_1_8);
			options.put(CompilerOptions.OPTION_Source, CompilerOptions.VERSION_1_8);
			options.put(CompilerOptions.OPTION_TargetPlatform, CompilerOptions.VERSION_1_8);
		} else if (this.complianceLevel == ClassFileConstants.JDK9) {
			options.put(CompilerOptions.OPTION_Compliance, CompilerOptions.VERSION_9);
			options.put(CompilerOptions.OPTION_Source, CompilerOptions.VERSION_9);
			options.put(CompilerOptions.OPTION_TargetPlatform, CompilerOptions.VERSION_9);
		} else if (this.complianceLevel == ClassFileConstants.JDK10) {
			options.put(CompilerOptions.OPTION_Compliance, CompilerOptions.VERSION_10);
			options.put(CompilerOptions.OPTION_Source, CompilerOptions.VERSION_10);
			options.put(CompilerOptions.OPTION_TargetPlatform, CompilerOptions.VERSION_10);
		} else {
			// This is already good enough to cover versions from future
			// (as long as versionFromJdkLevel does its job)
			String ver = CompilerOptions.versionFromJdkLevel(this.complianceLevel);
			options.put(CompilerOptions.OPTION_Compliance, ver);
			options.put(CompilerOptions.OPTION_Source, ver);
			options.put(CompilerOptions.OPTION_TargetPlatform, ver);
		}
		return options;
	}

	public String getName() {
		String name = super.getName();
		if (this.complianceLevel != 0) {
			name = name + " - " + CompilerOptions.versionFromJdkLevel(this.complianceLevel);
		}
		return name;
	}

	protected static String getVersionString(long compliance) {
		String version = "version 17 : 61.0";
		if (compliance < ClassFileConstants.JDK9) return "version 1.8 : 52.0";
		if (compliance == ClassFileConstants.JDK9) return "version 9 : 53.0";
		if (compliance == ClassFileConstants.JDK10) return "version 10 : 54.0";
		if (compliance > ClassFileConstants.JDK10) {
			String ver = CompilerOptions.versionFromJdkLevel(compliance);
			int major = Integer.parseInt(ver) + ClassFileConstants.MAJOR_VERSION_0;
			return "version " + ver + " : " + major + ".0";
		}
		if (compliance >= ClassFileConstants.getComplianceLevelForJavaVersion(ClassFileConstants.MAJOR_LATEST_VERSION))
			return version;
		return version;
	}

	public void initialize(CompilerTestSetup setUp) {
		this.complianceLevel = setUp.complianceLevel;
		this.enableAPT = System.getProperty("enableAPT") != null;
	}

	protected String testName() {
		return super.getName();
	}

	// Output files management
	protected IPath outputRootDirectoryPath = new Path(Util.getOutputDirectory());
	protected File outputTestDirectory;

	/**
	 * Create a test specific output directory as a subdirectory of
	 * outputRootDirectory, given a subdirectory path. The whole
	 * subtree is created as needed. outputTestDirectoryPath is
	 * modified according to the latest call to this method.
	 * @param suffixPath a valid relative path for the subdirectory
	 */
	protected void createOutputTestDirectory(String suffixPath) {
		this.outputTestDirectory =  new File(this.outputRootDirectoryPath.toFile(), suffixPath);
		if (!this.outputTestDirectory.exists()) {
			this.outputTestDirectory.mkdirs();
		}
	}
	/*
	 * Write given source test files in current output sub-directory.
	 * Use test name for this sub-directory name (ie. test001, test002, etc...)
	 */
	protected void writeFiles(String[] testFiles) {
		createOutputTestDirectory(testName());

		// Write each given test file
		for (int i = 0, length = testFiles.length; i < length; ) {
			String fileName = testFiles[i++];
			String contents = testFiles[i++];
			File file = new File(this.outputTestDirectory, fileName);
			if (fileName.lastIndexOf('/') >= 0) {
				File dir = file.getParentFile();
				if (!dir.exists()) {
					dir.mkdirs();
				}
			}
			Util.writeToFile(contents, file.getPath());
		}
	}

	// Summary display
	// Used by AbstractRegressionTest for javac comparison tests
	protected static Map TESTS_COUNTERS = new HashMap();
}<|MERGE_RESOLUTION|>--- conflicted
+++ resolved
@@ -54,12 +54,9 @@
 	public static final int F_20  = 0x20000;
 	public static final int F_21  = 0x40000;
 	public static final int F_22  = 0x80000;
-<<<<<<< HEAD
 	public static final int F_23  = 0x100000;
-=======
 	/** Should be adopted if {@link CompilerOptions#getFirstSupportedJdkLevel()} changes */
 	public static final int FIRST_SUPPORTED_JAVA_VERSION = F_1_8;
->>>>>>> f890abbd
 
 	public static final boolean RUN_JAVAC = CompilerOptions.ENABLED.equals(System.getProperty("run.javac"));
 	public static final boolean PERFORMANCE_ASSERTS = !CompilerOptions.DISABLED.equals(System.getProperty("jdt.performance.asserts"));
@@ -68,7 +65,6 @@
 	private static int possibleComplianceLevels = UNINITIALIZED;
 
 	protected long complianceLevel;
-	protected static long jreComplianceLevel;
 	protected boolean enableAPT = false;
 	protected boolean enablePreview = false;
 	protected static boolean isJRE9Plus = false; // Stop gap, so tests need not be run at 9, but some tests can be adjusted for JRE 9
@@ -337,7 +333,6 @@
 			// inside initReflectionVersion() later on will be of the format "20-ea" thus
 			// causing an exception. The following code will ensure that we ignore such cases
 			// until the latest version has been properly added in CompilerOptions.
-			jreComplianceLevel = CompilerOptions.versionToJdkLevel(specVersion);
 			int spec = Integer.parseInt(specVersion);
 			if (spec > Integer.parseInt(CompilerOptions.getLatestVersion())) {
 				specVersion = CompilerOptions.getLatestVersion();
@@ -532,8 +527,8 @@
 		super(name);
 	}
 
-	protected Map<String, String> getCompilerOptions() {
-		Map<String, String> options = new CompilerOptions().getMap();
+	protected Map getCompilerOptions() {
+		Map options = new CompilerOptions().getMap();
 		options.put(CompilerOptions.OPTION_ReportUnusedLocal, CompilerOptions.IGNORE);
 		if (this.complianceLevel == ClassFileConstants.JDK1_8) {
 			options.put(CompilerOptions.OPTION_Compliance, CompilerOptions.VERSION_1_8);
