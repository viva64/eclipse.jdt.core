/*******************************************************************************
<<<<<<< HEAD
 * Copyright (c) 2013, 2017 Jesper Steen Moeller and others.
=======
 * Copyright (c) 2013, 2018 Jesper Steen Moeller and others.
>>>>>>> a286dada
 * All rights reserved. This program and the accompanying materials
 * are made available under the terms of the Eclipse Public License v1.0
 * which accompanies this distribution, and is available at
 * http://www.eclipse.org/legal/epl-v10.html
<<<<<<< HEAD
=======
 * 
 * This is an implementation of an early-draft specification developed under the Java
 * Community Process (JCP) and is made available for testing and evaluation purposes
 * only. The code is not compatible with any specification of the JCP.
>>>>>>> a286dada
 *
 * Contributors:
 *     Jesper Steen Moeller - initial API and implementation
 *			bug 527554 - [18.3] Compiler support for JEP 286 Local-Variable Type
 *
 *******************************************************************************/
package org.eclipse.jdt.core.tests.compiler.regression;

import java.io.File;
import java.io.IOException;
import java.util.Map;

import junit.framework.Test;

import org.eclipse.jdt.core.ToolFactory;
import org.eclipse.jdt.core.tests.util.Util;
import org.eclipse.jdt.core.util.ClassFileBytesDisassembler;
import org.eclipse.jdt.internal.compiler.classfmt.ClassFileConstants;
import org.eclipse.jdt.internal.compiler.classfmt.ClassFileReader;
import org.eclipse.jdt.internal.compiler.classfmt.ClassFormatException;
import org.eclipse.jdt.internal.compiler.env.IBinaryMethod;
import org.eclipse.jdt.internal.compiler.impl.CompilerOptions;

public class MethodParametersAttributeTest extends AbstractRegressionTest {
	String versionString = null;
	public MethodParametersAttributeTest(String name) {
		super(name);
	}
	// No need for a tearDown()
	protected void setUp() throws Exception {
		super.setUp();
		this.versionString = (this.complianceLevel < ClassFileConstants.JDK9)
				? "version 1.8 : 52.0"
				: (this.complianceLevel < ClassFileConstants.JDK10 ? "version 9 : 53.0" : "version 10 : 54.0");
	}
	@SuppressWarnings("rawtypes")
	public static Class testClass() {
		return MethodParametersAttributeTest.class;
	}

	// Use this static initializer to specify subset for tests
	// All specified tests which does not belong to the class are skipped...
	static {
//		TESTS_PREFIX = "test012";
//		TESTS_NAMES = new String[] { "testBug359495" };
//		TESTS_NUMBERS = new int[] { 53 };
//		TESTS_RANGE = new int[] { 23 -1,};
	}
	public static Test suite() {
		return buildMinimalComplianceTestSuite(testClass(), F_1_8);
	}
	
	String originalSource =
		"import java.util.concurrent.Callable;\n" + 
		"\n" + 
		"public class ParameterNames {\n" + 
		"	\n" + 
		"	public void someMethod(int simple, final double complex) {\n" + 
		"	}\n" + 
		"	\n" + 
		"	public Callable<String> makeInnerWithCapture(final String finalMessage, String mutableMessage) {\n" + 
		"		return new Callable<String>()  {\n" + 
		"			public String call() throws Exception {\n" + 
		"				return finalMessage;\n" + 
		"			}\n" + 
		"		};\n" + 
		"	}\n" + 
		"\n" + 
		"	public int localMath(final String finalMessage, String mutableMessage) {\n" + 
		"		int capturedB = 42;\n" + 
		"		\n" + 
		"		class Local {\n" + 
		"			int fieldA;\n" + 
		"			Local(int a) {\n" + 
		"				this.fieldA = a;\n" + 
		"			}\n" + 
		"			int calculate(final int parameterC) {\n" + 
		"				return  this.fieldA + capturedB + parameterC;\n" + 
		"			}\n" + 
		"		}\n" + 
		"		\n" + 
		"		return new Local(2).calculate(3);\n" + 
		"	}\n" + 
		"\n" + 
		"}\n" + 
		"";

	public void test001() throws Exception {

			ClassFileBytesDisassembler disassembler = ToolFactory.createDefaultClassFileBytesDisassembler();
			String path = this.getCompilerTestsPluginDirectoryPath() + File.separator + "workspace" + File.separator + "ParameterNames.class";
			byte[] classFileBytes = org.eclipse.jdt.internal.compiler.util.Util.getFileByteContent(new File(path));
			String actualOutput =
				disassembler.disassemble(
					classFileBytes,
					"\n",
					ClassFileBytesDisassembler.DETAILED);

			String expectedOutput =
					"// Compiled from ParameterNames.java (version 1.8 : 52.0, super bit)\n" + 
					"public class ParameterNames {\n" + 
					"  \n" + 
					"  // Method descriptor #12 ()V\n" + 
					"  // Stack: 1, Locals: 1\n" + 
					"  public ParameterNames();\n" + 
					"    0  aload_0 [this]\n" + 
					"    1  invokespecial java.lang.Object() [1]\n" + 
					"    4  return\n" + 
					"      Line numbers:\n" + 
					"        [pc: 0, line: 3]\n" + 
					"  \n" + 
					"  // Method descriptor #16 (ID)V\n" + 
					"  // Stack: 0, Locals: 4\n" + 
					"  public void someMethod(int simple, double complex);\n" + 
					"    0  return\n" + 
					"      Line numbers:\n" + 
					"        [pc: 0, line: 6]\n" + 
					"      Method Parameters:\n" + 
					"        simple\n" + 
					"        final complex\n" + 
					"  \n" + 
					"  // Method descriptor #21 (Ljava/lang/String;Ljava/lang/String;)Ljava/util/concurrent/Callable;\n" + 
					"  // Signature: (Ljava/lang/String;Ljava/lang/String;)Ljava/util/concurrent/Callable<Ljava/lang/String;>;\n" + 
					"  // Stack: 4, Locals: 3\n" + 
					"  public java.util.concurrent.Callable makeInnerWithCapture(java.lang.String finalMessage, java.lang.String mutableMessage);\n" + 
					"     0  new ParameterNames$1 [2]\n" + 
					"     3  dup\n" + 
					"     4  aload_0 [this]\n" + 
					"     5  aload_1 [finalMessage]\n" + 
					"     6  invokespecial ParameterNames$1(ParameterNames, java.lang.String) [3]\n" + 
					"     9  areturn\n" + 
					"      Line numbers:\n" + 
					"        [pc: 0, line: 9]\n" + 
					"      Method Parameters:\n" + 
					"        final finalMessage\n" + 
					"        mutableMessage\n" + 
					"  \n" + 
					"  // Method descriptor #27 (Ljava/lang/String;Ljava/lang/String;)I\n" + 
					"  // Stack: 5, Locals: 4\n" + 
					"  public int localMath(java.lang.String finalMessage, java.lang.String mutableMessage);\n" + 
					"     0  bipush 42\n" + 
					"     2  istore_3\n" + 
					"     3  new ParameterNames$1Local [4]\n" + 
					"     6  dup\n" + 
					"     7  aload_0 [this]\n" + 
					"     8  iconst_2\n" + 
					"     9  iload_3\n" + 
					"    10  invokespecial ParameterNames$1Local(ParameterNames, int, int) [5]\n" + 
					"    13  iconst_3\n" + 
					"    14  invokevirtual ParameterNames$1Local.calculate(int) : int [6]\n" + 
					"    17  ireturn\n" + 
					"      Line numbers:\n" + 
					"        [pc: 0, line: 17]\n" + 
					"        [pc: 3, line: 29]\n" + 
					"      Method Parameters:\n" + 
					"        final finalMessage\n" + 
					"        mutableMessage\n" + 
					"\n" + 
					"  Inner classes:\n" + 
					"    [inner class info: #4 ParameterNames$1Local, outer class info: #0\n" + 
					"     inner name: #9 Local, accessflags: 0 default],\n" + 
					"    [inner class info: #2 ParameterNames$1, outer class info: #0\n" + 
					"     inner name: #0, accessflags: 0 default]\n" + 
					"}";


			assertSubstring(actualOutput, expectedOutput);
	}
	public void test002() throws Exception {

		ClassFileBytesDisassembler disassembler = ToolFactory.createDefaultClassFileBytesDisassembler();
		String path = this.getCompilerTestsPluginDirectoryPath() + File.separator + "workspace" + File.separator + "ParameterNames$1.class";
		byte[] classFileBytes = org.eclipse.jdt.internal.compiler.util.Util.getFileByteContent(new File(path));
		String actualOutput =
			disassembler.disassemble(
				classFileBytes,
				"\n",
				ClassFileBytesDisassembler.DETAILED);

		String expectedOutput =
			"// Compiled from ParameterNames.java (version 1.8 : 52.0, super bit)\n" + 
			"// Signature: Ljava/lang/Object;Ljava/util/concurrent/Callable<Ljava/lang/String;>;\n" + 
			"class ParameterNames$1 implements java.util.concurrent.Callable {\n" + 
			"  \n" + 
			"  // Field descriptor #9 Ljava/lang/String;\n" + 
			"  final synthetic java.lang.String val$finalMessage;\n" + 
			"  \n" + 
			"  // Field descriptor #11 LParameterNames;\n" + 
			"  final synthetic ParameterNames this$0;\n" + 
			"  \n" + 
			"  // Method descriptor #13 (LParameterNames;Ljava/lang/String;)V\n" + 
			"  // Stack: 2, Locals: 3\n" + 
			"  ParameterNames$1(ParameterNames this$0, java.lang.String val$finalMessage);\n" + 
			"     0  aload_0 [this]\n" + 
			"     1  aload_1 [this$0]\n" + 
			"     2  putfield ParameterNames$1.this$0 : ParameterNames [1]\n" + 
			"     5  aload_0 [this]\n" + 
			"     6  aload_2 [val$finalMessage]\n" + 
			"     7  putfield ParameterNames$1.val$finalMessage : java.lang.String [2]\n" + 
			"    10  aload_0 [this]\n" + 
			"    11  invokespecial java.lang.Object() [3]\n" + 
			"    14  return\n" + 
			"      Line numbers:\n" + 
			"        [pc: 0, line: 9]\n" + 
			"      Method Parameters:\n" + 
			"        final mandated this$0\n" + 
			"        final synthetic val$finalMessage\n" + 
			"  \n" + 
			"  // Method descriptor #18 ()Ljava/lang/String;\n" + 
			"  // Stack: 1, Locals: 1\n" + 
			"  public java.lang.String call() throws java.lang.Exception;\n" + 
			"    0  aload_0 [this]\n" + 
			"    1  getfield ParameterNames$1.val$finalMessage : java.lang.String [2]\n" + 
			"    4  areturn\n" + 
			"      Line numbers:\n" + 
			"        [pc: 0, line: 11]\n" + 
			"  \n" + 
			"  // Method descriptor #21 ()Ljava/lang/Object;\n" + 
			"  // Stack: 1, Locals: 1\n" + 
			"  public bridge synthetic java.lang.Object call() throws java.lang.Exception;\n" + 
			"    0  aload_0 [this]\n" + 
			"    1  invokevirtual ParameterNames$1.call() : java.lang.String [4]\n" + 
			"    4  areturn\n" + 
			"      Line numbers:\n" + 
			"        [pc: 0, line: 9]\n" + 
			"\n" + 
			"  Inner classes:\n" + 
			"    [inner class info: #5 ParameterNames$1, outer class info: #0\n" + 
			"     inner name: #0, accessflags: 0 default]\n" + 
			"  Enclosing Method: #27  #28 ParameterNames.makeInnerWithCapture(Ljava/lang/String;Ljava/lang/String;)Ljava/util/concurrent/Callable;\n" + 
			"}";

		assertSubstring(actualOutput, expectedOutput);
	}

	public void test003() throws Exception {

		ClassFileBytesDisassembler disassembler = ToolFactory.createDefaultClassFileBytesDisassembler();
		String path = this.getCompilerTestsPluginDirectoryPath() + File.separator + "workspace" + File.separator + "ParameterNames$1Local.class";
		byte[] classFileBytes = org.eclipse.jdt.internal.compiler.util.Util.getFileByteContent(new File(path));
		String actualOutput =
			disassembler.disassemble(
				classFileBytes,
				"\n",
				ClassFileBytesDisassembler.DETAILED);

		String expectedOutput =
			"// Compiled from ParameterNames.java (version 1.8 : 52.0, super bit)\n" + 
			"class ParameterNames$1Local {\n" + 
			"  \n" + 
			"  // Field descriptor #8 I\n" + 
			"  int fieldA;\n" + 
			"  \n" + 
			"  // Field descriptor #8 I\n" + 
			"  final synthetic int val$capturedB;\n" + 
			"  \n" + 
			"  // Field descriptor #11 LParameterNames;\n" + 
			"  final synthetic ParameterNames this$0;\n" + 
			"  \n" + 
			"  // Method descriptor #13 (LParameterNames;II)V\n" + 
			"  // Signature: (I)V\n" + 
			"  // Stack: 2, Locals: 4\n" + 
			"  ParameterNames$1Local(ParameterNames this$0, int val$capturedB, int a);\n" + 
			"     0  aload_0 [this]\n" + 
			"     1  aload_1 [this$0]\n" + 
			"     2  putfield ParameterNames$1Local.this$0 : ParameterNames [1]\n" + 
			"     5  aload_0 [this]\n" + 
			"     6  iload_3 [a]\n" + 
			"     7  putfield ParameterNames$1Local.val$capturedB : int [2]\n" + 
			"    10  aload_0 [this]\n" + 
			"    11  invokespecial java.lang.Object() [3]\n" + 
			"    14  aload_0 [this]\n" + 
			"    15  iload_2 [val$capturedB]\n" + 
			"    16  putfield ParameterNames$1Local.fieldA : int [4]\n" + 
			"    19  return\n" + 
			"      Line numbers:\n" + 
			"        [pc: 0, line: 21]\n" + 
			"        [pc: 14, line: 22]\n" + 
			"        [pc: 19, line: 23]\n" + 
			"      Method Parameters:\n" + 
			"        final mandated this$0\n" + 
			"        final synthetic val$capturedB\n" + 
			"        a\n" + 
			"  \n" + 
			"  // Method descriptor #21 (I)I\n" + 
			"  // Stack: 2, Locals: 2\n" + 
			"  int calculate(int parameterC);\n" + 
			"     0  aload_0 [this]\n" + 
			"     1  getfield ParameterNames$1Local.fieldA : int [4]\n" + 
			"     4  aload_0 [this]\n" + 
			"     5  getfield ParameterNames$1Local.val$capturedB : int [2]\n" + 
			"     8  iadd\n" + 
			"     9  iload_1 [parameterC]\n" + 
			"    10  iadd\n" + 
			"    11  ireturn\n" + 
			"      Line numbers:\n" + 
			"        [pc: 0, line: 25]\n" + 
			"      Method Parameters:\n" + 
			"        final parameterC\n" + 
			"\n" + 
			"  Inner classes:\n" + 
			"    [inner class info: #5 ParameterNames$1Local, outer class info: #0\n" + 
			"     inner name: #33 Local, accessflags: 0 default]\n" + 
			"  Enclosing Method: #26  #27 ParameterNames.localMath(Ljava/lang/String;Ljava/lang/String;)I\n" + 
			"}";

		assertSubstring(actualOutput, expectedOutput);
	}

	public void test004() throws Exception {

		// Test the results of the ClassFileReader
		String path = this.getCompilerTestsPluginDirectoryPath() + File.separator + "workspace" + File.separator + "ParameterNames.class";
		
		org.eclipse.jdt.internal.compiler.classfmt.ClassFileReader classFileReader = ClassFileReader.read(path);
		IBinaryMethod[] methodInfos = classFileReader.getMethods();
		assertNotNull("No method infos", methodInfos);
		int length = methodInfos.length;
		assertEquals("Must have four methods", 4, length);
		assertEquals("finalMessage", new String(methodInfos[2].getArgumentNames()[0]));
		assertEquals("mutableMessage", new String(methodInfos[2].getArgumentNames()[1]));
	}

	public void test005() throws Exception {
		// Test the results of the ClassFileReader where some of the paramers are synthetic and/or mandated
		String path = this.getCompilerTestsPluginDirectoryPath() + File.separator + "workspace" + File.separator + "ParameterNames$1Local.class";
		
		org.eclipse.jdt.internal.compiler.classfmt.ClassFileReader classFileReader = ClassFileReader.read(path);
		IBinaryMethod[] methodInfos = classFileReader.getMethods();
		assertNotNull("No method infos", methodInfos);
		int length = methodInfos.length;
		assertEquals("Must have two methods", 2, length);
		assertEquals("this$0", new String(methodInfos[0].getArgumentNames()[0]));
		assertEquals("val$capturedB", new String(methodInfos[0].getArgumentNames()[1]));
	}
	public void test006() throws Exception {
		// Test that the code generator can emit the names, so the ClassFileReader may read them back
		
		this.runParameterNameTest(
			"X.java",
			"public class X {\n" +
			"    X(int wholeNumber) {\n" +
			"    }\n" +
			"    void foo(final float pluggedTheHoles, boolean yesItFloats) {\n" +
			"    }\n" +
			"}");

		try {
			ClassFileReader classFileReader = ClassFileReader.read(OUTPUT_DIR + File.separator + "X.class");
			IBinaryMethod[] methods = classFileReader.getMethods();
			assertNotNull("No methods", methods);
			assertEquals("Wrong size", 2, methods.length);
			assertEquals("Wrong name", "<init>", new String(methods[0].getSelector()));
			char[][] argumentNames = methods[0].getArgumentNames();
			assertEquals("<init> should have 1 parameter", 1, argumentNames.length);
			assertEquals("wholeNumber", new String(argumentNames[0]));
			assertEquals("Wrong name", "foo", new String(methods[1].getSelector()));
			assertEquals("pluggedTheHoles", new String(methods[1].getArgumentNames()[0]));
			assertEquals("yesItFloats", new String(methods[1].getArgumentNames()[1]));
		} catch (ClassFormatException e) {
			assertTrue(false);
		} catch (IOException e) {
			assertTrue(false);
		}
	}

	public void test007() throws Exception {
		// Test that the code generator can emit the names, so the disassembler may read them back (same source as was compiled with javac)
		
		this.runParameterNameTest(
			"ParameterNames.java",
			this.originalSource);

		ClassFileBytesDisassembler disassembler = ToolFactory.createDefaultClassFileBytesDisassembler();
		String path = OUTPUT_DIR + File.separator + "ParameterNames.class";
		byte[] classFileBytes = org.eclipse.jdt.internal.compiler.util.Util.getFileByteContent(new File(path));
		String actualOutput =
			disassembler.disassemble(
				classFileBytes,
				"\n",
				ClassFileBytesDisassembler.DETAILED);
	
		String expectedOutput =
				"// Compiled from ParameterNames.java (" + this.versionString + ", super bit)\n" + 
				"public class ParameterNames {\n" + 
				"  \n" + 
				"  // Method descriptor #6 ()V\n" + 
				"  // Stack: 1, Locals: 1\n" + 
				"  public ParameterNames();\n" + 
				"    0  aload_0 [this]\n" + 
				"    1  invokespecial java.lang.Object() [8]\n" + 
				"    4  return\n" + 
				"      Line numbers:\n" + 
				"        [pc: 0, line: 3]\n" + 
				"  \n" + 
				"  // Method descriptor #12 (ID)V\n" + 
				"  // Stack: 0, Locals: 4\n" + 
				"  public void someMethod(int simple, double complex);\n" + 
				"    0  return\n" + 
				"      Line numbers:\n" + 
				"        [pc: 0, line: 6]\n" + 
				"      Method Parameters:\n" + 
				"        simple\n" + 
				"        final complex\n" + 
				"  \n" + 
				"  // Method descriptor #17 (Ljava/lang/String;Ljava/lang/String;)Ljava/util/concurrent/Callable;\n" + 
				"  // Signature: (Ljava/lang/String;Ljava/lang/String;)Ljava/util/concurrent/Callable<Ljava/lang/String;>;\n" + 
				"  // Stack: 4, Locals: 3\n" + 
				"  public java.util.concurrent.Callable makeInnerWithCapture(java.lang.String finalMessage, java.lang.String mutableMessage);\n" + 
				"     0  new ParameterNames$1 [20]\n" + 
				"     3  dup\n" + 
				"     4  aload_0 [this]\n" + 
				"     5  aload_1 [finalMessage]\n" + 
				"     6  invokespecial ParameterNames$1(ParameterNames, java.lang.String) [22]\n" + 
				"     9  areturn\n" + 
				"      Line numbers:\n" + 
				"        [pc: 0, line: 9]\n" + 
				"      Method Parameters:\n" + 
				"        final finalMessage\n" + 
				"        mutableMessage\n" + 
				"  \n" + 
				"  // Method descriptor #28 (Ljava/lang/String;Ljava/lang/String;)I\n" + 
				"  // Stack: 5, Locals: 4\n" + 
				"  public int localMath(java.lang.String finalMessage, java.lang.String mutableMessage);\n" + 
				"     0  bipush 42\n" + 
				"     2  istore_3\n" + 
				"     3  new ParameterNames$1Local [29]\n" + 
				"     6  dup\n" + 
				"     7  aload_0 [this]\n" + 
				"     8  iconst_2\n" + 
				"     9  iload_3\n" + 
				"    10  invokespecial ParameterNames$1Local(ParameterNames, int, int) [31]\n" + 
				"    13  iconst_3\n" + 
				"    14  invokevirtual ParameterNames$1Local.calculate(int) : int [34]\n" + 
				"    17  ireturn\n" + 
				"      Line numbers:\n" + 
				"        [pc: 0, line: 17]\n" + 
				"        [pc: 3, line: 29]\n" + 
				"      Method Parameters:\n" + 
				"        final finalMessage\n" + 
				"        mutableMessage\n" + 
				"\n" + 
				"  Inner classes:\n" + 
				"    [inner class info: #20 ParameterNames$1, outer class info: #0\n" + 
				"     inner name: #0, accessflags: 0 default],\n" + 
				"    [inner class info: #29 ParameterNames$1Local, outer class info: #0\n" + 
				"     inner name: #41 Local, accessflags: 0 default]\n" + 
				"}";

		assertSubstring(actualOutput, expectedOutput);
	}

	public void test008() throws Exception {
		// Test that the code generator can emit synthetic and mandated names, just to match javac as closely as possibly
		
		this.runParameterNameTest(
			"ParameterNames.java",
			this.originalSource);

		ClassFileBytesDisassembler disassembler = ToolFactory.createDefaultClassFileBytesDisassembler();
		String path = OUTPUT_DIR + File.separator + "ParameterNames$1.class";
		byte[] classFileBytes = org.eclipse.jdt.internal.compiler.util.Util.getFileByteContent(new File(path));
		String actualOutput =
			disassembler.disassemble(
				classFileBytes,
				"\n",
				ClassFileBytesDisassembler.DETAILED);

		String expectedOutput =
			"// Compiled from ParameterNames.java (" + this.versionString + ", super bit)\n" + 
			"// Signature: Ljava/lang/Object;Ljava/util/concurrent/Callable<Ljava/lang/String;>;\n" + 
			"class ParameterNames$1 implements java.util.concurrent.Callable {\n" + 
			"  \n" + 
			"  // Field descriptor #8 LParameterNames;\n" + 
			"  final synthetic ParameterNames this$0;\n" + 
			"  \n" + 
			"  // Field descriptor #10 Ljava/lang/String;\n" + 
			"  private final synthetic java.lang.String val$finalMessage;\n" + 
			"  \n" + 
			"  // Method descriptor #12 (LParameterNames;Ljava/lang/String;)V\n" + 
			"  // Stack: 2, Locals: 3\n" + 
			"  ParameterNames$1(ParameterNames this$0, java.lang.String val$finalMessage);\n" + 
			"     0  aload_0 [this]\n" + 
			"     1  aload_1 [this$0]\n" + 
			"     2  putfield ParameterNames$1.this$0 : ParameterNames [14]\n" + 
			"     5  aload_0 [this]\n" + 
			"     6  aload_2 [val$finalMessage]\n" + 
			"     7  putfield ParameterNames$1.val$finalMessage : java.lang.String [16]\n" + 
			"    10  aload_0 [this]\n" + 
			"    11  invokespecial java.lang.Object() [18]\n" + 
			"    14  return\n" + 
			"      Line numbers:\n" + 
			"        [pc: 0, line: 9]\n" + 
			"      Method Parameters:\n" + 
			"        final mandated this$0\n" + 
			"        final synthetic val$finalMessage\n" + 
			"  \n" + 
			"  // Method descriptor #24 ()Ljava/lang/String;\n" + 
			"  // Stack: 1, Locals: 1\n" + 
			"  public java.lang.String call() throws java.lang.Exception;\n" + 
			"    0  aload_0 [this]\n" + 
			"    1  getfield ParameterNames$1.val$finalMessage : java.lang.String [16]\n" + 
			"    4  areturn\n" + 
			"      Line numbers:\n" + 
			"        [pc: 0, line: 11]\n" + 
			"  \n" + 
			"  // Method descriptor #28 ()Ljava/lang/Object;\n" + 
			"  // Stack: 1, Locals: 1\n" + 
			"  public bridge synthetic java.lang.Object call() throws java.lang.Exception;\n" + 
			"    0  aload_0 [this]\n" + 
			"    1  invokevirtual ParameterNames$1.call() : java.lang.String [29]\n" + 
			"    4  areturn\n" + 
			"      Line numbers:\n" + 
			"        [pc: 0, line: 1]\n" + 
			"\n" + 
			"  Inner classes:\n" + 
			"    [inner class info: #1 ParameterNames$1, outer class info: #0\n" + 
			"     inner name: #0, accessflags: 0 default]\n" + 
			"  Enclosing Method: #36  #38 ParameterNames.makeInnerWithCapture(Ljava/lang/String;Ljava/lang/String;)Ljava/util/concurrent/Callable;\n" + 
			"}"	;

		assertSubstring(actualOutput, expectedOutput);
	}

	public void test009() throws Exception {
		// Test that the code generator can emit synthetic and mandated names, just to match javac as closely as possibly
		
		this.runParameterNameTest(
			"FancyEnum.java",
			"\n" + 
			"public enum FancyEnum {\n" + 
			"	ONE(1), TWO(2);\n" + 
			"	\n" + 
			"	private FancyEnum(final int v) { this.var = v; }\n" + 
			"	int var;\n" + 
			"}\n" + 
			"");

		ClassFileBytesDisassembler disassembler = ToolFactory.createDefaultClassFileBytesDisassembler();
		String path = OUTPUT_DIR + File.separator + "FancyEnum.class";
		byte[] classFileBytes = org.eclipse.jdt.internal.compiler.util.Util.getFileByteContent(new File(path));
		String actualOutput =
			disassembler.disassemble(
				classFileBytes,
				"\n",
				ClassFileBytesDisassembler.DETAILED);

		String expectedOutput =
			"// Compiled from FancyEnum.java (" + this.versionString + ", super bit)\n" + 
			"// Signature: Ljava/lang/Enum<LFancyEnum;>;\n" + 
			"public final enum FancyEnum {\n" + 
			"  \n" + 
			"  // Field descriptor #6 LFancyEnum;\n" + 
			"  public static final enum FancyEnum ONE;\n" + 
			"  \n" + 
			"  // Field descriptor #6 LFancyEnum;\n" + 
			"  public static final enum FancyEnum TWO;\n" + 
			"  \n" + 
			"  // Field descriptor #9 I\n" + 
			"  int var;\n" + 
			"  \n" + 
			"  // Field descriptor #11 [LFancyEnum;\n" + 
			"  private static final synthetic FancyEnum[] ENUM$VALUES;\n" + 
			"  \n" + 
			"  // Method descriptor #13 ()V\n" + 
			"  // Stack: 5, Locals: 0\n" + 
			"  static {};\n" + 
			"     0  new FancyEnum [1]\n" + 
			"     3  dup\n" + 
			"     4  ldc <String \"ONE\"> [15]\n" + 
			"     6  iconst_0\n" + 
			"     7  iconst_1\n" + 
			"     8  invokespecial FancyEnum(java.lang.String, int, int) [16]\n" + 
			"    11  putstatic FancyEnum.ONE : FancyEnum [20]\n" + 
			"    14  new FancyEnum [1]\n" + 
			"    17  dup\n" + 
			"    18  ldc <String \"TWO\"> [22]\n" + 
			"    20  iconst_1\n" + 
			"    21  iconst_2\n" + 
			"    22  invokespecial FancyEnum(java.lang.String, int, int) [16]\n" + 
			"    25  putstatic FancyEnum.TWO : FancyEnum [23]\n" + 
			"    28  iconst_2\n" + 
			"    29  anewarray FancyEnum [1]\n" + 
			"    32  dup\n" + 
			"    33  iconst_0\n" + 
			"    34  getstatic FancyEnum.ONE : FancyEnum [20]\n" + 
			"    37  aastore\n" + 
			"    38  dup\n" + 
			"    39  iconst_1\n" + 
			"    40  getstatic FancyEnum.TWO : FancyEnum [23]\n" + 
			"    43  aastore\n" + 
			"    44  putstatic FancyEnum.ENUM$VALUES : FancyEnum[] [25]\n" + 
			"    47  return\n" + 
			"      Line numbers:\n" + 
			"        [pc: 0, line: 3]\n" + 
			"        [pc: 28, line: 2]\n" + 
			"  \n" + 
			"  // Method descriptor #19 (Ljava/lang/String;II)V\n" + 
			"  // Stack: 3, Locals: 4\n" + 
			"  private FancyEnum(java.lang.String $enum$name, int $enum$ordinal, int v);\n" + 
			"     0  aload_0 [this]\n" + 
			"     1  aload_1 [$enum$name]\n" + 
			"     2  iload_2 [$enum$ordinal]\n" + 
			"     3  invokespecial java.lang.Enum(java.lang.String, int) [28]\n" + 
			"     6  aload_0 [this]\n" + 
			"     7  iload_3 [v]\n" + 
			"     8  putfield FancyEnum.var : int [31]\n" + 
			"    11  return\n" + 
			"      Line numbers:\n" + 
			"        [pc: 0, line: 5]\n" + 
			"      Method Parameters:\n" + 
			"        synthetic $enum$name\n" + 
			"        synthetic $enum$ordinal\n" + 
			"        final v\n" + 
			"  \n" + 
			"  // Method descriptor #38 ()[LFancyEnum;\n" + 
			"  // Stack: 5, Locals: 3\n" + 
			"  public static FancyEnum[] values();\n" + 
			"     0  getstatic FancyEnum.ENUM$VALUES : FancyEnum[] [25]\n" + 
			"     3  dup\n" + 
			"     4  astore_0\n" + 
			"     5  iconst_0\n" + 
			"     6  aload_0\n" + 
			"     7  arraylength\n" + 
			"     8  dup\n" + 
			"     9  istore_1\n" + 
			"    10  anewarray FancyEnum [1]\n" + 
			"    13  dup\n" + 
			"    14  astore_2\n" + 
			"    15  iconst_0\n" + 
			"    16  iload_1\n" + 
			"    17  invokestatic java.lang.System.arraycopy(java.lang.Object, int, java.lang.Object, int, int) : void [39]\n" + 
			"    20  aload_2\n" + 
			"    21  areturn\n" + 
			"      Line numbers:\n" + 
			"        [pc: 0, line: 1]\n" + 
			"  \n" + 
			"  // Method descriptor #46 (Ljava/lang/String;)LFancyEnum;\n" + 
			"  // Stack: 2, Locals: 1\n" + 
			"  public static FancyEnum valueOf(java.lang.String name);\n" + 
			"     0  ldc <Class FancyEnum> [1]\n" + 
			"     2  aload_0 [name]\n" + 
			"     3  invokestatic java.lang.Enum.valueOf(java.lang.Class, java.lang.String) : java.lang.Enum [47]\n" + 
			"     6  checkcast FancyEnum [1]\n" + 
			"     9  areturn\n" + 
			"      Line numbers:\n" + 
			"        [pc: 0, line: 1]\n" + 
			"      Method Parameters:\n" + 
			"        mandated name\n" + 
			"}";

		assertSubstring(actualOutput, expectedOutput);
	}
	
	public void test010() throws Exception {
		// Test that the non private inner class gets a mandated enclosing instance parameter.
		
		this.runParameterNameTest(
			"X.java",
			"public class X {\n" +
			"    class Y {}\n" +
			"}\n"
		);

		ClassFileBytesDisassembler disassembler = ToolFactory.createDefaultClassFileBytesDisassembler();
		String path = OUTPUT_DIR + File.separator + "X$Y.class";
		byte[] classFileBytes = org.eclipse.jdt.internal.compiler.util.Util.getFileByteContent(new File(path));
		String actualOutput =
			disassembler.disassemble(
				classFileBytes,
				"\n",
				ClassFileBytesDisassembler.DETAILED);

		String expectedOutput =
				"  X$Y(X this$0);\n" + 
				"     0  aload_0 [this]\n" + 
				"     1  aload_1 [this$0]\n" + 
				"     2  putfield X$Y.this$0 : X [10]\n" + 
				"     5  aload_0 [this]\n" + 
				"     6  invokespecial java.lang.Object() [12]\n" + 
				"     9  return\n" + 
				"      Line numbers:\n" + 
				"        [pc: 0, line: 2]\n" + 
				"      Method Parameters:\n" + 
				"        final mandated this$0\n" + 
				"\n";

		assertSubstring(actualOutput, expectedOutput);
	}
	
	public void test011() throws Exception {
		// Test that a private inner class does not get a mandated enclosing instance parameter.
		
		this.runParameterNameTest(
			"X.java",
			"public class X {\n" +
			"    private class Y {}\n" +
			"}\n"
		);

		ClassFileBytesDisassembler disassembler = ToolFactory.createDefaultClassFileBytesDisassembler();
		String path = OUTPUT_DIR + File.separator + "X$Y.class";
		byte[] classFileBytes = org.eclipse.jdt.internal.compiler.util.Util.getFileByteContent(new File(path));
		String actualOutput =
			disassembler.disassemble(
				classFileBytes,
				"\n",
				ClassFileBytesDisassembler.DETAILED);

		String expectedOutput =
				"  private X$Y(X this$0);\n" + 
				"     0  aload_0 [this]\n" + 
				"     1  aload_1 [this$0]\n" + 
				"     2  putfield X$Y.this$0 : X [10]\n" + 
				"     5  aload_0 [this]\n" + 
				"     6  invokespecial java.lang.Object() [12]\n" + 
				"     9  return\n" + 
				"      Line numbers:\n" + 
				"        [pc: 0, line: 2]\n" + 
				"      Method Parameters:\n" + 
				"        final synthetic this$0\n" + 
				"\n";

		assertSubstring(actualOutput, expectedOutput);
	}
	
	public void test012() throws Exception {
		
		this.runParameterNameTest(
			"X.java",
			"public class X {\n" +
			"    void foo() {\n" +
			"        new Y().new Z() {\n" +
			"        };\n" +
			"    }\n" +
			"}\n" +
			"class Y {\n" +
			"    class Z {}\n" +
			"}\n" 
		);

		ClassFileBytesDisassembler disassembler = ToolFactory.createDefaultClassFileBytesDisassembler();
		String path = OUTPUT_DIR + File.separator + "X$1.class";
		byte[] classFileBytes = org.eclipse.jdt.internal.compiler.util.Util.getFileByteContent(new File(path));
		String actualOutput =
			disassembler.disassemble(
				classFileBytes,
				"\n",
				ClassFileBytesDisassembler.DETAILED);

		String expectedOutput =
				"  X$1(X this$0, Y this$1);\n" + 
				"     0  aload_0 [this]\n" + 
				"     1  aload_1 [this$0]\n" + 
				"     2  putfield X$1.this$0 : X [10]\n" + 
				"     5  aload_0 [this]\n" + 
				"     6  aload_2 [this$1]\n" + 
				"     7  invokespecial Y$Z(Y) [12]\n" + 
				"    10  return\n" + 
				"      Line numbers:\n" + 
				"        [pc: 0, line: 3]\n" + 
				"      Method Parameters:\n" + 
				"        final synthetic this$0\n" + 
				"        final mandated this$1\n" + 
				"\n";

		assertSubstring(actualOutput, expectedOutput);
	}
	
	public void test013() throws Exception {
		// Test that synthesized enum constructor arguments show up as synthetic
		
		this.runParameterNameTest(
			"FancyEnum.java",
			"\n" + 
			"public enum FancyEnum {\n" + 
			"	ONE, TWO;\n" + 
			"}\n" + 
			"");

		ClassFileBytesDisassembler disassembler = ToolFactory.createDefaultClassFileBytesDisassembler();
		String path = OUTPUT_DIR + File.separator + "FancyEnum.class";
		byte[] classFileBytes = org.eclipse.jdt.internal.compiler.util.Util.getFileByteContent(new File(path));
		String actualOutput =
			disassembler.disassemble(
				classFileBytes,
				"\n",
				ClassFileBytesDisassembler.DETAILED);

		String expectedOutput =
				"  private FancyEnum(java.lang.String $enum$name, int $enum$ordinal);\n" + 
				"    0  aload_0 [this]\n" + 
				"    1  aload_1 [$enum$name]\n" + 
				"    2  iload_2 [$enum$ordinal]\n" + 
				"    3  invokespecial java.lang.Enum(java.lang.String, int) [26]\n" + 
				"    6  return\n" + 
				"      Line numbers:\n" + 
				"        [pc: 0, line: 2]\n" + 
				"      Method Parameters:\n" + 
				"        synthetic $enum$name\n" + 
				"        synthetic $enum$ordinal\n" + 
				"  \n";

		assertSubstring(actualOutput, expectedOutput);
	}
	
	public void test014() throws Exception {
		// Test that the name argument of enum valueOf shows up as mandated
		
		this.runParameterNameTest(
			"FancyEnum.java",
			"\n" + 
			"public enum FancyEnum {\n" + 
			"	ONE, TWO;\n" + 
			"}\n" + 
			"");

		ClassFileBytesDisassembler disassembler = ToolFactory.createDefaultClassFileBytesDisassembler();
		String path = OUTPUT_DIR + File.separator + "FancyEnum.class";
		byte[] classFileBytes = org.eclipse.jdt.internal.compiler.util.Util.getFileByteContent(new File(path));
		String actualOutput =
			disassembler.disassemble(
				classFileBytes,
				"\n",
				ClassFileBytesDisassembler.DETAILED);

		String expectedOutput =
				"  public static FancyEnum valueOf(java.lang.String name);\n" + 
						"     0  ldc <Class FancyEnum> [1]\n" + 
						"     2  aload_0 [name]\n" + 
						"     3  invokestatic java.lang.Enum.valueOf(java.lang.Class, java.lang.String) : java.lang.Enum [40]\n" + 
						"     6  checkcast FancyEnum [1]\n" + 
						"     9  areturn\n" + 
						"      Line numbers:\n" + 
						"        [pc: 0, line: 1]\n" + 
						"      Method Parameters:\n" + 
						"        mandated name\n";
		assertSubstring(actualOutput, expectedOutput);
	}

	public void test015() throws Exception {
		// Test that the name argument of enum valueOf shows up as mandated
		
		this.runParameterNameTest(
			"InnerLocalClassTest.java",
			"public class InnerLocalClassTest {\n" + 
			"   void test() {\n" + 
			"     class Local { }\n" + 
			"     new Local() { };\n" + 
			"   } \n" + 
			"}\n");

		ClassFileBytesDisassembler disassembler = ToolFactory.createDefaultClassFileBytesDisassembler();
		String path = OUTPUT_DIR + File.separator + "InnerLocalClassTest$1.class";
		byte[] classFileBytes = org.eclipse.jdt.internal.compiler.util.Util.getFileByteContent(new File(path));
		String actualOutput =
			disassembler.disassemble(
				classFileBytes,
				"\n",
				ClassFileBytesDisassembler.DETAILED);

		String expectedOutput =
			"  InnerLocalClassTest$1(InnerLocalClassTest this$0, InnerLocalClassTest this$1);\n" + 
			"     0  aload_0 [this]\n" + 
			"     1  aload_2 [this$1]\n" + 
			"     2  putfield InnerLocalClassTest$1.this$0 : InnerLocalClassTest [10]\n" + 
			"     5  aload_0 [this]\n" + 
			"     6  aload_1 [this$0]\n" + 
			"     7  invokespecial InnerLocalClassTest$1Local(InnerLocalClassTest) [12]\n" + 
			"    10  return\n" + 
			"      Line numbers:\n" + 
			"        [pc: 0, line: 4]\n" + 
			"      Method Parameters:\n" + 
			"        final synthetic this$0\n" + 
			"        final synthetic this$1\n";
		assertSubstring(actualOutput, expectedOutput);
	}
	// https://bugs.eclipse.org/bugs/show_bug.cgi?id=476528
	public void test016() throws Exception {
		// Test that the name argument of enum valueOf shows up as mandated
		
		this.runParameterNameTest(
			"Foo.java",
			"public enum Foo {\n" + 
			"	BAR;\n" +
			"   public static Foo valueOf(int intParameter) {\n" + 
			"		return BAR;\n" +
			"   }\n" + 
			"   public static Foo valueOf2(int intParameter) {\n" + 
			"		return BAR;\n" +
			"   } \n" + 
			"}\n");

		ClassFileBytesDisassembler disassembler = ToolFactory.createDefaultClassFileBytesDisassembler();
		String path = OUTPUT_DIR + File.separator + "Foo.class";
		byte[] classFileBytes = org.eclipse.jdt.internal.compiler.util.Util.getFileByteContent(new File(path));
		String actualOutput =
			disassembler.disassemble(
				classFileBytes,
				"\n",
				ClassFileBytesDisassembler.DETAILED);

		String expectedOutput =
			"  // Stack: 1, Locals: 1\n" + 
			"  public static Foo valueOf(int intParameter);\n" + 
			"    0  getstatic Foo.BAR : Foo [17]\n" + 
			"    3  areturn\n" + 
			"      Line numbers:\n" + 
			"        [pc: 0, line: 4]\n" + 
			"      Method Parameters:\n" + 
			"        intParameter\n" + 
			"  \n" + 
			"  // Method descriptor #27 (I)LFoo;\n" + 
			"  // Stack: 1, Locals: 1\n" + 
			"  public static Foo valueOf2(int intParameter);\n" + 
			"    0  getstatic Foo.BAR : Foo [17]\n" + 
			"    3  areturn\n" + 
			"      Line numbers:\n" + 
			"        [pc: 0, line: 7]\n" + 
			"      Method Parameters:\n" + 
			"        intParameter\n"; 
		assertSubstring(actualOutput, expectedOutput);
		// Test that synthetic method gets the right parameter names
		expectedOutput =
				"  public static Foo valueOf(java.lang.String name);\n" + 
				"     0  ldc <Class Foo> [1]\n" + 
				"     2  aload_0 [name]\n" + 
				"     3  invokestatic java.lang.Enum.valueOf(java.lang.Class, java.lang.String) : java.lang.Enum [39]\n" + 
				"     6  checkcast Foo [1]\n" + 
				"     9  areturn\n" + 
				"      Line numbers:\n" + 
				"        [pc: 0, line: 1]\n" + 
				"      Method Parameters:\n" + 
				"        mandated name\n"; 
			assertSubstring(actualOutput, expectedOutput);
	}

	private void runParameterNameTest(String fileName, String body) {
		Map<String, String> compilerOptions = getCompilerOptions();
		compilerOptions.put(CompilerOptions.OPTION_LocalVariableAttribute, CompilerOptions.DO_NOT_GENERATE);
		compilerOptions.put(CompilerOptions.OPTION_MethodParametersAttribute, CompilerOptions.GENERATE);
		this.runConformTest(
			new String[] {
				fileName, 
				body
			},
			compilerOptions /* custom options */
		);
	}

	private void assertSubstring(String actualOutput, String expectedOutput) {
		int index = actualOutput.indexOf(expectedOutput);
		if (index == -1 || expectedOutput.length() == 0) {
			System.out.println(Util.displayString(actualOutput, 2));
		}
		if (index == -1) {
			assertEquals("Wrong contents", expectedOutput, actualOutput);
		}
	}
}<|MERGE_RESOLUTION|>--- conflicted
+++ resolved
@@ -1,21 +1,10 @@
 /*******************************************************************************
-<<<<<<< HEAD
  * Copyright (c) 2013, 2017 Jesper Steen Moeller and others.
-=======
- * Copyright (c) 2013, 2018 Jesper Steen Moeller and others.
->>>>>>> a286dada
  * All rights reserved. This program and the accompanying materials
  * are made available under the terms of the Eclipse Public License v1.0
  * which accompanies this distribution, and is available at
  * http://www.eclipse.org/legal/epl-v10.html
-<<<<<<< HEAD
-=======
  * 
- * This is an implementation of an early-draft specification developed under the Java
- * Community Process (JCP) and is made available for testing and evaluation purposes
- * only. The code is not compatible with any specification of the JCP.
->>>>>>> a286dada
- *
  * Contributors:
  *     Jesper Steen Moeller - initial API and implementation
  *			bug 527554 - [18.3] Compiler support for JEP 286 Local-Variable Type
