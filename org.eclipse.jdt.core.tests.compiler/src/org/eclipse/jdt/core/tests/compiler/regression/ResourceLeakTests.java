/*******************************************************************************
 * Copyright (c) 2011, 2019 GK Software SE and others.
 *
 * This program and the accompanying materials
 * are made available under the terms of the Eclipse Public License 2.0
 * which accompanies this distribution, and is available at
 * https://www.eclipse.org/legal/epl-2.0/
 *
 * SPDX-License-Identifier: EPL-2.0
 *
 * This is an implementation of an early-draft specification developed under the Java
 * Community Process (JCP) and is made available for testing and evaluation purposes
 * only. The code is not compatible with any specification of the JCP.
 *
 * Contributors:
 *     Stephan Herrmann - initial API and implementation
 *     Nikolay Metchev (nikolaymetchev@gmail.com) - Contributions for
 *								bug 411098 - [compiler][resource] Invalid Resource Leak Warning using ternary operator inside try-with-resource
 *******************************************************************************/
package org.eclipse.jdt.core.tests.compiler.regression;

import java.io.IOException;
import java.net.URL;
import java.util.Map;

import junit.framework.Test;

import org.eclipse.core.runtime.FileLocator;
import org.eclipse.core.runtime.Path;
import org.eclipse.core.runtime.Platform;
import org.eclipse.jdt.core.JavaCore;
import org.eclipse.jdt.internal.compiler.classfmt.ClassFileConstants;
import org.eclipse.jdt.internal.compiler.impl.CompilerOptions;
import org.eclipse.jdt.internal.compiler.impl.IrritantSet;

@SuppressWarnings({ "unchecked", "rawtypes" })
public class ResourceLeakTests extends AbstractRegressionTest {

// well-known helper classes:
private static final String GUAVA_CLOSEABLES_JAVA = "com/google/common/io/Closeables.java";
private static final String GUAVA_CLOSEABLES_CONTENT = "package com.google.common.io;\n" +
	"public class Closeables {\n" +
	"    public static void closeQuietly(java.io.Closeable closeable) {}\n" +
	"    public static void close(java.io.Closeable closeable, boolean flag) {}\n" +
	"}\n";
private static final String APACHE_DBUTILS_JAVA = "org/apache/commons/dbutils/DbUtils.java";
private static final String APACHE_DBUTILS_CONTENT = "package org.apache.commons.dbutils;\n" +
	"import java.sql.*;\n" +
	"public class DbUtils {\n" +
	"    public static void close(Connection connection) {}\n" +
	"    public static void close(ResultSet resultSet) {}\n" +
	"    public static void close(Statement statement) {}\n" +
	"    public static void closeQuietly(Connection connection) {}\n" +
	"    public static void closeQuietly(ResultSet resultSet) {}\n" +
	"    public static void closeQuietly(Statement statement) {}\n" +
	"    public static void closeQuietly(Connection conn, Statement stmt, ResultSet rs) {}\n" +
	"}\n";

static {
<<<<<<< HEAD
//	TESTS_NAMES = new String[] { "testBug542707_002" };
=======
//	TESTS_NAMES = new String[] { "testBug463320" };
>>>>>>> 67a3ce36
//	TESTS_NUMBERS = new int[] { 50 };
//	TESTS_RANGE = new int[] { 11, -1 };
}
public ResourceLeakTests(String name) {
	super(name);
}
public static Test suite() {
	return buildAllCompliancesTestSuite(ResourceLeakTests.class);
}

void runTestsExpectingErrorsOnlyIn17(String[] testFiles, String errorsIn17, Map options) {
	if (this.complianceLevel >= ClassFileConstants.JDK1_7)
		runLeakTest(testFiles, errorsIn17, options);
	else
		runConformTest(testFiles, "", null, true, null, options, null);
}

protected void runLeakTest(String[] testFiles, String expectedCompileError, Map options) {
	runNegativeTest(testFiles, expectedCompileError, null, true, options, null, JavacTestOptions.Excuse.EclipseWarningConfiguredAsError);
}

protected void runLeakWarningTest(String[] testFiles, String expectedCompileError, Map options) {
	runNegativeTest(testFiles, expectedCompileError, null, true, options, null, JavacTestOptions.Excuse.EclipseHasSomeMoreWarnings);
}

// Bug 349326 - [1.7] new warning for missing try-with-resources
// a method uses an AutoCloseable without ever closing it.
public void test056() {
	Map options = getCompilerOptions();
	options.put(CompilerOptions.OPTION_ReportUnclosedCloseable, CompilerOptions.ERROR);
	options.put(CompilerOptions.OPTION_ReportPotentiallyUnclosedCloseable, CompilerOptions.WARNING);
	runLeakTest(
		new String[] {
			"X.java",
			"import java.io.File;\n" +
			"import java.io.FileReader;\n" +
			"import java.io.IOException;\n" +
			"public class X {\n" +
			"    void foo() throws IOException {\n" +
			"        File file = new File(\"somefile\");\n" +
			"        FileReader fileReader = new FileReader(file);\n" +
// not invoking any methods on FileReader, try to avoid necessary call to superclass() in the compiler
//			"        char[] in = new char[50];\n" +
//			"        fileReader.read(in);\n" +
			"    }\n" +
			"    public static void main(String[] args) throws IOException {\n" +
			"        new X().foo();\n" +
			"    }\n" +
			"}\n"
		},
		"----------\n" +
		"1. ERROR in X.java (at line 7)\n" +
		"	FileReader fileReader = new FileReader(file);\n" +
		"	           ^^^^^^^^^^\n" +
		"Resource leak: 'fileReader' is never closed\n" +
		"----------\n",
		options);
}
// Bug 349326 - [1.7] new warning for missing try-with-resources
// a method uses an AutoCloseable and closes it but not protected by t-w-r nor regular try-finally
public void test056a() {
	Map options = getCompilerOptions();
	options.put(CompilerOptions.OPTION_ReportUnclosedCloseable, CompilerOptions.ERROR);
	options.put(CompilerOptions.OPTION_ReportPotentiallyUnclosedCloseable, CompilerOptions.ERROR);
	options.put(CompilerOptions.OPTION_ReportExplicitlyClosedAutoCloseable, CompilerOptions.ERROR);
	runTestsExpectingErrorsOnlyIn17(
		new String[] {
			"X.java",
			"import java.io.File;\n" +
			"import java.io.FileReader;\n" +
			"import java.io.IOException;\n" +
			"public class X {\n" +
			"    void foo() throws IOException {\n" +
			"        File file = new File(\"somefile\");\n" +
			"        FileReader fileReader = new FileReader(file);\n" +
			"        char[] in = new char[50];\n" +
			"        fileReader.read(in);\n" +
			"		 fileReader.close();\n" +
			"    }\n" +
			"}\n"
		},
		"----------\n" +
		"1. ERROR in X.java (at line 7)\n" +
		"	FileReader fileReader = new FileReader(file);\n" +
		"	           ^^^^^^^^^^\n" +
		"Resource 'fileReader' should be managed by try-with-resource\n" +
		"----------\n",
		options);
}
// Bug 349326 - [1.7] new warning for missing try-with-resources
// a method uses an AutoCloseable and closes it properly in a finally block
public void test056b() {
	Map options = getCompilerOptions();
	options.put(CompilerOptions.OPTION_ReportUnclosedCloseable, CompilerOptions.ERROR);
	options.put(CompilerOptions.OPTION_ReportPotentiallyUnclosedCloseable, CompilerOptions.ERROR);
	this.runConformTest(
		new String[] {
			"X.java",
			"import java.io.File;\n" +
			"import java.io.FileReader;\n" +
			"import java.io.IOException;\n" +
			"public class X {\n" +
			"    void foo() throws IOException {\n" +
			"        File file = new File(\"somefile\");\n" +
			"        FileReader fileReader = new FileReader(file);\n" +
			"        try {\n" +
			"            char[] in = new char[50];\n" +
			"            fileReader.read(in);\n" +
			"        } finally {\n" +
			"		     fileReader.close();\n" +
			"        }\n" +
			"    }\n" +
			"    public static void main(String[] args) {\n" +
			"        try {\n" +
			"            new X().foo();\n" +
			"        } catch (IOException ioex) {\n" +
			"            System.out.println(\"caught\");\n" +
			"        }\n" +
			"    }\n" +
			"}\n"
		},
		"caught", /*output*/
		null/*classLibs*/,
		true/*shouldFlush*/,
		null/*vmargs*/,
		options,
		null/*requestor*/);
}
// Bug 349326 - [1.7] new warning for missing try-with-resources
// a method uses an AutoCloseable properly within try-with-resources.
public void test056c() {
	if (this.complianceLevel < ClassFileConstants.JDK1_7) return; // t-w-r used
	Map options = getCompilerOptions();
	options.put(CompilerOptions.OPTION_ReportUnclosedCloseable, CompilerOptions.ERROR);
	options.put(CompilerOptions.OPTION_ReportPotentiallyUnclosedCloseable, CompilerOptions.WARNING);
	this.runConformTest(
		new String[] {
			"X.java",
			"import java.io.File;\n" +
			"import java.io.FileReader;\n" +
			"import java.io.IOException;\n" +
			"public class X {\n" +
			"    void foo() throws IOException {\n" +
			"        File file = new File(\"somefile\");\n" +
			"        try (FileReader fileReader = new FileReader(file)) {\n" +
			"            char[] in = new char[50];\n" +
			"            fileReader.read(in);\n" +
			"		 }\n" +
			"    }\n" +
			"    public static void main(String[] args) {\n" +
			"        try {\n" +
			"            new X().foo();\n" +
			"        } catch (IOException ioex) {\n" +
			"            System.out.println(\"caught\");\n" +
			"        }\n" +
			"    }\n" +
			"}\n"
		},
		"caught", /*output*/
		null/*classLibs*/,
		true/*shouldFlush*/,
		null/*vmargs*/,
		options,
		null/*requestor*/);
}
// Bug 349326 - [1.7] new warning for missing try-with-resources
// a method uses two AutoCloseables (testing independent analysis)
//- one closeable may be unclosed at a conditional return
//- the other is only conditionally closed
public void test056d() {
	Map options = getCompilerOptions();
	options.put(CompilerOptions.OPTION_ReportUnclosedCloseable, CompilerOptions.ERROR);
	options.put(CompilerOptions.OPTION_ReportPotentiallyUnclosedCloseable, CompilerOptions.WARNING);
	runLeakTest(
		new String[] {
			"X.java",
			"import java.io.File;\n" +
			"import java.io.FileReader;\n" +
			"import java.io.IOException;\n" +
			"public class X {\n" +
			"    void foo(boolean flag1, boolean flag2) throws IOException {\n" +
			"        File file = new File(\"somefile\");\n" +
			"        char[] in = new char[50];\n" +
			"        FileReader fileReader1 = new FileReader(file);\n" +
			"        fileReader1.read(in);\n" +
			"        FileReader fileReader2 = new FileReader(file);\n" +
			"        fileReader2.read(in);\n" +
			"        if (flag1) {\n" +
			"            fileReader2.close();\n" +
			"            return;\n" +
			"        } else if (flag2) {\n" +
			"            fileReader2.close();\n" +
			"        }\n" +
			"        fileReader1.close();\n" +
			"    }\n" +
			"    public static void main(String[] args) throws IOException {\n" +
			"        new X().foo(false, true);\n" +
			"    }\n" +
			"}\n"
		},
		"----------\n" +
		"1. WARNING in X.java (at line 10)\n" +
		"	FileReader fileReader2 = new FileReader(file);\n" +
		"	           ^^^^^^^^^^^\n" +
		"Potential resource leak: 'fileReader2' may not be closed\n" +
		"----------\n" +
		"2. ERROR in X.java (at line 14)\n" +
		"	return;\n" +
		"	^^^^^^^\n" +
		"Resource leak: 'fileReader1' is not closed at this location\n" +
		"----------\n",
		options);
}
// Bug 349326 - [1.7] new warning for missing try-with-resources
// a method uses two AutoCloseables (testing independent analysis)
//- one closeable may be unclosed at a conditional return
//- the other is only conditionally closed
public void test056d_suppress() {
	if (this.complianceLevel < ClassFileConstants.JDK1_5) return; // annotations used
	Map options = getCompilerOptions();
	enableAllWarningsForIrritants(options, IrritantSet.RESOURCE);
	options.put(CompilerOptions.OPTION_ReportUnclosedCloseable, CompilerOptions.ERROR);
	options.put(CompilerOptions.OPTION_ReportPotentiallyUnclosedCloseable, CompilerOptions.WARNING);
	options.put(CompilerOptions.OPTION_SuppressOptionalErrors, CompilerOptions.ENABLED);
	runLeakTest(
		new String[] {
			"X.java",
			"import java.io.File;\n" +
			"import java.io.FileReader;\n" +
			"import java.io.IOException;\n" +
			"public class X {\n" +
			"    void foo(boolean flag1, boolean flag2) throws IOException {\n" +
			"        @SuppressWarnings(\"resource\") File file = new File(\"somefile\"); // unnecessary suppress\n" +
			"        char[] in = new char[50];\n" +
			"        FileReader fileReader1 = new FileReader(file);\n" +
			"        fileReader1.read(in);\n" +
			"        @SuppressWarnings(\"resource\") FileReader fileReader2 = new FileReader(file); // useful suppress\n" +
			"        fileReader2.read(in);\n" +
			"        if (flag1) {\n" +
			"            fileReader2.close();\n" +
			"            return; // not suppressed\n" +
			"        } else if (flag2) {\n" +
			"            fileReader2.close();\n" +
			"        }\n" +
			"        fileReader1.close();\n" +
			"    }\n" +
			"    @SuppressWarnings(\"resource\") // useful suppress\n" +
			"    void bar() throws IOException {\n" +
			"        File file = new File(\"somefile\");\n" +
			"        FileReader fileReader = new FileReader(file);\n" +
			"        char[] in = new char[50];\n" +
			"        fileReader.read(in);\n" +
			"    }\n" +
			"    public static void main(String[] args) throws IOException {\n" +
			"        new X().foo(false, true);\n" +
			"    }\n" +
			"}\n"
		},
		"----------\n" +
		"1. WARNING in X.java (at line 6)\n" +
		"	@SuppressWarnings(\"resource\") File file = new File(\"somefile\"); // unnecessary suppress\n" +
		"	                  ^^^^^^^^^^\n" +
		"Unnecessary @SuppressWarnings(\"resource\")\n" +
		"----------\n" +
		"2. ERROR in X.java (at line 14)\n" +
		"	return; // not suppressed\n" +
		"	^^^^^^^\n" +
		"Resource leak: 'fileReader1' is not closed at this location\n" +
		"----------\n",
		options);
}
// Bug 349326 - [1.7] new warning for missing try-with-resources
// Bug 362332 - Only report potential leak when closeable not created in the local scope
// one method returns an AutoCleasble, a second method uses this object without ever closing it.
public void test056e() {
	Map options = getCompilerOptions();
	options.put(CompilerOptions.OPTION_ReportUnclosedCloseable, CompilerOptions.ERROR);
	options.put(CompilerOptions.OPTION_ReportPotentiallyUnclosedCloseable, CompilerOptions.ERROR);
	runLeakTest(
		new String[] {
			"X.java",
			"import java.io.File;\n" +
			"import java.io.FileReader;\n" +
			"import java.io.IOException;\n" +
			"public class X {\n" +
			"    FileReader getReader(String filename) throws IOException {\n" +
			"        File file = new File(\"somefile\");\n" +
			"        FileReader fileReader = new FileReader(file);\n" +
			"        return fileReader;\n" + 		// don't complain here, pass responsibility to caller
			"    }\n" +
			"    void foo() throws IOException {\n" +
			"        FileReader reader = getReader(\"somefile\");\n" +
			"        char[] in = new char[50];\n" +
			"        reader.read(in);\n" +
			"    }\n" +
			"    public static void main(String[] args) throws IOException {\n" +
			"        new X().foo();\n" +
			"    }\n" +
			"}\n"
		},
		"----------\n" +
		"1. ERROR in X.java (at line 11)\n" +
		"	FileReader reader = getReader(\"somefile\");\n" +
		"	           ^^^^^^\n" +
		"Potential resource leak: \'reader\' may not be closed\n" +
		"----------\n",
		options);
}
// Bug 349326 - [1.7] new warning for missing try-with-resources
// a method explicitly closes its AutoCloseable rather than using t-w-r
public void test056f() {
	Map options = getCompilerOptions();
	options.put(CompilerOptions.OPTION_ReportUnclosedCloseable, CompilerOptions.ERROR);
	options.put(CompilerOptions.OPTION_ReportPotentiallyUnclosedCloseable, CompilerOptions.WARNING);
	options.put(CompilerOptions.OPTION_ReportExplicitlyClosedAutoCloseable, CompilerOptions.ERROR);
	runTestsExpectingErrorsOnlyIn17(
		new String[] {
			"X.java",
			"import java.io.File;\n" +
			"import java.io.FileReader;\n" +
			"import java.io.IOException;\n" +
			"public class X {\n" +
			"    void foo() throws IOException {\n" +
			"        File file = new File(\"somefile\");\n" +
			"        FileReader fileReader = null;\n" +
			"        try {\n" +
			"            fileReader = new FileReader(file);\n" +
			"            char[] in = new char[50];\n" +
			"            fileReader.read(in);\n" +
			"        } finally {\n" +
			"            fileReader.close();\n" +
			"        }\n" +
			"    }\n" +
			"}\n"
		},
		"----------\n" +
		"1. ERROR in X.java (at line 7)\n" +
		"	FileReader fileReader = null;\n" +
		"	           ^^^^^^^^^^\n" +
		"Resource 'fileReader' should be managed by try-with-resource\n" +
		"----------\n",
		options);
}
// Bug 349326 - [1.7] new warning for missing try-with-resources
// an AutoCloseable local is re-assigned
public void test056g() {
	Map options = getCompilerOptions();
	options.put(JavaCore.COMPILER_PB_UNCLOSED_CLOSEABLE, CompilerOptions.ERROR);
	options.put(JavaCore.COMPILER_PB_POTENTIALLY_UNCLOSED_CLOSEABLE, CompilerOptions.WARNING);
	options.put(JavaCore.COMPILER_PB_EXPLICITLY_CLOSED_AUTOCLOSEABLE, CompilerOptions.IGNORE);
	runLeakTest(
		new String[] {
			"X.java",
			"import java.io.File;\n" +
			"import java.io.FileReader;\n" +
			"import java.io.IOException;\n" +
			"public class X {\n" +
			"    void foo() throws IOException {\n" +
			"        File file = new File(\"somefile\");\n" +
			"        FileReader fileReader = new FileReader(file);\n" +
			"        char[] in = new char[50];\n" +
			"        fileReader.read(in);\n" +
			"        fileReader = new FileReader(file);\n" +
			"        fileReader.read(in);\n" +
			"        fileReader.close();\n" +
			"        fileReader = null;\n" +
			"    }\n" +
			"    public static void main(String[] args) throws IOException {\n" +
			"        new X().foo();\n" +
			"    }\n" +
			"}\n"
		},
		"----------\n" +
		"1. ERROR in X.java (at line 10)\n" +
		"	fileReader = new FileReader(file);\n" +
		"	^^^^^^^^^^^^^^^^^^^^^^^^^^^^^^^^^\n" +
		"Resource leak: 'fileReader' is not closed at this location\n" +
		"----------\n",
		options);
}
// Bug 349326 - [1.7] new warning for missing try-with-resources
// an AutoCloseable local is re-assigned after null-assigned
public void test056g2() {
	Map options = getCompilerOptions();
	options.put(JavaCore.COMPILER_PB_UNCLOSED_CLOSEABLE, CompilerOptions.ERROR);
	options.put(JavaCore.COMPILER_PB_POTENTIALLY_UNCLOSED_CLOSEABLE, CompilerOptions.WARNING);
	options.put(JavaCore.COMPILER_PB_EXPLICITLY_CLOSED_AUTOCLOSEABLE, CompilerOptions.IGNORE);
	runLeakTest(
		new String[] {
			"X.java",
			"import java.io.File;\n" +
			"import java.io.FileReader;\n" +
			"import java.io.IOException;\n" +
			"public class X {\n" +
			"    void foo() throws IOException {\n" +
			"        File file = new File(\"somefile\");\n" +
			"        FileReader fileReader = new FileReader(file);\n" +
			"        char[] in = new char[50];\n" +
			"        fileReader.read(in);\n" +
			"        fileReader = null;\n" +
			"        fileReader = new FileReader(file);\n" + // don't complain again, fileReader is null, so nothing can leak here
			"        fileReader.read(in);\n" +
			"        fileReader.close();\n" +
			"    }\n" +
			"    public static void main(String[] args) throws IOException {\n" +
			"        new X().foo();\n" +
			"    }\n" +
			"}\n"
		},
		"----------\n" +
		"1. ERROR in X.java (at line 10)\n" +
		"	fileReader = null;\n" +
		"	^^^^^^^^^^^^^^^^^\n" +
		"Resource leak: 'fileReader' is not closed at this location\n" +
		"----------\n",
		options);
}
// Bug 349326 - [1.7] new warning for missing try-with-resources
// two AutoCloseables at different nesting levels (anonymous local type)
public void test056h() {
	Map options = getCompilerOptions();
	options.put(JavaCore.COMPILER_PB_UNCLOSED_CLOSEABLE, CompilerOptions.ERROR);
	options.put(JavaCore.COMPILER_PB_POTENTIALLY_UNCLOSED_CLOSEABLE, CompilerOptions.WARNING);
	options.put(JavaCore.COMPILER_PB_EXPLICITLY_CLOSED_AUTOCLOSEABLE, CompilerOptions.IGNORE);
	runLeakTest(
		new String[] {
			"X.java",
			"import java.io.File;\n" +
			"import java.io.FileReader;\n" +
			"import java.io.IOException;\n" +
			"public class X {\n" +
			"    void foo() throws IOException {\n" +
			"        final File file = new File(\"somefile\");\n" +
			"        final FileReader fileReader = new FileReader(file);\n" +
			"        char[] in = new char[50];\n" +
			"        fileReader.read(in);\n" +
			"        new Runnable() {\n public void run() {\n" +
			"            try {\n" +
			"                fileReader.close();\n" +
			"                FileReader localReader = new FileReader(file);\n" +
			"            } catch (IOException ex) { /* nop */ }\n" +
			"        }}.run();\n" +
			"    }\n" +
			"    public static void main(String[] args) throws IOException {\n" +
			"        new X().foo();\n" +
			"    }\n" +
			"}\n"
		},
		"----------\n" +
		"1. WARNING in X.java (at line 7)\n" +
		"	final FileReader fileReader = new FileReader(file);\n" +
		"	                 ^^^^^^^^^^\n" +
		"Potential resource leak: 'fileReader' may not be closed\n" +
		"----------\n" +
		"2. ERROR in X.java (at line 14)\n" +
		"	FileReader localReader = new FileReader(file);\n" +
		"	           ^^^^^^^^^^^\n" +
		"Resource leak: 'localReader' is never closed\n" +
		"----------\n",
		options);
}
// Bug 349326 - [1.7] new warning for missing try-with-resources
// three AutoCloseables in different blocks of the same method
public void test056i() {
	Map options = getCompilerOptions();
	options.put(JavaCore.COMPILER_PB_UNCLOSED_CLOSEABLE, CompilerOptions.ERROR);
	options.put(JavaCore.COMPILER_PB_POTENTIALLY_UNCLOSED_CLOSEABLE, CompilerOptions.WARNING);
	options.put(JavaCore.COMPILER_PB_EXPLICITLY_CLOSED_AUTOCLOSEABLE, CompilerOptions.IGNORE);
	runLeakTest(
		new String[] {
			"X.java",
			"import java.io.File;\n" +
			"import java.io.FileReader;\n" +
			"import java.io.IOException;\n" +
			"public class X {\n" +
			"    void foo(boolean f1, boolean f2) throws IOException {\n" +
			"        File file = new File(\"somefile\");\n" +
			"        if (f1) {\n" +
			"            FileReader fileReader = new FileReader(file); // err: not closed\n" +
			"            char[] in = new char[50];\n" +
			"            fileReader.read(in);\n" +
			"            while (true) {\n" +
			"                 FileReader loopReader = new FileReader(file); // don't warn, properly closed\n" +
			"                 loopReader.close();" +
			"                 break;\n" +
			"            }\n" +
			"        } else {\n" +
			"            FileReader fileReader = new FileReader(file); // warn: not closed on all paths\n" +
			"            if (f2)\n" +
			"                fileReader.close();\n" +
			"        }\n" +
			"    }\n" +
			"    public static void main(String[] args) throws IOException {\n" +
			"        new X().foo(true, true);\n" +
			"    }\n" +
			"}\n"
		},
		"----------\n" +
		"1. ERROR in X.java (at line 8)\n" +
		"	FileReader fileReader = new FileReader(file); // err: not closed\n" +
		"	           ^^^^^^^^^^\n" +
		"Resource leak: 'fileReader' is never closed\n" +
		"----------\n" +
		"2. WARNING in X.java (at line 16)\n" +
		"	FileReader fileReader = new FileReader(file); // warn: not closed on all paths\n" +
		"	           ^^^^^^^^^^\n" +
		"Potential resource leak: 'fileReader' may not be closed\n" +
		"----------\n",
		options);
}
// Bug 349326 - [1.7] new warning for missing try-with-resources
// three AutoCloseables in different blocks of the same method - problems ignored
public void test056i_ignore() {
	Map options = getCompilerOptions();
	options.put(JavaCore.COMPILER_PB_UNCLOSED_CLOSEABLE, CompilerOptions.IGNORE);
	options.put(JavaCore.COMPILER_PB_POTENTIALLY_UNCLOSED_CLOSEABLE, CompilerOptions.IGNORE);
	options.put(JavaCore.COMPILER_PB_EXPLICITLY_CLOSED_AUTOCLOSEABLE, CompilerOptions.IGNORE);
	this.runConformTest(
		new String[] {
			"X.java",
			"import java.io.File;\n" +
			"import java.io.FileReader;\n" +
			"import java.io.IOException;\n" +
			"public class X {\n" +
			"    void foo(boolean f1, boolean f2) throws IOException {\n" +
			"        File file = new File(\"somefile\");\n" +
			"        if (f1) {\n" +
			"            FileReader fileReader = new FileReader(file); // err: not closed\n" +
			"            char[] in = new char[50];\n" +
			"            fileReader.read(in);\n" +
			"            while (true) {\n" +
			"                 FileReader loopReader = new FileReader(file); // don't warn, properly closed\n" +
			"                 loopReader.close();" +
			"                 break;\n" +
			"            }\n" +
			"        } else {\n" +
			"            FileReader fileReader = new FileReader(file); // warn: not closed on all paths\n" +
			"            if (f2)\n" +
			"                fileReader.close();\n" +
			"        }\n" +
			"    }\n" +
			"}\n"
		},
		"",
		null,
		true,
		null,
		options,
		null);
}
// Bug 349326 - [1.7] new warning for missing try-with-resources
// three AutoCloseables in different blocks of the same method
public void test056i2() {
	Map options = getCompilerOptions();
	options.put(JavaCore.COMPILER_PB_UNCLOSED_CLOSEABLE, CompilerOptions.ERROR);
	options.put(JavaCore.COMPILER_PB_POTENTIALLY_UNCLOSED_CLOSEABLE, CompilerOptions.ERROR);
	options.put(JavaCore.COMPILER_PB_EXPLICITLY_CLOSED_AUTOCLOSEABLE, CompilerOptions.IGNORE);
	runLeakTest(
		new String[] {
			"X.java",
			"import java.io.File;\n" +
			"import java.io.FileReader;\n" +
			"import java.io.IOException;\n" +
			"public class X {\n" +
			"    void foo(boolean f1, boolean f2) throws IOException {\n" +
			"        File file = new File(\"somefile\");\n" +
			"        if (f1) {\n" +
			"            FileReader fileReader = new FileReader(file); // properly closed\n" +
			"            char[] in = new char[50];\n" +
			"            fileReader.read(in);\n" +
			"            while (true) {\n" +
			"                  fileReader.close();\n" +
			"                  FileReader loopReader = new FileReader(file); // don't warn, properly closed\n" +
			"                  loopReader.close();\n" +
			"                  break;\n" +
			"            }\n" +
			"        } else {\n" +
			"            FileReader fileReader = new FileReader(file); // warn: not closed on all paths\n" +
			"            if (f2)\n" +
			"                fileReader.close();\n" +
			"        }\n" +
			"    }\n" +
			"    public static void main(String[] args) throws IOException {\n" +
			"        new X().foo(true, true);\n" +
			"    }\n" +
			"}\n"
		},
		"----------\n" +
		"1. ERROR in X.java (at line 18)\n" +
		"	FileReader fileReader = new FileReader(file); // warn: not closed on all paths\n" +
		"	           ^^^^^^^^^^\n" +
		"Potential resource leak: 'fileReader' may not be closed\n" +
		"----------\n",
		options);
}
// Bug 349326 - [1.7] new warning for missing try-with-resources
// a method uses an AutoCloseable without closing it locally but passing as arg to another method
public void test056j() {
	Map options = getCompilerOptions();
	options.put(CompilerOptions.OPTION_ReportUnclosedCloseable, CompilerOptions.ERROR);
	options.put(CompilerOptions.OPTION_ReportPotentiallyUnclosedCloseable, CompilerOptions.ERROR);
	runLeakTest(
		new String[] {
			"X.java",
			"import java.io.File;\n" +
			"import java.io.FileReader;\n" +
			"import java.io.IOException;\n" +
			"public class X {\n" +
			"    void foo() throws IOException {\n" +
			"        File file = new File(\"somefile\");\n" +
			"        FileReader fileReader = new FileReader(file);\n" +
			"        read(fileReader);\n" +
			"    }\n" +
			"    void read(FileReader reader) { }\n" +
			"    public static void main(String[] args) throws IOException {\n" +
			"        new X().foo();\n" +
			"    }\n" +
			"}\n"
		},
		"----------\n" +
		"1. ERROR in X.java (at line 7)\n" +
		"	FileReader fileReader = new FileReader(file);\n" +
		"	           ^^^^^^^^^^\n" +
		"Potential resource leak: 'fileReader' may not be closed\n" +
		"----------\n",
		options);
}
// Bug 349326 - [1.7] new warning for missing try-with-resources
// a method uses an AutoCloseable without closing it locally but passing as arg to another method
public void test056jconditional() {
	Map options = getCompilerOptions();
	options.put(CompilerOptions.OPTION_ReportUnclosedCloseable, CompilerOptions.ERROR);
	options.put(CompilerOptions.OPTION_ReportPotentiallyUnclosedCloseable, CompilerOptions.ERROR);
	runLeakTest(
		new String[] {
			"X.java",
			"import java.io.File;\n" +
			"import java.io.FileReader;\n" +
			"import java.io.IOException;\n" +
			"public class X {\n" +
			"    void foo(boolean b) throws IOException {\n" +
			"        File file = new File(\"somefile\");\n" +
			"        FileReader fileReader = new FileReader(file);\n" +
			"        synchronized (b ? this : new X()) {\n" +
			"            new ReadDelegator(fileReader);\n" +
			"        }\n" +
			"    }\n" +
			"    class ReadDelegator { ReadDelegator(FileReader reader) { } }\n" +
			"    public static void main(String[] args) throws IOException {\n" +
			"        new X().foo(true);\n" +
			"    }\n" +
			"}\n"
		},
		"----------\n" +
		"1. ERROR in X.java (at line 7)\n" +
		"	FileReader fileReader = new FileReader(file);\n" +
		"	           ^^^^^^^^^^\n" +
		"Potential resource leak: 'fileReader' may not be closed\n" +
		"----------\n",
		options);
}
// Bug 349326 - [1.7] new warning for missing try-with-resources
// many locals, some are AutoCloseable.
// Unfortunately analysis cannot respect how exception exits may affect ra3 and rb3,
// doing so would create false positives.
public void test056k() {
	Map options = getCompilerOptions();
	options.put(CompilerOptions.OPTION_ReportUnclosedCloseable, CompilerOptions.ERROR);
	options.put(CompilerOptions.OPTION_ReportPotentiallyUnclosedCloseable, CompilerOptions.WARNING);
	options.put(CompilerOptions.OPTION_ReportExplicitlyClosedAutoCloseable, CompilerOptions.ERROR);
	String expectedProblems = this.complianceLevel < ClassFileConstants.JDK1_7 ?
				"----------\n" +
				"1. ERROR in X.java (at line 15)\n" +
				"	ra2 = new FileReader(file);\n" +
				"	^^^^^^^^^^^^^^^^^^^^^^^^^^\n" +
				"Resource leak: \'ra2\' is never closed\n" +
				"----------\n" +
				"2. ERROR in X.java (at line 28)\n" +
				"	rb2 = new FileReader(file);\n" +
				"	^^^^^^^^^^^^^^^^^^^^^^^^^^\n" +
				"Resource leak: \'rb2\' is never closed\n" +
				"----------\n"
			:
				"----------\n" +
				"1. ERROR in X.java (at line 12)\n" +
				"	FileReader ra1 = null, ra2 = null;\n" +
				"	           ^^^\n" +
				"Resource 'ra1' should be managed by try-with-resource\n" +
				"----------\n" +
				"2. ERROR in X.java (at line 15)\n" +
				"	ra2 = new FileReader(file);\n" +
				"	^^^^^^^^^^^^^^^^^^^^^^^^^^\n" +
				"Resource leak: 'ra2' is never closed\n" +
				"----------\n" +
				"3. ERROR in X.java (at line 16)\n" +
				"	FileReader ra3 = new FileReader(file);\n" +
				"	           ^^^\n" +
				"Resource 'ra3' should be managed by try-with-resource\n" +
				"----------\n" +
				"4. ERROR in X.java (at line 25)\n" +
				"	FileReader rb1 = null, rb2 = null;\n" +
				"	           ^^^\n" +
				"Resource 'rb1' should be managed by try-with-resource\n" +
				"----------\n" +
				"5. ERROR in X.java (at line 28)\n" +
				"	rb2 = new FileReader(file);\n" +
				"	^^^^^^^^^^^^^^^^^^^^^^^^^^\n" +
				"Resource leak: 'rb2' is never closed\n" +
				"----------\n" +
				"6. ERROR in X.java (at line 29)\n" +
				"	FileReader rb3 = new FileReader(file);\n" +
				"	           ^^^\n" +
				"Resource 'rb3' should be managed by try-with-resource\n" +
				"----------\n";
	runLeakTest(
		new String[] {
			"X.java",
			"import java.io.File;\n" +
			"import java.io.FileReader;\n" +
			"import java.io.IOException;\n" +
			"public class X {\n" +
			"    void foo() throws IOException {\n" +
			"        int i01, i02, i03, i04, i05, i06, i07, i08, i09,\n" +
			"            i11, i12, i13, i14, i15, i16, i17, i18, i19,\n" +
			"            i21, i22, i23, i24, i25, i26, i27, i28, i29,\n" +
			"            i31, i32, i33, i34, i35, i36, i37, i38, i39,\n" +
			"            i41, i42, i43, i44, i45, i46, i47, i48, i49;\n" +
			"        File file = new File(\"somefile\");\n" +
			"        FileReader ra1 = null, ra2 = null;\n" +
			"        try {\n" +
			"            ra1 = new FileReader(file);\n" +
			"            ra2 = new FileReader(file);\n" +
			"            FileReader ra3 = new FileReader(file);\n" +
			"            char[] in = new char[50];\n" +
			"            ra1.read(in);\n" +
			"            ra2.read(in);\n" +
			"            ra3.close();\n" +
			"        } finally {\n" +
			"            ra1.close();\n" +
			"        }\n" +
			"        int i51, i52, i53, i54, i55, i56, i57, i58, i59, i60;\n" + // beyond this point locals are analyzed using extraBits
			"        FileReader rb1 = null, rb2 = null;\n" +
			"        try {\n" +
			"            rb1 = new FileReader(file);\n" +
			"            rb2 = new FileReader(file);\n" +
			"            FileReader rb3 = new FileReader(file);\n" +
			"            char[] in = new char[50];\n" +
			"            rb1.read(in);\n" +
			"            rb2.read(in);\n" +
			"            rb3.close();\n" +
			"        } finally {\n" +
			"            rb1.close();\n" +
			"        }\n" +
			"    }\n" +
			"    public static void main(String[] args) throws IOException {\n" +
			"        new X().foo();\n" +
			"    }\n" +
			"}\n"
		},
		expectedProblems,
		options);
}
// Bug 349326 - [1.7] new warning for missing try-with-resources
// various non-problems
public void test056l() {
	Map options = getCompilerOptions();
	options.put(CompilerOptions.OPTION_ReportUnclosedCloseable, CompilerOptions.ERROR);
	options.put(CompilerOptions.OPTION_ReportPotentiallyUnclosedCloseable, CompilerOptions.ERROR);
	options.put(CompilerOptions.OPTION_ReportExplicitlyClosedAutoCloseable, CompilerOptions.ERROR);
	String expectedProblems = this.complianceLevel >= ClassFileConstants.JDK1_7 ?
				"----------\n" +
				"1. ERROR in X.java (at line 8)\n" +
				"	FileReader fileReader = getReader();\n" +
				"	           ^^^^^^^^^^\n" +
				"Resource 'fileReader' should be managed by try-with-resource\n" +
				"----------\n" +
				"2. ERROR in X.java (at line 11)\n" +
				"	FileReader r3 = getReader();\n" +
				"	           ^^\n" +
				"Resource 'r3' should be managed by try-with-resource\n" +
				"----------\n" +
				"3. ERROR in X.java (at line 24)\n" +
				"	FileReader r2 = new FileReader(new File(\"inexist\")); // only potential problem: ctor X below might close r2\n" +
				"	           ^^\n" +
				"Potential resource leak: 'r2' may not be closed\n" +
				"----------\n" +
				"4. ERROR in X.java (at line 25)\n" +
				"	new X(r2).foo(new FileReader(new File(\"notthere\"))); // potential problem: foo may/may not close the new FileReader\n" +
				"	              ^^^^^^^^^^^^^^^^^^^^^^^^^^^^^^^^^^^^\n" +
				"Potential resource leak: \'<unassigned Closeable value>\' may not be closed\n" +
				"----------\n"
			:
				"----------\n" +
				"1. ERROR in X.java (at line 24)\n" +
				"	FileReader r2 = new FileReader(new File(\"inexist\")); // only potential problem: ctor X below might close r2\n" +
				"	           ^^\n" +
				"Potential resource leak: 'r2' may not be closed\n" +
				"----------\n" +
				"2. ERROR in X.java (at line 25)\n" +
				"	new X(r2).foo(new FileReader(new File(\"notthere\"))); // potential problem: foo may/may not close the new FileReader\n" +
				"	              ^^^^^^^^^^^^^^^^^^^^^^^^^^^^^^^^^^^^\n" +
				"Potential resource leak: \'<unassigned Closeable value>\' may not be closed\n" +
				"----------\n";
	runLeakTest(
		new String[] {
			"X.java",
			"import java.io.File;\n" +
			"import java.io.FileReader;\n" +
			"import java.io.IOException;\n" +
			"public class X {\n" +
			"    X(FileReader r0) {}\n" + // don't complain against argument
			"    FileReader getReader() { return null; }\n" +
			"    void foo(FileReader r1) throws IOException {\n" +
			"        FileReader fileReader = getReader();\n" +
			"        if (fileReader == null)\n" +
			"            return;\n" + // don't complain, resource is actually null
			"        FileReader r3 = getReader();\n" +
			"        if (r3 == null)\n" +
			"            r3 = new FileReader(new File(\"absent\"));\n" + // don't complain, previous resource is actually null
			"        try {\n" +
			"            char[] in = new char[50];\n" +
			"            fileReader.read(in);\n" +
			"            r1.read(in);\n" +
			"        } finally {\n" +
			"            fileReader.close();\n" +
			"            r3.close();\n" +  // the effect of this close() call might be spoiled by exception in fileReader.close() above, but we ignore exception exits in the analysis
			"        }\n" +
			"    }\n" +
			"    public static void main(String[] args) throws IOException {\n" +
			"        FileReader r2 = new FileReader(new File(\"inexist\")); // only potential problem: ctor X below might close r2\n" +
			"        new X(r2).foo(new FileReader(new File(\"notthere\"))); // potential problem: foo may/may not close the new FileReader\n" +
			"    }\n" +
			"}\n"
		},
		expectedProblems,
		options);
}
// Bug 349326 - [1.7] new warning for missing try-with-resources
// nested try with early exit
public void test056m() {
	Map options = getCompilerOptions();
	options.put(CompilerOptions.OPTION_ReportUnclosedCloseable, CompilerOptions.ERROR);
	options.put(CompilerOptions.OPTION_ReportPotentiallyUnclosedCloseable, CompilerOptions.ERROR);
	this.runConformTest(
		new String[] {
			"X.java",
			"import java.io.File;\n" +
			"import java.io.FileReader;\n" +
			"import java.io.IOException;\n" +
			"public class X {\n" +
			"    void foo() {\n" +
			"        File file = new File(\"somefile\");" +
			"        try {\n" +
			"            FileReader fileReader = new FileReader(file);\n" +
			"            try {\n" +
			"                char[] in = new char[50];\n" +
			"                if (fileReader.read(in)==0)\n" +
			"                    return;\n" +
			"            } finally {\n" +
			"		         fileReader.close();\n" +
			"            }\n" +
			"        } catch (IOException e) {\n" +
			"            System.out.println(\"caught\");\n" +
			"        }\n" +
			"    }\n" +
			"    public static void main(String[] args) {\n" +
			"        new X().foo();\n" +
			"    }\n" +
			"}\n"
		},
		"caught", /*output*/
		null/*classLibs*/,
		true/*shouldFlush*/,
		null/*vmargs*/,
		options,
		null/*requestor*/);
}
// Bug 349326 - [1.7] new warning for missing try-with-resources
// nested try should not interfere with earlier analysis.
public void test056n() {
	Map options = getCompilerOptions();
	options.put(CompilerOptions.OPTION_ReportUnclosedCloseable, CompilerOptions.ERROR);
	options.put(CompilerOptions.OPTION_ReportPotentiallyUnclosedCloseable, CompilerOptions.ERROR);
	this.runConformTest(
		new String[] {
			"X.java",
			"import java.io.File;\n" +
			"import java.io.FileReader;\n" +
			"import java.io.IOException;\n" +
			"import java.io.FileNotFoundException;\n" +
			"public class X {\n" +
			"    void foo(File someFile, char[] buf) throws IOException {\n" +
			"		FileReader fr1 = new FileReader(someFile);\n" +
			"		try {\n" +
			"			fr1.read(buf);\n" +
			"		} finally {\n" +
			"			fr1.close();\n" +
			"		}\n" +
			"		try {\n" +
			"			FileReader fr3 = new FileReader(someFile);\n" +
			"			try {\n" +
			"			} finally {\n" +
			"				fr3.close();\n" +
			"			}\n" +
			"		} catch (IOException e) {\n" +
			"		}\n" +
			"	 }\n" +
			"    public static void main(String[] args) throws IOException {\n" +
			"        try {\n" +
			"            new X().foo(new File(\"missing\"), new char[100]);\n" +
			"        } catch (FileNotFoundException e) {\n" +
			"            System.out.println(\"caught\");\n" +
			"        }\n" +
			"    }\n" +
			"}\n"
		},
		"caught", /*output*/
		null/*classLibs*/,
		true/*shouldFlush*/,
		null/*vmargs*/,
		options,
		null/*requestor*/);
}
// Bug 349326 - [1.7] new warning for missing try-with-resources
// if close is guarded by null check this should still be recognized as definitely closed
public void test056o() {
	Map options = getCompilerOptions();
	options.put(CompilerOptions.OPTION_ReportUnclosedCloseable, CompilerOptions.ERROR);
	options.put(CompilerOptions.OPTION_ReportPotentiallyUnclosedCloseable, CompilerOptions.ERROR);
	this.runConformTest(
		new String[] {
			"X.java",
			"import java.io.File;\n" +
			"import java.io.FileReader;\n" +
			"import java.io.IOException;\n" +
			"import java.io.FileNotFoundException;\n" +
			"public class X {\n" +
			"    void foo(File someFile, char[] buf) throws IOException {\n" +
			"		FileReader fr1 = null;\n" +
			"		try {\n" +
			"           fr1 = new FileReader(someFile);" +
			"			fr1.read(buf);\n" +
			"		} finally {\n" +
			"			if (fr1 != null)\n" +
			"               try {\n" +
			"                   fr1.close();\n" +
			"               } catch (IOException e) { /*do nothing*/ }\n" +
			"		}\n" +
			"	 }\n" +
			"    public static void main(String[] args) throws IOException {\n" +
			"        try {\n" +
			"            new X().foo(new File(\"missing\"), new char[100]);\n" +
			"        } catch (FileNotFoundException e) {\n" +
			"            System.out.println(\"caught\");\n" +
			"        }\n" +
			"    }\n" +
			"}\n"
		},
		"caught", /*output*/
		null/*classLibs*/,
		true/*shouldFlush*/,
		null/*vmargs*/,
		options,
		null/*requestor*/);
}
// Bug 349326 - [1.7] new warning for missing try-with-resources
// Bug 362332 - Only report potential leak when closeable not created in the local scope
// a method uses an AutoCloseable without ever closing it, type from a type variable
public void test056p() {
	if (this.complianceLevel < ClassFileConstants.JDK1_5) return; // generics used
	Map options = getCompilerOptions();
	options.put(CompilerOptions.OPTION_ReportUnclosedCloseable, CompilerOptions.ERROR);
	options.put(CompilerOptions.OPTION_ReportPotentiallyUnclosedCloseable, CompilerOptions.ERROR);
	runLeakTest(
		new String[] {
			"X.java",
			"import java.io.File;\n" +
			"import java.io.FileReader;\n" +
			"import java.io.Reader;\n" +
			"import java.io.IOException;\n" +
			"public abstract class X <T extends Reader> {\n" +
			"    void foo() throws IOException {\n" +
			"        File file = new File(\"somefile\");\n" +
			"        T fileReader = newReader(file);\n" +
			"        char[] in = new char[50];\n" +
			"        fileReader.read(in);\n" +
			"    }\n" +
			"    abstract T newReader(File file) throws IOException;\n" +
			"    public static void main(String[] args) throws IOException {\n" +
			"        new X<FileReader>() {\n" +
			"            FileReader newReader(File f) throws IOException { return new FileReader(f); }\n" +
			"        }.foo();\n" +
			"    }\n" +
			"}\n"
		},
		"----------\n" +
		"1. ERROR in X.java (at line 8)\n" +
		"	T fileReader = newReader(file);\n" +
		"	  ^^^^^^^^^^\n" +
		"Potential resource leak: \'fileReader\' may not be closed\n" +
		"----------\n",
		options);
}
// Bug 349326 - [1.7] new warning for missing try-with-resources
// closed in dead code
public void test056q() {
	Map options = getCompilerOptions();
	options.put(JavaCore.COMPILER_PB_UNCLOSED_CLOSEABLE, CompilerOptions.ERROR);
	options.put(JavaCore.COMPILER_PB_POTENTIALLY_UNCLOSED_CLOSEABLE, CompilerOptions.WARNING);
	options.put(JavaCore.COMPILER_PB_EXPLICITLY_CLOSED_AUTOCLOSEABLE, CompilerOptions.IGNORE);
	runLeakTest(
		new String[] {
			"X.java",
			"import java.io.File;\n" +
			"import java.io.FileReader;\n" +
			"import java.io.IOException;\n" +
			"public class X {\n" +
			"    void foo() throws IOException {\n" +
			"        File file = new File(\"somefile\");\n" +
			"        FileReader fileReader = new FileReader(file);\n" +
			"        char[] in = new char[50];\n" +
			"        fileReader.read(in);\n" +
			"        if (2*2 == 4)\n" +
			"        	return;\n" +
			"        fileReader.close();\n" +
			"    }\n" +
			"    public static void main(String[] args) throws IOException {\n" +
			"        new X().foo();\n" +
			"    }\n" +
			"}\n"
		},
		"----------\n" +
		"1. ERROR in X.java (at line 7)\n" +
		"	FileReader fileReader = new FileReader(file);\n" +
		"	           ^^^^^^^^^^\n" +
		"Resource leak: 'fileReader' is never closed\n" +
		"----------\n" +
		"2. WARNING in X.java (at line 10)\n" +
		"	if (2*2 == 4)\n" +
		"	    ^^^^^^^^\n" +
		"Comparing identical expressions\n" +
		"----------\n" +
		"3. WARNING in X.java (at line 12)\n" +
		"	fileReader.close();\n" +
		"	^^^^^^^^^^^^^^^^^^\n" +
		"Dead code\n" +
		"----------\n",
		options);
}
// Bug 349326 - [1.7] new warning for missing try-with-resources
// properly closed, dead code in between
public void test056r() {
	Map options = getCompilerOptions();
	options.put(JavaCore.COMPILER_PB_UNCLOSED_CLOSEABLE, CompilerOptions.ERROR);
	options.put(JavaCore.COMPILER_PB_POTENTIALLY_UNCLOSED_CLOSEABLE, CompilerOptions.WARNING);
	options.put(JavaCore.COMPILER_PB_EXPLICITLY_CLOSED_AUTOCLOSEABLE, CompilerOptions.IGNORE);
	options.put(JavaCore.COMPILER_PB_DEAD_CODE, CompilerOptions.ERROR);
	runLeakTest(
		new String[] {
			"X.java",
			"import java.io.File;\n" +
			"import java.io.FileReader;\n" +
			"import java.io.IOException;\n" +
			"public class X {\n" +
			"    void foo() throws IOException {\n" +
			"        File file = new File(\"somefile\");\n" +
			"        FileReader fr = new FileReader(file);\n" +
			"  		 Object b = null;\n" +
			"        fr.close();\n" +
			"        if (b != null) {\n" +
			"            fr = new FileReader(file);\n" +
			"            return;\n" +
			"        } else {\n" +
			"            System.out.print(42);\n" +
			"        }\n" +
			"        return;     // Should not complain about fr\n" +
			"    }\n" +
			"    public static void main(String[] args) throws IOException {\n" +
			"        new X().foo();\n" +
			"    }\n" +
			"}\n"
		},
		"----------\n" +
		"1. ERROR in X.java (at line 10)\n" +
		"	if (b != null) {\n" +
		"            fr = new FileReader(file);\n" +
		"            return;\n" +
		"        } else {\n" +
		"	               ^^^^^^^^^^^^^^^^^^^^^^^^^^^^^^^^^^^^^^^^^^^^^^^^^^^^^^^^^^^^^^^^^^^^^^\n" +
		"Dead code\n" +
		"----------\n" +
		"2. WARNING in X.java (at line 13)\n" +
		"	} else {\n" +
		"            System.out.print(42);\n" +
		"        }\n" +
		"	       ^^^^^^^^^^^^^^^^^^^^^^^^^^^^^^^^^^^^^^^^^^^^^\n" +
		"Statement unnecessarily nested within else clause. The corresponding then clause does not complete normally\n" +
		"----------\n",
		options);
}
// Bug 349326 - [1.7] new warning for missing try-with-resources
// resource inside t-w-r is re-assigned, shouldn't even record an errorLocation
public void test056s() {
	if (this.complianceLevel < ClassFileConstants.JDK1_7) return; // t-w-r used
	Map options = getCompilerOptions();
	options.put(JavaCore.COMPILER_PB_UNCLOSED_CLOSEABLE, CompilerOptions.ERROR);
	options.put(JavaCore.COMPILER_PB_POTENTIALLY_UNCLOSED_CLOSEABLE, CompilerOptions.WARNING);
	options.put(JavaCore.COMPILER_PB_EXPLICITLY_CLOSED_AUTOCLOSEABLE, CompilerOptions.IGNORE);
	runNegativeTest(
		new String[] {
			"X.java",
			"import java.io.File;\n" +
			"import java.io.FileReader;\n" +
			"import java.io.IOException;\n" +
			"public class X {\n" +
			"    void foo() throws IOException {\n" +
			"        File file = new File(\"somefile\");\n" +
			"        try (FileReader fileReader = new FileReader(file);) {\n" +
			"            char[] in = new char[50];\n" +
			"            fileReader.read(in);\n" +
			"            fileReader = new FileReader(file);  // debug here\n" +
			"            fileReader.read(in);\n" +
			"        }\n" +
			"    }\n" +
			"    public static void main(String[] args) throws IOException {\n" +
			"        new X().foo();\n" +
			"    }\n" +
			"}\n"
		},
		"----------\n" +
		"1. ERROR in X.java (at line 10)\n" +
		"	fileReader = new FileReader(file);  // debug here\n" +
		"	^^^^^^^^^^\n" +
		"The resource fileReader of a try-with-resources statement cannot be assigned\n" +
		"----------\n",
		null,
		true,
		options);
}
// Bug 349326 - [1.7] new warning for missing try-with-resources
// resource is closed, dead code follows
public void test056t() {
	Map options = getCompilerOptions();
	options.put(JavaCore.COMPILER_PB_UNCLOSED_CLOSEABLE, CompilerOptions.ERROR);
	options.put(JavaCore.COMPILER_PB_POTENTIALLY_UNCLOSED_CLOSEABLE, CompilerOptions.WARNING);
	options.put(JavaCore.COMPILER_PB_DEAD_CODE, CompilerOptions.ERROR);
	runLeakTest(
		new String[] {
			"X.java",
			"import java.io.FileReader;\n" +
			"import java.io.IOException;\n" +
			"public class X {\n" +
			"    void foo31() throws IOException {\n" +
			"        FileReader reader = new FileReader(\"file\"); //warning\n" +
			"        if (reader != null) {\n" +
			"            reader.close();\n" +
			"        } else {\n" +
			"            // nop\n" +
			"        }\n" +
			"    }\n" +
			"    public static void main(String[] args) throws IOException {\n" +
			"        new X().foo31();\n" +
			"    }\n" +
			"}\n"
		},
		"----------\n" +
		"1. ERROR in X.java (at line 8)\n" +
		"	} else {\n" +
		"            // nop\n" +
		"        }\n" +
		"	       ^^^^^^^^^^^^^^^^^^^^^^^^^^^^^^\n" +
		"Dead code\n" +
		"----------\n",
		options);
}
// Bug 349326 - [1.7] new warning for missing try-with-resources
// resource is reassigned within t-w-r with different resource
// was initially broken due to https://bugs.eclipse.org/358827
public void test056u() {
	if (this.complianceLevel < ClassFileConstants.JDK1_7) return; // t-w-r used
	Map options = getCompilerOptions();
	options.put(JavaCore.COMPILER_PB_UNCLOSED_CLOSEABLE, CompilerOptions.ERROR);
	options.put(JavaCore.COMPILER_PB_POTENTIALLY_UNCLOSED_CLOSEABLE, CompilerOptions.WARNING);
	options.put(JavaCore.COMPILER_PB_DEAD_CODE, CompilerOptions.ERROR);
	runLeakTest(
		new String[] {
			"X.java",
			"import java.io.FileReader;\n" +
			"public class X {\n" +
			"    void foo() throws Exception {\n" +
			"        FileReader reader1 = new FileReader(\"file1\");\n" +
			"        FileReader reader2 = new FileReader(\"file2\");\n" +
			"        reader2 = reader1;// this disconnects reader 2\n" +
			"        try (FileReader reader3 = new FileReader(\"file3\")) {\n" +
			"            int ch;\n" +
			"            while ((ch = reader2.read()) != -1) {\n" +
			"                System.out.println(ch);\n" +
			"                reader1.read();\n" +
			"            }\n" +
			"            reader2 = reader1; // warning 1 regarding original reader1\n" + // this warning was missing
			"            reader2 = reader1; // warning 2 regarding original reader1\n" +
			"        } finally {\n" +
			"            if (reader2 != null) {\n" +
			"                reader2.close();\n" +
			"            } else {\n" +
			"                System.out.println();\n" +
			"            }\n" +
			"        }\n" +
			"    }\n" +
			"}\n"
		},
		"----------\n" +
		"1. ERROR in X.java (at line 5)\n" +
		"	FileReader reader2 = new FileReader(\"file2\");\n" +
		"	           ^^^^^^^\n" +
		"Resource leak: 'reader2' is never closed\n" +
		"----------\n" +
		"2. ERROR in X.java (at line 13)\n" +
		"	reader2 = reader1; // warning 1 regarding original reader1\n" +
		"	^^^^^^^^^^^^^^^^^\n" +
		"Resource leak: 'reader1' is not closed at this location\n" +
		"----------\n" +
		"3. ERROR in X.java (at line 14)\n" +
		"	reader2 = reader1; // warning 2 regarding original reader1\n" +
		"	^^^^^^^^^^^^^^^^^\n" +
		"Resource leak: 'reader1' is not closed at this location\n" +
		"----------\n",
		options);
}
// Bug 349326 - [1.7] new warning for missing try-with-resources
// scope-related pbs reported in https://bugs.eclipse.org/349326#c70 and https://bugs.eclipse.org/349326#c82
public void test056v() {
	Map options = getCompilerOptions();
	options.put(JavaCore.COMPILER_PB_UNCLOSED_CLOSEABLE, CompilerOptions.ERROR);
	options.put(JavaCore.COMPILER_PB_POTENTIALLY_UNCLOSED_CLOSEABLE, CompilerOptions.WARNING);
	options.put(JavaCore.COMPILER_PB_EXPLICITLY_CLOSED_AUTOCLOSEABLE, CompilerOptions.WARNING);
	options.put(JavaCore.COMPILER_PB_DEAD_CODE, CompilerOptions.ERROR);
	String expectedProblems = this.complianceLevel >= ClassFileConstants.JDK1_7 ?
				"----------\n" +
				"1. ERROR in X.java (at line 4)\n" +
				"	FileReader reader = new FileReader(\"file\");\n" +
				"	           ^^^^^^\n" +
				"Resource leak: 'reader' is never closed\n" +
				"----------\n" +
				"2. WARNING in X.java (at line 19)\n" +
				"	FileReader reader111 = new FileReader(\"file2\");\n" +
				"	           ^^^^^^^^^\n" +
				"Resource 'reader111' should be managed by try-with-resource\n" +
				"----------\n" +
				"3. ERROR in X.java (at line 42)\n" +
				"	return;\n" +
				"	^^^^^^^\n" +
				"Resource leak: 'reader2' is not closed at this location\n" +
				"----------\n"
			:
				"----------\n" +
				"1. ERROR in X.java (at line 4)\n" +
				"	FileReader reader = new FileReader(\"file\");\n" +
				"	           ^^^^^^\n" +
				"Resource leak: 'reader' is never closed\n" +
				"----------\n" +
				"2. ERROR in X.java (at line 42)\n" +
				"	return;\n" +
				"	^^^^^^^\n" +
				"Resource leak: 'reader2' is not closed at this location\n" +
				"----------\n";
	runLeakTest(
		new String[] {
			"X.java",
			"import java.io.FileReader;\n" +
			"public class X {\n" +
			"    boolean foo1() throws Exception {\n" +
			"        FileReader reader = new FileReader(\"file\");\n" +
			"        try {\n" +
			"            int ch;\n" +
			"            while ((ch = reader.read()) != -1) {\n" +
			"                System.out.println(ch);\n" +
			"                reader.read();\n" +
			"            }\n" +
			"            if (ch > 10) {\n" +
			"                return true;\n" +
			"            }\n" +
			"            return false;\n" + // return while resource from enclosing scope remains unclosed
			"        } finally {\n" +
			"        }\n" +
			"    }\n" +
			"    void foo111() throws Exception {\n" +
			"        FileReader reader111 = new FileReader(\"file2\");\n" +
			"        try {\n" +
			"            int ch;\n" +
			"            while ((ch = reader111.read()) != -1) {\n" +
			"                System.out.println(ch);\n" +
			"                reader111.read();\n" +
			"            }\n" +
			"            return;\n" + // this shouldn't spoil the warning "should be managed with t-w-r"
			"        } finally {\n" +
			"            if (reader111 != null) {\n" +
			"                reader111.close();\n" +
			"            }\n" +
			"        }\n" +
			"    }\n" +
			"    void foo2() throws Exception {\n" +
			"        FileReader reader2 = new FileReader(\"file\");\n" +
			"        try {\n" +
			"            int ch;\n" +
			"            while ((ch = reader2.read()) != -1) {\n" +
			"                System.out.println(ch);\n" +
			"                reader2.read();\n" +
			"            }\n" +
			"            if (ch > 10) {\n" +
			"                return;\n" + // potential leak
			"            }\n" +
			"        } finally {\n" +
			"        }\n" +
			"        reader2.close();\n" + // due to this close we don't say "never closed"
			"    }\n" +
			"}\n"
		},
		expectedProblems,
		options);
}
// Bug 349326 - [1.7] new warning for missing try-with-resources
// end of method is dead end, but before we have both a close() and an early return
public void test056w() {
	Map options = getCompilerOptions();
	options.put(JavaCore.COMPILER_PB_UNCLOSED_CLOSEABLE, CompilerOptions.ERROR);
	options.put(JavaCore.COMPILER_PB_POTENTIALLY_UNCLOSED_CLOSEABLE, CompilerOptions.WARNING);
	options.put(JavaCore.COMPILER_PB_DEAD_CODE, CompilerOptions.ERROR);
	runLeakTest(
		new String[] {
			"X.java",
			"import java.io.FileReader;\n" +
			"public class X {\n" +
			"    boolean foo1() throws Exception {\n" +
			"        FileReader reader = new FileReader(\"file\");\n" +
			"        try {\n" +
			"            int ch;\n" +
			"            while ((ch = reader.read()) != -1) {\n" +
			"                System.out.println(ch);\n" +
			"                reader.read();\n" +
			"            }\n" +
			"            if (ch > 10) {\n" +
			"				 reader.close();\n" +
			"                return true;\n" +
			"            }\n" +
			"            return false;\n" +
			"        } finally {\n" +
			"        }\n" +
			"    }\n" +
			"}\n"
		},
		"----------\n" +
		"1. ERROR in X.java (at line 15)\n" +
		"	return false;\n" +
		"	^^^^^^^^^^^^^\n" +
		"Resource leak: 'reader' is not closed at this location\n" +
		"----------\n",
		options);
}
// Bug 349326 - [1.7] new warning for missing try-with-resources
// different early exits, if no close seen report as definitely unclosed
public void test056x() {
	Map options = getCompilerOptions();
	options.put(JavaCore.COMPILER_PB_UNCLOSED_CLOSEABLE, CompilerOptions.ERROR);
	options.put(JavaCore.COMPILER_PB_POTENTIALLY_UNCLOSED_CLOSEABLE, CompilerOptions.WARNING);
	options.put(JavaCore.COMPILER_PB_DEAD_CODE, CompilerOptions.ERROR);
	runLeakTest(
		new String[] {
			"X.java",
			"import java.io.FileReader;\n" +
			"public class X {\n" +
			"    void foo31(boolean b) throws Exception {\n" +
			"        FileReader reader = new FileReader(\"file\");\n" +
			"        if (b) {\n" +
			"            reader.close();\n" +
			"        } else {\n" +
			"            return; // warning\n" +
			"        }\n" +
			"    }\n" +
			"    void foo32(boolean b) throws Exception {\n" +
			"        FileReader reader = new FileReader(\"file\"); // warn here\n" +
			"        return;\n" +
			"    }\n" +
			"}\n"
		},
		"----------\n" +
		"1. ERROR in X.java (at line 8)\n" +
		"	return; // warning\n" +
		"	^^^^^^^\n" +
		"Resource leak: 'reader' is not closed at this location\n" +
		"----------\n" +
		"2. ERROR in X.java (at line 12)\n" +
		"	FileReader reader = new FileReader(\"file\"); // warn here\n" +
		"	           ^^^^^^\n" +
		"Resource leak: 'reader' is never closed\n" +
		"----------\n",
		options);
}
// Bug 349326 - [1.7] new warning for missing try-with-resources
// nested method passes the resource to outside code
public void test056y() {
	Map options = getCompilerOptions();
	options.put(JavaCore.COMPILER_PB_UNCLOSED_CLOSEABLE, CompilerOptions.ERROR);
	options.put(JavaCore.COMPILER_PB_POTENTIALLY_UNCLOSED_CLOSEABLE, CompilerOptions.WARNING);
	options.put(JavaCore.COMPILER_PB_DEAD_CODE, CompilerOptions.ERROR);
	runLeakWarningTest(
		new String[] {
			"X.java",
			"import java.io.FileReader;\n" +
			"public class X {\n" +
			"    void foo31(boolean b) throws Exception {\n" +
			"        final FileReader reader31 = new FileReader(\"file\");\n" +
			"        new Runnable() {\n" +
			"            public void run() {\n" +
			"                foo18(reader31);\n" +
			"            }\n" +
			"        }.run();\n" +
			"    }\n" +
			"    void foo18(FileReader r18) {\n" +
			"        // could theoretically close r18;\n" +
			"    }\n" +
			"    abstract class ResourceProvider {\n" +
			"        abstract FileReader provide();" +
			"    }\n" +
			"    ResourceProvider provider;" +
			"    void foo23() throws Exception {\n" +
			"        final FileReader reader23 = new FileReader(\"file\");\n" +
			"        provider = new ResourceProvider() {\n" +
			"            public FileReader provide() {\n" +
			"                return reader23;\n" + // responsibility now lies at the caller of this method
			"            }\n" +
			"        };\n" +
			"    }\n" +
			"}\n"
		},
		"----------\n" +
		"1. WARNING in X.java (at line 4)\n" +
		"	final FileReader reader31 = new FileReader(\"file\");\n" +
		"	                 ^^^^^^^^\n" +
		"Potential resource leak: 'reader31' may not be closed\n" +
		"----------\n",
		options);
}
// Bug 349326 - [1.7] new warning for missing try-with-resources
// resource assigned to second local and is (potentially) closed on the latter
public void test056z() {
	Map options = getCompilerOptions();
	options.put(JavaCore.COMPILER_PB_UNCLOSED_CLOSEABLE, CompilerOptions.ERROR);
	options.put(JavaCore.COMPILER_PB_POTENTIALLY_UNCLOSED_CLOSEABLE, CompilerOptions.ERROR);
	options.put(JavaCore.COMPILER_PB_DEAD_CODE, CompilerOptions.ERROR);
	runLeakTest(
		new String[] {
			"X.java",
			"import java.io.FileReader;\n" +
			"public class X {\n" +
			"    void foo17() throws Exception {\n" +
			"        FileReader reader17 = new FileReader(\"file\");\n" +
			"        final FileReader readerCopy = reader17;\n" +
			"        readerCopy.close();\n" +
			"    }\n" +
			"    void foo17a() throws Exception {\n" +
			"        FileReader reader17a = new FileReader(\"file\");\n" +
			"        FileReader readerCopya;" +
			"		 readerCopya = reader17a;\n" +
			"        bar(readerCopya);\n" + // potentially closes
			"    }\n" +
			"    void bar(FileReader r) {}\n" +
			"}\n"
		},
		"----------\n" +
		"1. ERROR in X.java (at line 9)\n" +
		"	FileReader reader17a = new FileReader(\"file\");\n" +
		"	           ^^^^^^^^^\n" +
		"Potential resource leak: 'reader17a' may not be closed\n" +
		"----------\n",
		options);
}
// Bug 349326 - [1.7] new warning for missing try-with-resources
// multiple early exists from nested scopes (always closed)
public void test056zz() {
	Map options = getCompilerOptions();
	options.put(JavaCore.COMPILER_PB_UNCLOSED_CLOSEABLE, CompilerOptions.ERROR);
	options.put(JavaCore.COMPILER_PB_POTENTIALLY_UNCLOSED_CLOSEABLE, CompilerOptions.ERROR);
	options.put(JavaCore.COMPILER_PB_EXPLICITLY_CLOSED_AUTOCLOSEABLE, CompilerOptions.ERROR);
	options.put(JavaCore.COMPILER_PB_DEAD_CODE, CompilerOptions.ERROR);
	runTestsExpectingErrorsOnlyIn17(
		new String[] {
			"X.java",
			"import java.io.FileReader;\n" +
			"public class X {\n" +
			"    void foo16() throws Exception {\n" +
			"        FileReader reader16 = new FileReader(\"file\");\n" +
			"        try {\n" +
			"            reader16.close();\n " +
			"            return;\n" +
			"        } catch (RuntimeException re) {\n" +
			"            return;\n" +
			"        } catch (Error e) {\n" +
			"            return;\n" +
			"        } finally {\n" +
			"            reader16.close();\n " +
			"        }\n" +
			"    }\n" +
			"}\n"
		},
		"----------\n" +
		"1. ERROR in X.java (at line 4)\n" +
		"	FileReader reader16 = new FileReader(\"file\");\n" +
		"	           ^^^^^^^^\n" +
		"Resource 'reader16' should be managed by try-with-resource\n" +
		"----------\n",
		options);
}
// Bug 349326 - [1.7] new warning for missing try-with-resources
// multiple early exists from nested scopes (never closed)
public void test056zzz() {
	Map options = getCompilerOptions();
	options.put(JavaCore.COMPILER_PB_UNCLOSED_CLOSEABLE, CompilerOptions.ERROR);
	options.put(JavaCore.COMPILER_PB_POTENTIALLY_UNCLOSED_CLOSEABLE, CompilerOptions.ERROR);
	options.put(JavaCore.COMPILER_PB_EXPLICITLY_CLOSED_AUTOCLOSEABLE, CompilerOptions.ERROR);
	options.put(JavaCore.COMPILER_PB_DEAD_CODE, CompilerOptions.ERROR);
	runLeakTest(
		new String[] {
			"X.java",
			"import java.io.FileReader;\n" +
			"public class X {\n" +
			"    void foo16() throws Exception {\n" +
			"        FileReader reader16 = new FileReader(\"file\");\n" +
			"        try {\n" +
			"            return;\n" +
			"        } catch (RuntimeException re) {\n" +
			"            return;\n" +
			"        } catch (Error e) {\n" +
			"            return;\n" +
			"        } finally {\n" +
			"            System.out.println();\n " +
			"        }\n" +
			"    }\n" +
			"}\n"
		},
		"----------\n" +
		"1. ERROR in X.java (at line 4)\n" +
		"	FileReader reader16 = new FileReader(\"file\");\n" +
		"	           ^^^^^^^^\n" +
		"Resource leak: 'reader16' is never closed\n" +
		"----------\n",
		options);
}
// Bug 359334 - Analysis for resource leak warnings does not consider exceptions as method exit points
// explicit throw is a true method exit here
public void test056throw1() {
	Map options = getCompilerOptions();
	options.put(JavaCore.COMPILER_PB_UNCLOSED_CLOSEABLE, CompilerOptions.ERROR);
	options.put(JavaCore.COMPILER_PB_POTENTIALLY_UNCLOSED_CLOSEABLE, CompilerOptions.ERROR);
	options.put(JavaCore.COMPILER_PB_EXPLICITLY_CLOSED_AUTOCLOSEABLE, CompilerOptions.ERROR);
	options.put(JavaCore.COMPILER_PB_DEAD_CODE, CompilerOptions.ERROR);
	runLeakTest(
		new String[] {
			"X.java",
			"import java.io.FileReader;\n" +
			"public class X {\n" +
			"    void foo2(boolean a, boolean b, boolean c) throws Exception {\n" +
			"        FileReader reader = new FileReader(\"file\");\n" +
			"        if(a)\n" +
			"            throw new Exception();    //warning 1\n" +
			"        else if (b)\n" +
			"            reader.close();\n" +
			"        else if(c)\n" +
			"            throw new Exception();    //warning 2\n" +
			"        reader.close();\n" +
			"    }\n" +
			"}\n"
		},
		"----------\n" +
		"1. ERROR in X.java (at line 6)\n" +
		"	throw new Exception();    //warning 1\n" +
		"	^^^^^^^^^^^^^^^^^^^^^^\n" +
		"Resource leak: 'reader' is not closed at this location\n" +
		"----------\n" +
		"2. ERROR in X.java (at line 10)\n" +
		"	throw new Exception();    //warning 2\n" +
		"	^^^^^^^^^^^^^^^^^^^^^^\n" +
		"Resource leak: 'reader' is not closed at this location\n" +
		"----------\n",
		options);
}
// Bug 359334 - Analysis for resource leak warnings does not consider exceptions as method exit points
// close() within finally provides protection for throw
public void test056throw2() {
	Map options = getCompilerOptions();
	options.put(JavaCore.COMPILER_PB_UNCLOSED_CLOSEABLE, CompilerOptions.ERROR);
	options.put(JavaCore.COMPILER_PB_POTENTIALLY_UNCLOSED_CLOSEABLE, CompilerOptions.ERROR);
	options.put(JavaCore.COMPILER_PB_EXPLICITLY_CLOSED_AUTOCLOSEABLE, CompilerOptions.ERROR);
	options.put(JavaCore.COMPILER_PB_DEAD_CODE, CompilerOptions.ERROR);
	runTestsExpectingErrorsOnlyIn17(
		new String[] {
			"X.java",
			"import java.io.FileReader;\n" +
					"public class X {\n" +
					"    void foo1() throws Exception {\n" +
					"        FileReader reader = new FileReader(\"file\"); // propose t-w-r\n" +
					"        try {\n" +
					"            reader.read();\n" +
					"            return;\n" +
					"        } catch (Exception e) {\n" +
					"            throw new Exception();\n" +
					"        } finally {\n" +
					"            reader.close();\n" +
					"        }\n" +
					"    }\n" +
					"\n" +
					"    void foo2() throws Exception {\n" +
					"        FileReader reader = new FileReader(\"file\"); // propose t-w-r\n" +
					"        try {\n" +
					"            reader.read();\n" +
					"            throw new Exception(); // should not warn here\n" +
					"        } catch (Exception e) {\n" +
					"            throw new Exception();\n" +
					"        } finally {\n" +
					"            reader.close();\n" +
					"        }\n" +
					"    }\n" +
					"\n" +
					"    void foo3() throws Exception {\n" +
					"        FileReader reader = new FileReader(\"file\"); // propose t-w-r\n" +
					"        try {\n" +
					"            reader.read();\n" +
					"            throw new Exception();\n" +
					"        } finally {\n" +
					"            reader.close();\n" +
					"        }\n" +
					"    }\n" +
					"}\n"
			},
			"----------\n" +
			"1. ERROR in X.java (at line 4)\n" +
			"	FileReader reader = new FileReader(\"file\"); // propose t-w-r\n" +
			"	           ^^^^^^\n" +
			"Resource 'reader' should be managed by try-with-resource\n" +
			"----------\n" +
			"2. ERROR in X.java (at line 16)\n" +
			"	FileReader reader = new FileReader(\"file\"); // propose t-w-r\n" +
			"	           ^^^^^^\n" +
			"Resource 'reader' should be managed by try-with-resource\n" +
			"----------\n" +
			"3. ERROR in X.java (at line 28)\n" +
			"	FileReader reader = new FileReader(\"file\"); // propose t-w-r\n" +
			"	           ^^^^^^\n" +
			"Resource 'reader' should be managed by try-with-resource\n" +
			"----------\n",
			options);
}
// Bug 359334 - Analysis for resource leak warnings does not consider exceptions as method exit points
// close() nested within finally provides protection for throw
public void test056throw3() {
	Map options = getCompilerOptions();
	options.put(JavaCore.COMPILER_PB_UNCLOSED_CLOSEABLE, CompilerOptions.ERROR);
	options.put(JavaCore.COMPILER_PB_POTENTIALLY_UNCLOSED_CLOSEABLE, CompilerOptions.ERROR);
	options.put(JavaCore.COMPILER_PB_EXPLICITLY_CLOSED_AUTOCLOSEABLE, CompilerOptions.ERROR);
	options.put(JavaCore.COMPILER_PB_DEAD_CODE, CompilerOptions.ERROR);
	runTestsExpectingErrorsOnlyIn17(
		new String[] {
			"X.java",
			"import java.io.FileReader;\n" +
			"public class X {\n" +
			"    void foo2x() throws Exception {\n" +
			"        FileReader reader = new FileReader(\"file\"); // propose t-w-r\n" +
			"        try {\n" +
			"            reader.read();\n" +
			"            throw new Exception(); // should not warn here\n" +
			"        } catch (Exception e) {\n" +
			"            throw new Exception();\n" +
			"        } finally {\n" +
			"            if (reader != null)\n" +
			"                 try {\n" +
			"                     reader.close();\n" +
			"                 } catch (java.io.IOException io) {}\n" +
			"        }\n" +
			"    }\n" +
			"}\n"
		},
		"----------\n" +
		"1. ERROR in X.java (at line 4)\n" +
		"	FileReader reader = new FileReader(\"file\"); // propose t-w-r\n" +
		"	           ^^^^^^\n" +
		"Resource 'reader' should be managed by try-with-resource\n" +
		"----------\n",
		options);
}
// Bug 359334 - Analysis for resource leak warnings does not consider exceptions as method exit points
// additional boolean should shed doubt on whether we reach the close() call
public void test056throw4() {
	Map options = getCompilerOptions();
	options.put(JavaCore.COMPILER_PB_UNCLOSED_CLOSEABLE, CompilerOptions.ERROR);
	options.put(JavaCore.COMPILER_PB_POTENTIALLY_UNCLOSED_CLOSEABLE, CompilerOptions.ERROR);
	options.put(JavaCore.COMPILER_PB_EXPLICITLY_CLOSED_AUTOCLOSEABLE, CompilerOptions.ERROR);
	options.put(JavaCore.COMPILER_PB_DEAD_CODE, CompilerOptions.ERROR);
	runLeakTest(
		new String[] {
			"X.java",
			"import java.io.FileReader;\n" +
			"public class X {\n" +
			"    void foo2x(boolean b) throws Exception {\n" +
			"        FileReader reader = new FileReader(\"file\");\n" +
			"        try {\n" +
			"            reader.read();\n" +
			"            throw new Exception(); // should warn here\n" +
			"        } catch (Exception e) {\n" +
			"            throw new Exception(); // should warn here\n" +
			"        } finally {\n" +
			"            if (reader != null && b)\n" + // this condition is too strong to protect reader
			"                 try {\n" +
			"                     reader.close();\n" +
			"                 } catch (java.io.IOException io) {}\n" +
			"        }\n" +
			"    }\n" +
			"}\n"
		},
		"----------\n" +
		"1. ERROR in X.java (at line 7)\n" +
		"	throw new Exception(); // should warn here\n" +
		"	^^^^^^^^^^^^^^^^^^^^^^\n" +
		"Potential resource leak: 'reader' may not be closed at this location\n" +
		"----------\n" +
		"2. ERROR in X.java (at line 9)\n" +
		"	throw new Exception(); // should warn here\n" +
		"	^^^^^^^^^^^^^^^^^^^^^^\n" +
		"Potential resource leak: 'reader' may not be closed at this location\n" +
		"----------\n",
		options);
}
// Bug 359334 - Analysis for resource leak warnings does not consider exceptions as method exit points
// similar to test056throw3() but indirectly calling close(), so doubts remain.
public void test056throw5() {
	Map options = getCompilerOptions();
	options.put(JavaCore.COMPILER_PB_UNCLOSED_CLOSEABLE, CompilerOptions.ERROR);
	options.put(JavaCore.COMPILER_PB_POTENTIALLY_UNCLOSED_CLOSEABLE, CompilerOptions.ERROR);
	options.put(JavaCore.COMPILER_PB_EXPLICITLY_CLOSED_AUTOCLOSEABLE, CompilerOptions.ERROR);
	options.put(JavaCore.COMPILER_PB_DEAD_CODE, CompilerOptions.ERROR);
	runLeakTest(
		new String[] {
			"X.java",
			"import java.io.FileReader;\n" +
			"public class X {\n" +
			"    void foo2x() throws Exception {\n" +
			"        FileReader reader = new FileReader(\"file\");\n" +
			"        try {\n" +
			"            reader.read();\n" +
			"            throw new Exception(); // should warn 'may not' here\n" +
			"        } catch (Exception e) {\n" +
			"            throw new Exception(); // should warn 'may not' here\n" +
			"        } finally {\n" +
			"            doClose(reader);\n" +
			"        }\n" +
			"    }\n" +
			"    void doClose(FileReader r) { try { r.close(); } catch (java.io.IOException ex) {}}\n" +
			"}\n"
		},
		"----------\n" +
		"1. ERROR in X.java (at line 7)\n" +
		"	throw new Exception(); // should warn \'may not\' here\n" +
		"	^^^^^^^^^^^^^^^^^^^^^^\n" +
		"Potential resource leak: 'reader' may not be closed at this location\n" +
		"----------\n" +
		"2. ERROR in X.java (at line 9)\n" +
		"	throw new Exception(); // should warn \'may not\' here\n" +
		"	^^^^^^^^^^^^^^^^^^^^^^\n" +
		"Potential resource leak: 'reader' may not be closed at this location\n" +
		"----------\n",
		options);
}
// Bug 358903 - Filter practically unimportant resource leak warnings
// Bug 360908 - Avoid resource leak warning when the underlying/chained resource is closed explicitly
// a resource wrapper is not closed but the underlying resource is
public void test061a() {
	Map options = getCompilerOptions();
	options.put(CompilerOptions.OPTION_ReportUnclosedCloseable, CompilerOptions.ERROR);
	options.put(CompilerOptions.OPTION_ReportPotentiallyUnclosedCloseable, CompilerOptions.ERROR);
	this.runConformTest(
		new String[] {
			"X.java",
			"import java.io.File;\n" +
			"import java.io.BufferedInputStream;\n" +
			"import java.io.FileInputStream;\n" +
			"import java.io.IOException;\n" +
			"public class X {\n" +
			"    void foo() throws IOException {\n" +
			"        File file = new File(\"somefile\");\n" +
			"        FileInputStream fileStream  = new FileInputStream(file);\n" +
			"        BufferedInputStream bis = new BufferedInputStream(fileStream);\n" +
			"        BufferedInputStream doubleWrap = new BufferedInputStream(bis);\n" +
			"        System.out.println(bis.available());\n" +
			"        fileStream.close();\n" +
			"    }\n" +
			"    void inline() throws IOException {\n" +
			"        File file = new File(\"somefile\");\n" +
			"        FileInputStream fileStream;\n" +
			"        BufferedInputStream bis = new BufferedInputStream(fileStream = new FileInputStream(file));\n" +
			"        System.out.println(bis.available());\n" +
			"        fileStream.close();\n" +
			"    }\n" +
			"    public static void main(String[] args) throws IOException {\n" +
			"        try {\n" +
			"            new X().foo();\n" +
			"        } catch (IOException ex) {" +
			"            System.out.println(\"Got IO Exception\");\n" +
			"        }\n" +
			"    }\n" +
			"}\n"
		},
		"Got IO Exception",
		null,
		true,
		null,
		options,
		null);
}
// Bug 358903 - Filter practically unimportant resource leak warnings
// a closeable without OS resource is not closed
public void test061b() {
	Map options = getCompilerOptions();
	options.put(CompilerOptions.OPTION_ReportUnclosedCloseable, CompilerOptions.ERROR);
	options.put(CompilerOptions.OPTION_ReportPotentiallyUnclosedCloseable, CompilerOptions.ERROR);
	this.runConformTest(
		new String[] {
			"X.java",
			"import java.io.StringReader;\n" +
			"import java.io.IOException;\n" +
			"public class X {\n" +
			"    void foo() throws IOException {\n" +
			"        StringReader string  = new StringReader(\"content\");\n" +
			"        System.out.println(string.read());\n" +
			"    }\n" +
			"    public static void main(String[] args) throws IOException {\n" +
			"        new X().foo();\n" +
			"    }\n" +
			"}\n"
		},
		"99", // character 'c'
		null,
		true,
		null,
		options,
		null);
}
// Bug 358903 - Filter practically unimportant resource leak warnings
// a resource wrapper is not closed but the underlying closeable is resource-free
public void test061c() {
	Map options = getCompilerOptions();
	options.put(CompilerOptions.OPTION_ReportUnclosedCloseable, CompilerOptions.ERROR);
	options.put(CompilerOptions.OPTION_ReportPotentiallyUnclosedCloseable, CompilerOptions.ERROR);
	this.runConformTest(
		new String[] {
			"X.java",
			"import java.io.BufferedReader;\n" +
			"import java.io.StringReader;\n" +
			"import java.io.IOException;\n" +
			"public class X {\n" +
			"    void foo() throws IOException {\n" +
			"        StringReader input = new StringReader(\"content\");\n" +
			"        BufferedReader br = new BufferedReader(input);\n" +
			"        BufferedReader doubleWrap = new BufferedReader(br);\n" +
			"        System.out.println(br.read());\n" +
			"    }\n" +
			"    void inline() throws IOException {\n" +
			"        BufferedReader br = new BufferedReader(new StringReader(\"content\"));\n" +
			"        System.out.println(br.read());\n" +
			"    }\n" +
			"    public static void main(String[] args) throws IOException {\n" +
			"        new X().foo();\n" +
			"    }\n" +
			"}\n"
		},
		"99",
		null,
		true,
		null,
		options,
		null);
}
// Bug 358903 - Filter practically unimportant resource leak warnings
// a resource wrapper is not closed neither is the underlying resource
public void test061d() {
	Map options = getCompilerOptions();
	options.put(CompilerOptions.OPTION_ReportUnclosedCloseable, CompilerOptions.ERROR);
	options.put(CompilerOptions.OPTION_ReportPotentiallyUnclosedCloseable, CompilerOptions.WARNING);
	runLeakTest(
		new String[] {
			"X.java",
			"import java.io.File;\n" +
			"import java.io.BufferedInputStream;\n" +
			"import java.io.FileInputStream;\n" +
			"import java.io.IOException;\n" +
			"public class X {\n" +
			"    void foo() throws IOException {\n" +
			"        File file = new File(\"somefile\");\n" +
			"        FileInputStream fileStream  = new FileInputStream(file);\n" +
			"        BufferedInputStream bis = new BufferedInputStream(fileStream);\n" +
			"        BufferedInputStream doubleWrap = new BufferedInputStream(bis);\n" +
			"        System.out.println(bis.available());\n" +
			"    }\n" +
			"    void inline() throws IOException {\n" +
			"        File file = new File(\"somefile\");\n" +
			"        BufferedInputStream bis2 = new BufferedInputStream(new FileInputStream(file));\n" +
			"        System.out.println(bis2.available());\n" +
			"    }\n" +
			"    public static void main(String[] args) throws IOException {\n" +
			"        try {\n" +
			"            new X().foo();\n" +
			"        } catch (IOException ex) {" +
			"            System.out.println(\"Got IO Exception\");\n" +
			"        }\n" +
			"    }\n" +
			"}\n"
		},
		"----------\n" +
		"1. ERROR in X.java (at line 10)\n" +
		"	BufferedInputStream doubleWrap = new BufferedInputStream(bis);\n" +
		"	                    ^^^^^^^^^^\n" +
		"Resource leak: \'doubleWrap\' is never closed\n" +
		"----------\n" +
		"2. ERROR in X.java (at line 15)\n" +
		"	BufferedInputStream bis2 = new BufferedInputStream(new FileInputStream(file));\n" +
		"	                    ^^^^\n" +
		"Resource leak: \'bis2\' is never closed\n" +
		"----------\n",
		options);
}
// Bug 358903 - Filter practically unimportant resource leak warnings
// Bug 361073 - Avoid resource leak warning when the top level resource is closed explicitly
// a resource wrapper is closed closing also the underlying resource
public void test061e() {
	Map options = getCompilerOptions();
	options.put(CompilerOptions.OPTION_ReportUnclosedCloseable, CompilerOptions.ERROR);
	options.put(CompilerOptions.OPTION_ReportPotentiallyUnclosedCloseable, CompilerOptions.ERROR);
	this.runConformTest(
		new String[] {
			"X.java",
			"import java.io.File;\n" +
			"import java.io.BufferedInputStream;\n" +
			"import java.io.FileInputStream;\n" +
			"import java.io.IOException;\n" +
			"public class X {\n" +
			"    FileInputStream fis;" +
			"    void foo() throws IOException {\n" +
			"        File file = new File(\"somefile\");\n" +
			"        FileInputStream fileStream  = new FileInputStream(file);\n" +
			"        BufferedInputStream bis = new BufferedInputStream(fileStream);\n" +
			"        BufferedInputStream doubleWrap = new BufferedInputStream(bis);\n" +
			"        System.out.println(bis.available());\n" +
			"        bis.close();\n" +
			"    }\n" +
			"    void inline() throws IOException {\n" +
			"        File file = new File(\"somefile\");\n" +
			"        BufferedInputStream bis2 = new BufferedInputStream(fis = new FileInputStream(file));\n" + // field assignment
			"        System.out.println(bis2.available());\n" +
			"        bis2.close();\n" +
			"        FileInputStream fileStream  = null;\n" +
			"        BufferedInputStream bis3 = new BufferedInputStream(fileStream = new FileInputStream(file));\n" +
			"        System.out.println(bis3.available());\n" +
			"        bis3.close();\n" +
			"    }\n" +
			"    public static void main(String[] args) throws IOException {\n" +
			"        try {\n" +
			"            new X().foo();\n" +
			"        } catch (IOException ex) {" +
			"            System.out.println(\"Got IO Exception\");\n" +
			"        }\n" +
			"    }\n" +
			"}\n"
		},
		"Got IO Exception",
		null,
		true,
		null,
		options,
		null);
}
// Bug 358903 - Filter practically unimportant resource leak warnings
// Bug 361073 - Avoid resource leak warning when the top level resource is closed explicitly
// a resource wrapper is closed closing also the underlying resource - original test case
public void test061f() throws IOException {
	Map options = getCompilerOptions();
	options.put(CompilerOptions.OPTION_ReportUnclosedCloseable, CompilerOptions.ERROR);
	options.put(CompilerOptions.OPTION_ReportPotentiallyUnclosedCloseable, CompilerOptions.ERROR);
	URL url = FileLocator.toFileURL(FileLocator.find(Platform.getBundle("org.eclipse.jdt.core.tests.compiler"), new Path("META-INF/MANIFEST.MF"), null));
	this.runConformTest(
		new String[] {
			"X.java",
			"import java.io.InputStream;\n" +
			"import java.io.InputStreamReader;\n" +
			"import java.io.BufferedReader;\n" +
			"import java.io.IOException;\n" +
			"import java.net.URL;\n" +
			"public class X {\n" +
			"    boolean loadURL(final URL url) throws IOException {\n" +
			"        InputStream stream = null;\n" +
			"        BufferedReader reader = null;\n" +
			"        try {\n" +
			"            stream = url.openStream();\n" +
			"            reader = new BufferedReader(new InputStreamReader(stream));\n" +
			"            System.out.println(reader.readLine());\n" +
			"        } finally {\n" +
			"            try {\n" +
			"                if (reader != null)\n" +
			"                    reader.close();\n" +
			"            } catch (IOException x) {\n" +
			"            }\n" +
			"        }\n" +
			"        return false; // 'stream' may not be closed at this location\n" +
			"    }\n" +
			"    public static void main(String[] args) throws IOException {\n" +
			"        try {\n" +
			"            new X().loadURL(new URL(\""+url.toString()+"\"));\n" +
			"        } catch (IOException ex) {\n" +
			"            System.out.println(\"Got IO Exception\"+ex);\n" +
			"        }\n" +
			"    }\n" +
			"}\n"
		},
		"Manifest-Version: 1.0",
		null,
		true,
		null,
		options,
		null);
}
// Bug 358903 - Filter practically unimportant resource leak warnings
// Bug 361073 - Avoid resource leak warning when the top level resource is closed explicitly
// a resource wrapper is closed closing also the underlying resource - from a real-world example
public void test061f2() throws IOException {
	Map options = getCompilerOptions();
	options.put(CompilerOptions.OPTION_ReportUnclosedCloseable, CompilerOptions.ERROR);
	options.put(CompilerOptions.OPTION_ReportPotentiallyUnclosedCloseable, CompilerOptions.ERROR);
	this.runConformTest(
		new String[] {
			"X.java",
			"import java.io.OutputStream;\n" +
			"import java.io.FileOutputStream;\n" +
			"import java.io.BufferedOutputStream;\n" +
			"import java.io.IOException;\n" +
			"public class X {\n" +
			"    void zork() throws IOException {\n" +
			"		try {\n" +
			"			OutputStream os = null;\n" +
			"			try {\n" +
			"				os = new BufferedOutputStream(new FileOutputStream(\"somefile\"));\n" +
			"				String externalForm = \"externalPath\";\n" +
			"			} finally {\n" +
			"				if (os != null)\n" +
			"					os.close();\n" +
			"			}\n" +
			"		} catch (IOException e) {\n" +
			"			e.printStackTrace();\n" +
			"		}\n" +
			"    }\n" +
			"}\n"
		},
		"",
		null,
		true,
		null,
		options,
		null);
}
// Bug 358903 - Filter practically unimportant resource leak warnings
// Bug 361073 - Avoid resource leak warning when the top level resource is closed explicitly
// a resource wrapper is sent to another method affecting also the underlying resource - from a real-world example
public void test061f3() throws IOException {
	Map options = getCompilerOptions();
	options.put(CompilerOptions.OPTION_ReportUnclosedCloseable, CompilerOptions.ERROR);
	options.put(CompilerOptions.OPTION_ReportPotentiallyUnclosedCloseable, CompilerOptions.ERROR);
	runLeakTest(
		new String[] {
			"X.java",
			"import java.io.File;\n" +
			"import java.io.FileInputStream;\n" +
			"import java.io.FileNotFoundException;\n" +
			"import java.io.InputStream;\n" +
			"import java.io.BufferedInputStream;\n" +
			"public class X {\n" +
			"    String loadProfile(File profileFile) {\n" +
			"		try {\n" +
			"			InputStream stream = new BufferedInputStream(new FileInputStream(profileFile));\n" +
			"			return loadProfile(stream);\n" +
			"		} catch (FileNotFoundException e) {\n" +
			"			//null\n" +
			"		}\n" +
			"		return null;\n" +
			"	}\n" +
			"	private String loadProfile(InputStream stream) {\n" +
			"		return null;\n" +
			"	}\n" +
			"}\n"
		},
		"----------\n" +
		"1. ERROR in X.java (at line 10)\n" +
		"	return loadProfile(stream);\n" +
		"	^^^^^^^^^^^^^^^^^^^^^^^^^^^\n" +
		"Potential resource leak: \'stream\' may not be closed at this location\n" +
		"----------\n",
		options);
}
// Bug 358903 - Filter practically unimportant resource leak warnings
// Bug 360908 - Avoid resource leak warning when the underlying/chained resource is closed explicitly
// Different points in a resource chain are closed
public void test061g() {
	Map options = getCompilerOptions();
	options.put(CompilerOptions.OPTION_ReportUnclosedCloseable, CompilerOptions.ERROR);
	options.put(CompilerOptions.OPTION_ReportPotentiallyUnclosedCloseable, CompilerOptions.ERROR);
	runLeakTest(
		new String[] {
			"X.java",
			"import java.io.File;\n" +
			"import java.io.BufferedInputStream;\n" +
			"import java.io.FileInputStream;\n" +
			"import java.io.IOException;\n" +
			"public class X {\n" +
			"    void closeMiddle() throws IOException {\n" +
			"        File file = new File(\"somefile\");\n" +
			"        FileInputStream fileStream  = new FileInputStream(file);\n" +
			"        BufferedInputStream bis = new BufferedInputStream(fileStream);\n" +
			"        BufferedInputStream doubleWrap = new BufferedInputStream(bis);\n" +
			"        System.out.println(bis.available());\n" +
			"        bis.close();\n" +
			"    }\n" +
			"    void closeOuter() throws IOException {\n" +
			"        File file2 = new File(\"somefile\");\n" +
			"        FileInputStream fileStream2  = new FileInputStream(file2);\n" +
			"        BufferedInputStream bis2 = new BufferedInputStream(fileStream2);\n" +
			"        BufferedInputStream doubleWrap2 = new BufferedInputStream(bis2);\n" +
			"        System.out.println(bis2.available());\n" +
			"        doubleWrap2.close();\n" +
			"    }\n" +
			"    void neverClosed() throws IOException {\n" +
			"        File file3 = new File(\"somefile\");\n" +
			"        FileInputStream fileStream3  = new FileInputStream(file3);\n" +
			"        BufferedInputStream bis3 = new BufferedInputStream(fileStream3);\n" +
			"        BufferedInputStream doubleWrap3 = new BufferedInputStream(bis3);\n" +
			"        System.out.println(doubleWrap3.available());\n" +
			"    }\n" +
			"}\n"
		},
		"----------\n" +
		"1. ERROR in X.java (at line 26)\n" +
		"	BufferedInputStream doubleWrap3 = new BufferedInputStream(bis3);\n" +
		"	                    ^^^^^^^^^^^\n" +
		"Resource leak: \'doubleWrap3\' is never closed\n" +
		"----------\n",
		options);
}
// Bug 358903 - Filter practically unimportant resource leak warnings
// Bug 360908 - Avoid resource leak warning when the underlying/chained resource is closed explicitly
// Different points in a resource chain are potentially closed
public void test061h() {
	Map options = getCompilerOptions();
	options.put(CompilerOptions.OPTION_ReportUnclosedCloseable, CompilerOptions.ERROR);
	options.put(CompilerOptions.OPTION_ReportPotentiallyUnclosedCloseable, CompilerOptions.ERROR);
	runLeakTest(
		new String[] {
			"X.java",
			"import java.io.File;\n" +
			"import java.io.BufferedInputStream;\n" +
			"import java.io.FileInputStream;\n" +
			"import java.io.IOException;\n" +
			"public class X {\n" +
			"    void closeMiddle(boolean b) throws IOException {\n" +
			"        File file = new File(\"somefile\");\n" +
			"        FileInputStream fileStream  = new FileInputStream(file);\n" +
			"        BufferedInputStream bis = new BufferedInputStream(fileStream);\n" +
			"        BufferedInputStream doubleWrap = new BufferedInputStream(bis);\n" +
			"        System.out.println(bis.available());\n" +
			"        if (b)\n" +
			"            bis.close();\n" +
			"    }\n" +
			"    void closeOuter(boolean b) throws IOException {\n" +
			"        File file2 = new File(\"somefile\");\n" +
			"        FileInputStream fileStream2  = new FileInputStream(file2);\n" +
			"        BufferedInputStream dummy;\n" +
			"        BufferedInputStream bis2 = (dummy = new BufferedInputStream(fileStream2));\n" +
			"        BufferedInputStream doubleWrap2 = new BufferedInputStream(bis2);\n" +
			"        System.out.println(bis2.available());\n" +
			"        if (b)\n" +
			"            doubleWrap2.close();\n" +
			"    }\n" +
			"    void potAndDef(boolean b) throws IOException {\n" +
			"        File file3 = new File(\"somefile\");\n" +
			"        FileInputStream fileStream3  = new FileInputStream(file3);\n" +
			"        BufferedInputStream bis3 = new BufferedInputStream(fileStream3);\n" +
			"        BufferedInputStream doubleWrap3 = new BufferedInputStream(bis3);\n" +
			"        System.out.println(doubleWrap3.available());\n" +
			"        if (b) bis3.close();\n" +
			"        fileStream3.close();\n" +
			"    }\n" +
			"}\n"
		},
		"----------\n" +
		"1. ERROR in X.java (at line 10)\n" +
		"	BufferedInputStream doubleWrap = new BufferedInputStream(bis);\n" +
		"	                    ^^^^^^^^^^\n" +
		"Potential resource leak: \'doubleWrap\' may not be closed\n" +
		"----------\n" +
		"2. ERROR in X.java (at line 20)\n" +
		"	BufferedInputStream doubleWrap2 = new BufferedInputStream(bis2);\n" +
		"	                    ^^^^^^^^^^^\n" +
		"Potential resource leak: \'doubleWrap2\' may not be closed\n" +
		"----------\n",
		options);
}
// Bug 358903 - Filter practically unimportant resource leak warnings
// local var is re-used for two levels of wrappers
public void test061i() {
	Map options = getCompilerOptions();
	options.put(CompilerOptions.OPTION_ReportUnclosedCloseable, CompilerOptions.ERROR);
	options.put(CompilerOptions.OPTION_ReportPotentiallyUnclosedCloseable, CompilerOptions.ERROR);
	runLeakTest(
		new String[] {
			"X.java",
			"import java.io.File;\n" +
			"import java.io.InputStream;\n" +
			"import java.io.BufferedInputStream;\n" +
			"import java.io.FileInputStream;\n" +
			"import java.io.IOException;\n" +
			"public class X {\n" +
			"    void closeMiddle() throws IOException {\n" +
			"        File file = new File(\"somefile\");\n" +
			"        InputStream stream  = new FileInputStream(file);\n" +
			"        stream = new BufferedInputStream(stream);\n" +
			"        InputStream middle;\n" +
			"        stream = new BufferedInputStream(middle = stream);\n" +
			"        System.out.println(stream.available());\n" +
			"        middle.close();\n" +
			"    }\n" +
			"    void closeOuter() throws IOException {\n" +
			"        File file = new File(\"somefile\");\n" +
			"        InputStream stream2  = new FileInputStream(file);\n" +
			"        stream2 = new BufferedInputStream(stream2);\n" +
			"        stream2 = new BufferedInputStream(stream2);\n" +
			"        System.out.println(stream2.available());\n" +
			"        stream2.close();\n" +
			"    }\n" +
			"    void neverClosed() throws IOException {\n" +
			"        File file = new File(\"somefile\");\n" +
			"        InputStream stream3  = new FileInputStream(file);\n" +
			"        stream3 = new BufferedInputStream(stream3);\n" +
			"        stream3 = new BufferedInputStream(stream3);\n" +
			"        System.out.println(stream3.available());\n" +
			"    }\n" +
			"}\n"
		},
		"----------\n" +
		"1. ERROR in X.java (at line 26)\n" +
		"	InputStream stream3  = new FileInputStream(file);\n" +
		"	            ^^^^^^^\n" +
		"Resource leak: \'stream3\' is never closed\n" +
		"----------\n",
		options);
}
// Bug 358903 - Filter practically unimportant resource leak warnings
// self-wrapping a method argument (caused NPE UnconditionalFlowInfo.markAsDefinitelyNull(..)).
public void test061j() {
	Map options = getCompilerOptions();
	options.put(CompilerOptions.OPTION_ReportUnclosedCloseable, CompilerOptions.ERROR);
	options.put(CompilerOptions.OPTION_ReportPotentiallyUnclosedCloseable, CompilerOptions.ERROR);
	this.runConformTest(
		new String[] {
			"X.java",
			"import java.io.InputStream;\n" +
			"import java.io.BufferedInputStream;\n" +
			"import java.io.IOException;\n" +
			"public class X {\n" +
			"    void foo(InputStream stream) throws IOException {\n" +
			"        stream = new BufferedInputStream(stream);\n" +
			"        System.out.println(stream.available());\n" +
			"        stream.close();\n" +
			"    }\n" +
			"    void boo(InputStream stream2) throws IOException {\n" +
			"        stream2 = new BufferedInputStream(stream2);\n" +
			"        System.out.println(stream2.available());\n" +
			"    }\n" +
			"}\n"
		},
		"",
		null,
		true,
		null,
		options,
		null);
}
// Bug 358903 - Filter practically unimportant resource leak warnings
// a wrapper is created in a return statement
public void test061k() throws IOException {
	Map options = getCompilerOptions();
	options.put(CompilerOptions.OPTION_ReportUnclosedCloseable, CompilerOptions.ERROR);
	options.put(CompilerOptions.OPTION_ReportPotentiallyUnclosedCloseable, CompilerOptions.ERROR);
	this.runConformTest(
		new String[] {
			"X.java",
			"import java.io.File;\n" +
			"import java.io.FileInputStream;\n" +
			"import java.io.BufferedInputStream;\n" +
			"import java.io.IOException;\n" +
			"public class X {\n" +
			"    BufferedInputStream getReader(File file) throws IOException {\n" +
			"        FileInputStream stream = new FileInputStream(file);\n" +
			"        return new BufferedInputStream(stream);\n" +
			"    }\n" +
			"}\n"
		},
		"",
		null,
		true,
		null,
		options,
		null);
}
// Bug 358903 - Filter practically unimportant resource leak warnings
// a closeable is assigned to a field
public void test061l() throws IOException {
	Map options = getCompilerOptions();
	options.put(CompilerOptions.OPTION_ReportUnclosedCloseable, CompilerOptions.ERROR);
	options.put(CompilerOptions.OPTION_ReportPotentiallyUnclosedCloseable, CompilerOptions.ERROR);
	this.runConformTest(
		new String[] {
			"X.java",
			"import java.io.File;\n" +
			"import java.io.FileInputStream;\n" +
			"import java.io.BufferedInputStream;\n" +
			"import java.io.IOException;\n" +
			"public class X {\n" +
			"    BufferedInputStream stream;\n" +
			"    void foo(File file) throws IOException {\n" +
			"        FileInputStream s = new FileInputStream(file);\n" +
			"        stream = new BufferedInputStream(s);\n" +
			"    }\n" +
			"}\n"
		},
		"",
		null,
		true,
		null,
		options,
		null);
}
// Bug 361407 - Resource leak warning when resource is assigned to a field outside of constructor
// a closeable is assigned to a field - constructor vs. method
public void test061l2() throws IOException {
	Map options = getCompilerOptions();
	options.put(CompilerOptions.OPTION_ReportUnclosedCloseable, CompilerOptions.ERROR);
	options.put(CompilerOptions.OPTION_ReportPotentiallyUnclosedCloseable, CompilerOptions.ERROR);
	runLeakTest(
		new String[] {
			"xy/Leaks.java",
			"package xy;\n" +
			"\n" +
			"import java.io.FileInputStream;\n" +
			"import java.io.IOException;\n" +
			"\n" +
			"public class Leaks {\n" +
			"    private FileInputStream fInput;\n" +
			"\n" +
			"    Leaks(String name) throws IOException {\n" +
			"        FileInputStream fileInputStream= new FileInputStream(name);\n" +
			"        fInput= fileInputStream;\n" + // warning silenced by field assignment
			"        Objects.hashCode(fInput);\n" +
			"        \n" +
			"        init(name);\n" +
			"    }\n" +
			"    \n" +
			"    Leaks() throws IOException {\n" +
			"        this(new FileInputStream(\"default\")); // potential problem\n" +
			"    }\n" +
			"    \n" +
			"    Leaks(FileInputStream fis) throws IOException {\n" +
			"        fInput= fis;\n" +
			"    }\n" +
			"    void init(String name) throws IOException {\n" +
			"        FileInputStream fileInputStream= new FileInputStream(name);\n" +
			"        fInput= fileInputStream;\n" + // warning silenced by field assignment
			"        Objects.hashCode(fInput);\n" +
			"    }\n" +
			"    \n" +
			"    public void dispose() throws IOException {\n" +
			"        fInput.close();\n" +
			"    }\n" +
			"}\n" +
			"class Objects {\n" + // mock java.util.Objects (@since 1.7).
			"    static int hashCode(Object o) { return 13; }\n" +
			"}\n"
		},
		"----------\n" +
		"1. ERROR in xy\\Leaks.java (at line 18)\n" +
		"	this(new FileInputStream(\"default\")); // potential problem\n" +
		"	     ^^^^^^^^^^^^^^^^^^^^^^^^^^^^^^\n" +
		"Potential resource leak: \'<unassigned Closeable value>\' may not be closed\n" +
		"----------\n",
		options);
}
// Bug 361407 - Resource leak warning when resource is assigned to a field outside of constructor
// a closeable is not assigned to a field - constructor vs. method
public void test061l3() throws IOException {
	Map options = getCompilerOptions();
	options.put(CompilerOptions.OPTION_ReportUnclosedCloseable, CompilerOptions.ERROR);
	options.put(CompilerOptions.OPTION_ReportPotentiallyUnclosedCloseable, CompilerOptions.ERROR);
	runLeakTest(
		new String[] {
			"xy/Leaks.java",
			"package xy;\n" +
			"\n" +
			"import java.io.FileInputStream;\n" +
			"import java.io.IOException;\n" +
			"\n" +
			"public class Leaks {\n" +
			"\n" +
			"    Leaks(String name) throws IOException {\n" +
			"        FileInputStream fileInputStream= new FileInputStream(name);\n" +
			"        Objects.hashCode(fileInputStream);\n" +
			"        \n" +
			"        init(name);\n" +
			"    }\n" +
			"    void init(String name) throws IOException {\n" +
			"        FileInputStream fileInputStream= new FileInputStream(name);\n" +
			"        Objects.hashCode(fileInputStream);\n" +
			"    }\n" +
			"}\n" +
			"class Objects {\n" + // mock java.util.Objects (@since 1.7).
			"    static int hashCode(Object o) { return 13; }\n" +
			"}\n"
		},
		"----------\n" +
		"1. ERROR in xy\\Leaks.java (at line 9)\n" +
		"	FileInputStream fileInputStream= new FileInputStream(name);\n" +
		"	                ^^^^^^^^^^^^^^^\n" +
		"Potential resource leak: \'fileInputStream\' may not be closed\n" +
		"----------\n" +
		"2. ERROR in xy\\Leaks.java (at line 15)\n" +
		"	FileInputStream fileInputStream= new FileInputStream(name);\n" +
		"	                ^^^^^^^^^^^^^^^\n" +
		"Potential resource leak: \'fileInputStream\' may not be closed\n" +
		"----------\n",
		options);
}
// Bug 358903 - Filter practically unimportant resource leak warnings
// a closeable is passed to another method in a return statement
// example constructed after org.eclipse.equinox.internal.p2.artifact.repository.simple.SimpleArtifactRepository#getArtifact(..)
public void test061m() throws IOException {
	Map options = getCompilerOptions();
	options.put(CompilerOptions.OPTION_ReportUnclosedCloseable, CompilerOptions.ERROR);
	options.put(CompilerOptions.OPTION_ReportPotentiallyUnclosedCloseable, CompilerOptions.ERROR);
	runLeakTest(
		new String[] {
			"X.java",
			"import java.io.File;\n" +
			"import java.io.FileInputStream;\n" +
			"import java.io.BufferedInputStream;\n" +
			"import java.io.InputStream;\n" +
			"import java.io.IOException;\n" +
			"public class X {\n" +
			"    BufferedInputStream stream;\n" +
			"    BufferedInputStream foo(File file) throws IOException {\n" +
			"        FileInputStream s = new FileInputStream(file);\n" +
			"        return check(new BufferedInputStream(s));\n" +
			"    }\n" +
			"    BufferedInputStream foo2(FileInputStream s, File file) throws IOException {\n" +
			"        s = new FileInputStream(file);\n" +
			"        return check(s);\n" +
			"    }\n" +
			"    BufferedInputStream foo3(InputStream s) throws IOException {\n" +
			"        s = check(s);\n" +
			"        return check(s);\n" +
			"    }\n" +
			"    BufferedInputStream check(InputStream s) { return null; }\n" +
			"}\n"
		},
		// TODO: also these warnings *might* be avoidable by detecting check(s) as a wrapper creation??
		"----------\n" +
		"1. ERROR in X.java (at line 10)\n" +
		"	return check(new BufferedInputStream(s));\n" +
		"	^^^^^^^^^^^^^^^^^^^^^^^^^^^^^^^^^^^^^^^^^\n" +
		"Potential resource leak: \'<unassigned Closeable value>\' may not be closed at this location\n" +
		"----------\n" +
		"2. ERROR in X.java (at line 14)\n" +
		"	return check(s);\n" +
		"	^^^^^^^^^^^^^^^^\n" +
		"Potential resource leak: \'s\' may not be closed at this location\n" +
		"----------\n" +
		"3. ERROR in X.java (at line 18)\n" +
		"	return check(s);\n" +
		"	^^^^^^^^^^^^^^^^\n" +
		"Potential resource leak: \'s\' may not be closed at this location\n" +
		"----------\n",
		options);
}
// Bug 358903 - Filter practically unimportant resource leak warnings
// a resource wrapper does not wrap any provided resource
public void test061n() {
	Map options = getCompilerOptions();
	options.put(CompilerOptions.OPTION_ReportUnclosedCloseable, CompilerOptions.ERROR);
	options.put(CompilerOptions.OPTION_ReportPotentiallyUnclosedCloseable, CompilerOptions.ERROR);
	runLeakTest(
		new String[] {
			"X.java",
			"import java.io.PrintWriter;\n" +
			"import java.io.IOException;\n" +
			"public class X {\n" +
			"    void foo() throws IOException {\n" +
			"        PrintWriter writer = new PrintWriter(\"filename\");\n" +
			"        writer.write(1);\n" +
			"    }\n" +
			"}\n"
		},
		"----------\n" +
		"1. ERROR in X.java (at line 5)\n" +
		"	PrintWriter writer = new PrintWriter(\"filename\");\n" +
		"	            ^^^^^^\n" +
		"Resource leak: \'writer\' is never closed\n" +
		"----------\n",
		options);
}
// Bug 358903 - Filter practically unimportant resource leak warnings
// a resource wrapper is closed only in its local block, underlying resource may leak
public void test061o() {
	Map options = getCompilerOptions();
	options.put(CompilerOptions.OPTION_ReportUnclosedCloseable, CompilerOptions.ERROR);
	options.put(CompilerOptions.OPTION_ReportPotentiallyUnclosedCloseable, CompilerOptions.ERROR);
	runLeakTest(
		new String[] {
			"X.java",
			"import java.io.File;\n" +
			"import java.io.FileInputStream;\n" +
			"import java.io.BufferedInputStream;\n" +
			"import java.io.IOException;\n" +
			"public class X {\n" +
			"    void foo(boolean bar) throws IOException {\n" +
			"        File file = new File(\"somefil\");\n" +
			"        FileInputStream fileStream  = new FileInputStream(file);\n" +
			"        BufferedInputStream bis = new BufferedInputStream(fileStream);   \n" +
			"        if (bar) {\n" +
			"            BufferedInputStream doubleWrap = new BufferedInputStream(bis);\n" +
			"            doubleWrap.close();\n" +
			"        }\n" +
			"    }\n" +
			"}\n"
		},
		"----------\n" +
		"1. ERROR in X.java (at line 9)\n" +
		"	BufferedInputStream bis = new BufferedInputStream(fileStream);   \n" +
		"	                    ^^^\n" +
		"Potential resource leak: \'bis\' may not be closed\n" +
		"----------\n",
		options);
}
// Bug 358903 - Filter practically unimportant resource leak warnings
// a resource wrapper is conditionally allocated but not closed - from a real-world example
public void test061f4() throws IOException {
	Map options = getCompilerOptions();
	options.put(CompilerOptions.OPTION_ReportUnclosedCloseable, CompilerOptions.ERROR);
	options.put(CompilerOptions.OPTION_ReportPotentiallyUnclosedCloseable, CompilerOptions.ERROR);
	runLeakTest(
		new String[] {
			"X.java",
			"import java.io.File;\n" +
			"import java.io.FileInputStream;\n" +
			"import java.io.FileNotFoundException;\n" +
			"import java.io.InputStream;\n" +
			"import java.io.BufferedInputStream;\n" +
			"public class X {\n" +
			"    	void foo(File location, String adviceFilePath) throws FileNotFoundException {\n" +
			"		InputStream stream = null;\n" +
			"		if (location.isDirectory()) {\n" +
			"			File adviceFile = new File(location, adviceFilePath);\n" +
			"			stream = new BufferedInputStream(new FileInputStream(adviceFile));\n" +
			"		}\n" +
			"	}\n" +
			"}\n"
		},
		"----------\n" +
		"1. ERROR in X.java (at line 11)\n" +
		"	stream = new BufferedInputStream(new FileInputStream(adviceFile));\n" +
		"	^^^^^^^^^^^^^^^^^^^^^^^^^^^^^^^^^^^^^^^^^^^^^^^^^^^^^^^^^^^^^^^^^\n" +
		"Potential resource leak: \'stream\' may not be closed\n" + // message could be stronger, but the enclosing if blurs the picture
		"----------\n",
		options);
}
// Bug 358903 - Filter practically unimportant resource leak warnings
// a t-w-r wraps an existing resource
public void test061p() {
	if (this.complianceLevel < ClassFileConstants.JDK1_7) return;
	Map options = getCompilerOptions();
	options.put(CompilerOptions.OPTION_ReportUnclosedCloseable, CompilerOptions.ERROR);
	options.put(CompilerOptions.OPTION_ReportPotentiallyUnclosedCloseable, CompilerOptions.ERROR);
	this.runConformTest(
		new String[] {
			"X.java",
			"import java.io.PrintWriter;\n" +
			"import java.io.BufferedWriter;\n" +
			"import java.io.IOException;\n" +
			"public class X {\n" +
			"    void foo() throws IOException {\n" +
			"        PrintWriter writer = new PrintWriter(\"filename\");\n" +
			"        try (BufferedWriter bw = new BufferedWriter(writer)) {\n" +
			"            bw.write(1);\n" +
			"        }\n" +
			"    }\n" +
			"}\n"
		},
		"",
		null,
		true,
		null,
		options,
		null);
}
// Bug 358903 - Filter practically unimportant resource leak warnings
// a t-w-r potentially wraps an existing resource
// DISABLED, fails because we currently don't include t-w-r managed resources in the analysis
public void _test061q() {
	if (this.complianceLevel < ClassFileConstants.JDK1_7) return;
	Map options = getCompilerOptions();
	options.put(CompilerOptions.OPTION_ReportUnclosedCloseable, CompilerOptions.ERROR);
	options.put(CompilerOptions.OPTION_ReportPotentiallyUnclosedCloseable, CompilerOptions.ERROR);
	runLeakTest(
		new String[] {
			"X.java",
			"import java.io.PrintWriter;\n" +
			"import java.io.BufferedWriter;\n" +
			"import java.io.IOException;\n" +
			"public class X {\n" +
			"    void foo(boolean b) throws IOException {\n" +
			"        PrintWriter writer = new PrintWriter(\"filename\");\n" +
			"        if (b)\n" +
			"            try (BufferedWriter bw = new BufferedWriter(writer)) {\n" +
			"                bw.write(1);\n" +
			"            }\n" +
			"    }\n" +
			"}\n"
		},
		"----------\n" +
		"1. ERROR in X.java (at line 6)\n" +
		"	PrintWriter writer = new PrintWriter(\\\"filename\\\");\n" +
		"	^^^^^^^^^^^^^^^^^^^^^^^^^^^^^^^^^^^^^^^^^^^^^^^^^^^^^^\n" +
		"Potential resource leak: \'writer\' may not be closed\n" +
		"----------\n",
		options);
}
// Bug 358903 - Filter practically unimportant resource leak warnings
// the inner from a wrapper is returned
public void test061r() {
	Map options = getCompilerOptions();
	options.put(CompilerOptions.OPTION_ReportUnclosedCloseable, CompilerOptions.ERROR);
	options.put(CompilerOptions.OPTION_ReportPotentiallyUnclosedCloseable, CompilerOptions.ERROR);
	this.runConformTest(
		new String[] {
			"X.java",
			"import java.io.FileInputStream;\n" +
			"import java.io.File;\n" +
			"import java.io.BufferedInputStream;\n" +
			"import java.io.IOException;\n" +
			"public class X {\n" +
			"    FileInputStream foo() throws IOException {\n" +
			"        File file = new File(\"somefil\");\n" +
			"        FileInputStream fileStream  = new FileInputStream(file);\n" +
			"        BufferedInputStream bis = new BufferedInputStream(fileStream);   \n" +
			"        return fileStream;\n" +
			"    }\n" +
			"}\n"
		},
		"",
		null,
		true,
		null,
		options,
		null);
}
// Bug 358903 - Filter practically unimportant resource leak warnings
// a wrapper is forgotten, the inner is closed afterwards
public void test061s() {
	Map options = getCompilerOptions();
	options.put(CompilerOptions.OPTION_ReportUnclosedCloseable, CompilerOptions.ERROR);
	options.put(CompilerOptions.OPTION_ReportPotentiallyUnclosedCloseable, CompilerOptions.ERROR);
	this.runConformTest(
		new String[] {
			"X.java",
			"import java.io.FileInputStream;\n" +
			"import java.io.File;\n" +
			"import java.io.BufferedInputStream;\n" +
			"import java.io.IOException;\n" +
			"public class X {\n" +
			"    void foo() throws IOException {\n" +
			"        File file = new File(\"somefil\");\n" +
			"        FileInputStream fileStream  = new FileInputStream(file);\n" +
			"        BufferedInputStream bis = new BufferedInputStream(fileStream);\n" +
			"        bis = null;\n" +
			"        fileStream.close();\n" +
			"    }\n" +
			"}\n"
		},
		"",
		null,
		true,
		null,
		options,
		null);
}
// Bug 362331 - Resource leak not detected when closeable not assigned to variable
// a resource is never assigned
public void test062a() throws IOException {
	Map options = getCompilerOptions();
	options.put(CompilerOptions.OPTION_ReportUnclosedCloseable, CompilerOptions.ERROR);
	options.put(CompilerOptions.OPTION_ReportPotentiallyUnclosedCloseable, CompilerOptions.ERROR);
	runLeakTest(
		new String[] {
			"X.java",
			"import java.io.File;\n" +
			"import java.io.FileOutputStream;\n" +
			"import java.io.IOException;\n" +
			"public class X {\n" +
			"    void foo() throws IOException {\n" +
			"        new FileOutputStream(new File(\"C:\\temp\\foo.txt\")).write(1);\n" +
			"    }\n" +
			"}\n"
		},
		"----------\n" +
		"1. ERROR in X.java (at line 6)\n" +
		"	new FileOutputStream(new File(\"C:\\temp\\foo.txt\")).write(1);\n" +
		"	^^^^^^^^^^^^^^^^^^^^^^^^^^^^^^^^^^^^^^^^^^^^^^^^^\n" +
		"Resource leak: \'<unassigned Closeable value>\' is never closed\n" +
		"----------\n",
		options);
}
// Bug 362331 - Resource leak not detected when closeable not assigned to variable
// a freshly allocated resource is immediately closed
public void test062b() throws IOException {
	Map options = getCompilerOptions();
	options.put(CompilerOptions.OPTION_ReportUnclosedCloseable, CompilerOptions.ERROR);
	options.put(CompilerOptions.OPTION_ReportPotentiallyUnclosedCloseable, CompilerOptions.ERROR);
	this.runConformTest(
		new String[] {
			"X.java",
			"import java.io.File;\n" +
			"import java.io.FileOutputStream;\n" +
			"import java.io.IOException;\n" +
			"public class X {\n" +
			"    void foo() throws IOException {\n" +
			"        new FileOutputStream(new File(\"C:\\temp\\foo.txt\")).close();\n" +
			"    }\n" +
			"}\n"
		},
		"",
		null,
		true,
		null,
		options,
		null);
}
// Bug 362331 - Resource leak not detected when closeable not assigned to variable
// a resource is directly passed to another method
public void test062c() throws IOException {
	Map options = getCompilerOptions();
	options.put(CompilerOptions.OPTION_ReportUnclosedCloseable, CompilerOptions.ERROR);
	options.put(CompilerOptions.OPTION_ReportPotentiallyUnclosedCloseable, CompilerOptions.ERROR);
	runLeakTest(
		new String[] {
			"X.java",
			"import java.io.File;\n" +
			"import java.io.FileOutputStream;\n" +
			"import java.io.IOException;\n" +
			"public class X {\n" +
			"    void foo() throws IOException {\n" +
			"        writeIt(new FileOutputStream(new File(\"C:\\temp\\foo.txt\")));\n" +
			"    }\n" +
			"    void writeIt(FileOutputStream fos) throws IOException {\n" +
			"        fos.write(1);\n" +
			"        fos.close();\n" +
			"    }\n" +
			"}\n"
		},
		"----------\n" +
		"1. ERROR in X.java (at line 6)\n" +
		"	writeIt(new FileOutputStream(new File(\"C:\\temp\\foo.txt\")));\n" +
		"	        ^^^^^^^^^^^^^^^^^^^^^^^^^^^^^^^^^^^^^^^^^^^^^^^^^\n" +
		"Potential resource leak: \'<unassigned Closeable value>\' may not be closed\n" +
		"----------\n",
		options);
}
// Bug 362331 - Resource leak not detected when closeable not assigned to variable
// a resource is not used
public void test062d() throws IOException {
	Map options = getCompilerOptions();
	options.put(CompilerOptions.OPTION_ReportUnclosedCloseable, CompilerOptions.ERROR);
	options.put(CompilerOptions.OPTION_ReportPotentiallyUnclosedCloseable, CompilerOptions.ERROR);
	runLeakTest(
		new String[] {
			"X.java",
			"import java.io.File;\n" +
			"import java.io.FileOutputStream;\n" +
			"import java.io.IOException;\n" +
			"public class X {\n" +
			"    void foo() throws IOException {\n" +
			"        new FileOutputStream(new File(\"C:\\temp\\foo.txt\"));\n" +
			"    }\n" +
			"}\n"
		},
		"----------\n" +
		"1. ERROR in X.java (at line 6)\n" +
		"	new FileOutputStream(new File(\"C:\\temp\\foo.txt\"));\n" +
		"	^^^^^^^^^^^^^^^^^^^^^^^^^^^^^^^^^^^^^^^^^^^^^^^^^\n" +
		"Resource leak: \'<unassigned Closeable value>\' is never closed\n" +
		"----------\n",
		options);
}
// Bug 362332 - Only report potential leak when closeable not created in the local scope
// a wrapper is obtained from another method
public void test063a() throws IOException {
	Map options = getCompilerOptions();
	options.put(CompilerOptions.OPTION_ReportUnclosedCloseable, CompilerOptions.ERROR);
	options.put(CompilerOptions.OPTION_ReportPotentiallyUnclosedCloseable, CompilerOptions.ERROR);
	runLeakTest(
		new String[] {
			"X.java",
			"import java.io.File;\n" +
			"import java.io.FileInputStream;\n" +
			"import java.io.BufferedInputStream;\n" +
			"import java.io.IOException;\n" +
			"public class X {\n" +
			"    void read(File file) throws IOException {\n" +
			"        FileInputStream stream = new FileInputStream(file);\n" +
			"        BufferedInputStream bis = new BufferedInputStream(stream); // never since reassigned\n" +
			"        FileInputStream stream2 = new FileInputStream(file); // unsure since passed to method\n" +
			"        bis = getReader(stream2); // unsure since obtained from method\n" +
			"        bis.available();\n" +
			"    }\n" +
			"    BufferedInputStream getReader(FileInputStream stream) throws IOException {\n" +
			"        return new BufferedInputStream(stream);\n" +
			"    }\n" +
			"}\n"
		},
		"----------\n" +
		"1. ERROR in X.java (at line 7)\n" +
		"	FileInputStream stream = new FileInputStream(file);\n" +
		"	                ^^^^^^\n" +
		"Resource leak: \'stream\' is never closed\n" +
		"----------\n" +
		"2. ERROR in X.java (at line 9)\n" +
		"	FileInputStream stream2 = new FileInputStream(file); // unsure since passed to method\n" +
		"	                ^^^^^^^\n" +
		"Potential resource leak: \'stream2\' may not be closed\n" +
		"----------\n" +
		"3. ERROR in X.java (at line 10)\n" +
		"	bis = getReader(stream2); // unsure since obtained from method\n" +
		"	^^^^^^^^^^^^^^^^^^^^^^^^\n" +
		"Potential resource leak: \'bis\' may not be closed\n" +
		"----------\n",
		options);
}
// Bug 362332 - Only report potential leak when closeable not created in the local scope
// a wrapper is obtained from a field read
public void test063b() throws IOException {
	Map options = getCompilerOptions();
	options.put(CompilerOptions.OPTION_ReportUnclosedCloseable, CompilerOptions.ERROR);
	options.put(CompilerOptions.OPTION_ReportPotentiallyUnclosedCloseable, CompilerOptions.ERROR);
	this.runConformTest(
		new String[] {
			"X.java",
			"import java.io.FileInputStream;\n" +
			"import java.io.BufferedInputStream;\n" +
			"import java.io.IOException;\n" +
			"public class X {\n" +
			"    FileInputStream stream;\n" +
			"    void read() throws IOException {\n" +
			"        FileInputStream s = this.stream;\n" +
			"        BufferedInputStream bis = new BufferedInputStream(s); // don't complain since s is obtained from a field\n" +
			"        bis.available();\n" +
			"    }\n" +
			"}\n"
		},
		"",
		null,
		true,
		null,
		options,
		null);
}
// Bug 362332 - Only report potential leak when closeable not created in the local scope
// a wrapper is assigned to a field
public void test063c() throws IOException {
	Map options = getCompilerOptions();
	options.put(CompilerOptions.OPTION_ReportUnclosedCloseable, CompilerOptions.ERROR);
	options.put(CompilerOptions.OPTION_ReportPotentiallyUnclosedCloseable, CompilerOptions.ERROR);
	this.runConformTest(
		new String[] {
			"X.java",
			"import java.io.FileInputStream;\n" +
			"import java.io.BufferedInputStream;\n" +
			"import java.io.IOException;\n" +
			"public class X {\n" +
			"    BufferedInputStream stream;\n" +
			"    void read() throws IOException {\n" +
			"        FileInputStream s = new FileInputStream(\"somefile\");\n" +
			"        BufferedInputStream bis = new BufferedInputStream(s);\n" +
			"        this.stream = bis;\n" +
			"    }\n" +
			"}\n"
		},
		"",
		null,
		true,
		null,
		options,
		null);
}
// Bug 362332 - Only report potential leak when closeable not created in the local scope
// a resource is obtained as a method argument and/or assigned with a cast
public void test063d() throws IOException {
	Map options = getCompilerOptions();
	options.put(CompilerOptions.OPTION_ReportUnclosedCloseable, CompilerOptions.ERROR);
	options.put(CompilerOptions.OPTION_ReportPotentiallyUnclosedCloseable, CompilerOptions.ERROR);
	options.put(CompilerOptions.OPTION_ReportExplicitlyClosedAutoCloseable, CompilerOptions.ERROR);
	runTestsExpectingErrorsOnlyIn17(
		new String[] {
			"X.java",
			"import java.io.FileInputStream;\n" +
			"import java.io.BufferedInputStream;\n" +
			"import java.io.InputStream;\n" +
			"import java.io.IOException;\n" +
			"public class X {\n" +
			"    void foo( InputStream input) throws IOException {\n" +
			"        FileInputStream input1  = (FileInputStream)input;\n" +
			"        System.out.println(input1.read());\n" +
			"        input.close();\n" + // don't propose t-w-r for argument
			"    }\n" +
			"    void foo() throws IOException {\n" +
			"        InputStream input = new FileInputStream(\"somefile\");\n" +
			"        FileInputStream input1  = (FileInputStream)input;\n" +
			"        System.out.println(input1.read());\n" +
			"        input.close();\n" + // do propose t-w-r, not from a method argument
			"    }\n" +
			"    void foo3( InputStream input, InputStream input2) throws IOException {\n" +
			"        FileInputStream input1  = (FileInputStream)input;\n" + // still don't claim because obtained from outside
			"        System.out.println(input1.read());\n" +
			"        BufferedInputStream bis = new BufferedInputStream(input2);\n" +
			"        System.out.println(bis.read());\n" +
			"    }\n" +
			"}\n"
		},
		"----------\n" +
		"1. ERROR in X.java (at line 12)\n" +
		"	InputStream input = new FileInputStream(\"somefile\");\n" +
		"	            ^^^^^\n" +
		"Resource \'input\' should be managed by try-with-resource\n" +
		"----------\n",
		options);
}
// Bug 362332 - Only report potential leak when closeable not created in the local scope
// a resource is obtained from a field read, then re-assigned
public void test063e() {
	Map options = getCompilerOptions();
	options.put(CompilerOptions.OPTION_ReportUnclosedCloseable, CompilerOptions.ERROR);
	options.put(CompilerOptions.OPTION_ReportPotentiallyUnclosedCloseable, CompilerOptions.ERROR);
	this.runConformTest(
		new String[] {
			"X.java",
			"import java.io.FileInputStream;\n" +
			"import java.io.IOException;\n" +
			"public class X {\n" +
			"    FileInputStream input1;\n" +
			"    public void foo() throws IOException {\n" +
			"        FileInputStream input = input1;\n" +
			"        input = new FileInputStream(\"adfafd\");\n" +
			"        input.close();\n" +
			"    }\n" +
			"}\n"
		},
		"",
		null,
		true,
		null,
		options,
		null);
}
// Bug 368709 - Endless loop in FakedTrackingVariable.markPassedToOutside
// original test case from jgit
public void testBug368709a() {
	if (this.complianceLevel < ClassFileConstants.JDK1_5) return;
	Map options = getCompilerOptions();
	options.put(CompilerOptions.OPTION_ReportUnclosedCloseable, CompilerOptions.ERROR);
	options.put(CompilerOptions.OPTION_ReportPotentiallyUnclosedCloseable, CompilerOptions.ERROR);
	runLeakTest(
		new String[] {
			"X.java",
			"import java.io.*;\n" +
			"import java.util.zip.*;\n" +
			"public class X {\n" +
			"  Object db, pack;\n" + // mock
			"  int objectOffset, headerLength, type, size;\n" +
			"  public ObjectStream openStream() throws MissingObjectException, IOException {\n" +
			"    WindowCursor wc = new WindowCursor(db);\n" +
			"    InputStream in;\n" +
			"    try\n" +
			"      {\n" +
			"        in = new PackInputStream(pack, (objectOffset + headerLength), wc);\n" +
			"      }\n" +
			"    catch (IOException packGone)\n" +
			"      {\n" +
			"        return wc.open(getObjectId(), type).openStream();\n" +
			"      }\n" +
			"    in = new BufferedInputStream(new InflaterInputStream(in, wc.inflater(), 8192), 8192);\n" +
			"    return new ObjectStream.Filter(type, size, in);\n" +
			"  }\n" +
			"  String getObjectId() { return \"\"; }\n" + // mock
			"}\n" +
			// mock:
			"class WindowCursor {\n" +
			"    WindowCursor(Object db) {}\n" +
			"    ObjectStream open(String id, int type) { return null; }\n" +
			"    Inflater inflater() { return null; }\n" +
			"}\n" +
			"class MissingObjectException extends Exception {\n" +
			"    public static final long serialVersionUID = 13L;\n" +
			"    MissingObjectException() { super();}\n" +
			"}\n" +
			"class PackInputStream extends InputStream {\n" +
			"    PackInputStream(Object pack, int offset, WindowCursor wc) throws IOException {}\n" +
			"    public int read() { return 0; }\n" +
			"}\n" +
			"class ObjectStream extends InputStream {\n" +
			"    static class Filter extends ObjectStream {\n" +
			"        Filter(int type, int size, InputStream in) { }\n" +
			"    }\n" +
			"    ObjectStream openStream() { return this; }\n" +
			"    public int read() { return 0; }\n" +
			"}\n"
		},
		"----------\n" +
		"1. ERROR in X.java (at line 15)\n" + 
		"	return wc.open(getObjectId(), type).openStream();\n" + 
		"	       ^^^^^^^^^^^^^^^^^^^^^^^^^^^^\n" + 
		"Potential resource leak: \'<unassigned Closeable value>\' may not be closed\n" + 
		"----------\n" + 
		"2. ERROR in X.java (at line 18)\n" + 
		"	return new ObjectStream.Filter(type, size, in);\n" +
		"	^^^^^^^^^^^^^^^^^^^^^^^^^^^^^^^^^^^^^^^^^^^^^^^\n" +
		"Potential resource leak: \'in\' may not be closed at this location\n" +
		"----------\n",
		options);
}
// Bug 368709 - Endless loop in FakedTrackingVariable.markPassedToOutside
// minimal test case: constructing an indirect self-wrapper
public void testBug368709b() {
	if (this.complianceLevel < ClassFileConstants.JDK1_5) return;
	Map options = getCompilerOptions();
	options.put(CompilerOptions.OPTION_ReportUnclosedCloseable, CompilerOptions.ERROR);
	options.put(CompilerOptions.OPTION_ReportPotentiallyUnclosedCloseable, CompilerOptions.ERROR);
	runLeakTest(
		new String[] {
			"X.java",
			"import java.io.*;\n" +
			"import java.util.zip.*;\n" +
			"public class X {\n" +
			"  void doit() throws IOException {\n" +
			"    InputStream in = new FileInputStream(\"somefile\");\n" +
			"    in = new BufferedInputStream(new InflaterInputStream(in, inflater(), 8192), 8192);\n" +
			"    process(in);\n" +
			"  }\n" +
			"  Inflater inflater() { return null; }\n" +
			"  void process(InputStream is) { }\n" +
			"}\n"
		},
		"----------\n" +
		"1. ERROR in X.java (at line 5)\n" +
		"	InputStream in = new FileInputStream(\"somefile\");\n" +
		"	            ^^\n" +
		"Potential resource leak: \'in\' may not be closed\n" +
		"----------\n",
		options);
}

// Bug 368546 - [compiler][resource] Avoid remaining false positives found when compiling the Eclipse SDK
// example from comment 3
public void test064() {
	Map options = getCompilerOptions();
	options.put(CompilerOptions.OPTION_ReportUnclosedCloseable, CompilerOptions.ERROR);
	options.put(CompilerOptions.OPTION_ReportPotentiallyUnclosedCloseable, CompilerOptions.ERROR);
	runLeakTest(new String[] {
		"Test064.java",
		"import java.io.*;\n" +
		"public class Test064 {\n" +
		"    void foo(File outfile) {\n" + 
		"        OutputStream out= System.out;\n" + 
		"        if (outfile != null) {\n" + 
		"            try {\n" + 
		"                out = new FileOutputStream(outfile);\n" + 
		"            } catch (java.io.IOException e) {\n" + 
		"                throw new RuntimeException(e);\n" + 
		"            }\n" + 
		"        }\n" + 
		"        setOutput(out);\n" + 
		"    }\n" + 
		"    private void setOutput(OutputStream out) { }\n" +
		"}\n"
	},
	"----------\n" + 
	"1. ERROR in Test064.java (at line 7)\n" + 
	"	out = new FileOutputStream(outfile);\n" + 
	"	^^^^^^^^^^^^^^^^^^^^^^^^^^^^^^^^^^^\n" + 
	"Potential resource leak: \'out\' may not be closed\n" + 
	"----------\n",
	options);
}
// Bug 368546 - [compiler][resource] Avoid remaining false positives found when compiling the Eclipse SDK
// example from comment 10
// disabled, because basic null-analysis machinery doesn't support this pattern
// see also Bug 370424 - [compiler][null] throw-catch analysis for null flow could be more precise
public void _test065() {
	Map options = getCompilerOptions();
	options.put(CompilerOptions.OPTION_ReportUnclosedCloseable, CompilerOptions.ERROR);
	options.put(CompilerOptions.OPTION_ReportPotentiallyUnclosedCloseable, CompilerOptions.ERROR);
	options.put(CompilerOptions.OPTION_ReportMissingSerialVersion, CompilerOptions.IGNORE);
	this.runConformTest(new String[] {
		"Test065.java",
		"import java.io.*;\n" +
		"class MyException extends Exception{}\n" + 
		"public class Test065 {\n" +
		"	void foo(String fileName) throws IOException, MyException {\n" + 
		"		FileReader       fileRead   = new FileReader(fileName);\n" + 
		"		BufferedReader   bufRead    = new BufferedReader(fileRead);\n" + 
		"		LineNumberReader lineReader = new LineNumberReader(bufRead);\n" + 
		"		try {\n" + 
		"		while (lineReader.readLine() != null) {\n" + 
		"			bufRead.close();\n" + 
		"			callSome();  // only this can throw MyException\n" + 
		"		}\n" + 
		"		} catch (MyException e) {\n" + 
		"			throw e;  // Pot. leak reported here\n" + 
		"		}\n" + 
		"		bufRead.close(); \n" + 
		"	}\n" + 
		"	private void callSome() throws MyException\n" + 
		"	{\n" + 
		"		\n" + 
		"	}\n" + 
		"}\n"
	},
	"",
	null,
	true,
	null,
	options,
	null);
}

// Bug 368546 - [compiler][resource] Avoid remaining false positives found when compiling the Eclipse SDK
// example from comment 11
public void test066() {
	Map options = getCompilerOptions();
	options.put(CompilerOptions.OPTION_ReportUnclosedCloseable, CompilerOptions.ERROR);
	options.put(CompilerOptions.OPTION_ReportPotentiallyUnclosedCloseable, CompilerOptions.ERROR);
	options.put(CompilerOptions.OPTION_ReportMissingSerialVersion, CompilerOptions.IGNORE);
	runLeakTest(new String[] {
		"Test066.java",
		"import java.io.*;\n" +
		"class MyException extends Exception{}\n" + 
		"public class Test066 {\n" +
		"    void countFileLines(String fileName) throws IOException {\n" + 
		"		FileReader       fileRead   = new FileReader(fileName);\n" + 
		"		BufferedReader   bufRead    = new BufferedReader(fileRead);\n" + 
		"		LineNumberReader lineReader = new LineNumberReader(bufRead);\n" + 
		"		while (lineReader.readLine() != null) {\n" + 
		"			if (lineReader.markSupported())\n" +
		"               throw new IOException();\n" + 
		"			bufRead.close();\n" + 
		"		}\n" + 
		"		bufRead.close();\n" + 
		"	}\n" + 
		"}\n"
	},
	"----------\n" + 
	"1. ERROR in Test066.java (at line 10)\n" + 
	"	throw new IOException();\n" + 
	"	^^^^^^^^^^^^^^^^^^^^^^^^\n" + 
	"Potential resource leak: \'lineReader\' may not be closed at this location\n" + 
	"----------\n",
	options);
}
// Bug 368546 - [compiler][resource] Avoid remaining false positives found when compiling the Eclipse SDK
// example from comment 11 - variant with closing top-level resource 
public void test066b() {
	Map options = getCompilerOptions();
	options.put(CompilerOptions.OPTION_ReportUnclosedCloseable, CompilerOptions.ERROR);
	options.put(CompilerOptions.OPTION_ReportPotentiallyUnclosedCloseable, CompilerOptions.ERROR);
	options.put(CompilerOptions.OPTION_ReportMissingSerialVersion, CompilerOptions.IGNORE);
	runLeakTest(new String[] {
		"Test066.java",
		"import java.io.*;\n" +
		"class MyException extends Exception{}\n" + 
		"public class Test066 {\n" +
		"    void countFileLines(String fileName) throws IOException {\n" + 
		"		FileReader       fileRead   = new FileReader(fileName);\n" + 
		"		BufferedReader   bufRead    = new BufferedReader(fileRead);\n" + 
		"		LineNumberReader lineReader = new LineNumberReader(bufRead);\n" + 
		"		while (lineReader.readLine() != null) {\n" + 
		"			if (lineReader.markSupported())\n" +
		"               throw new IOException();\n" + 
		"			lineReader.close();\n" + 
		"		}\n" + 
		"		lineReader.close();\n" + 
		"	}\n" + 
		"}\n"
	},
	"----------\n" + 
	"1. ERROR in Test066.java (at line 10)\n" + 
	"	throw new IOException();\n" + 
	"	^^^^^^^^^^^^^^^^^^^^^^^^\n" + 
	"Potential resource leak: \'lineReader\' may not be closed at this location\n" + 
	"----------\n",
	options);
}

// Bug 368546 - [compiler][resource] Avoid remaining false positives found when compiling the Eclipse SDK
// example from comment 12
// Red herring (disabled): warning says "potential" because in the exception case no resource
// would actually be allocated.
public void _test067() {
	Map options = getCompilerOptions();
	options.put(CompilerOptions.OPTION_ReportUnclosedCloseable, CompilerOptions.ERROR);
	options.put(CompilerOptions.OPTION_ReportPotentiallyUnclosedCloseable, CompilerOptions.ERROR);
	options.put(CompilerOptions.OPTION_ReportMissingSerialVersion, CompilerOptions.IGNORE);
	this.runConformTest(new String[] {
		"Test067.java",
		"import java.io.*;\n" +
		"public class Test067 {\n" +
		"	public void comment12() throws IOException {\n" + 
		"    	LineNumberReader o = null;\n" + 
		"    	try {\n" + 
		"    		o = new LineNumberReader(null);    		\n" + 
		"    	} catch (NumberFormatException e) {    		\n" + 
		"    	}\n" + 
		"    }\n" + 
		"}\n"
	},
	"",
	null,
	true,
	null,
	options,
	null);
}

// Bug 368546 - [compiler][resource] Avoid remaining false positives found when compiling the Eclipse SDK
// example from comment 12
public void test067b() {
	Map options = getCompilerOptions();
	options.put(CompilerOptions.OPTION_ReportUnclosedCloseable, CompilerOptions.ERROR);
	options.put(CompilerOptions.OPTION_ReportPotentiallyUnclosedCloseable, CompilerOptions.ERROR);
	options.put(CompilerOptions.OPTION_ReportMissingSerialVersion, CompilerOptions.IGNORE);
	this.runConformTest(new String[] {
		"Test067.java",
		"import java.io.*;\n" +
		"public class Test067 {\n" +
		"	public void comment12b() throws IOException {\n" + 
		"		LineNumberReader o = new LineNumberReader(null);\n" + 
		"    	try {\n" + 
		"    		o.close();\n" + 
		"    	} catch (NumberFormatException e) {\n" + 
		"    	}\n" + 
		"    }\n" + 
		"}\n"
	},
	"",
	null,
	true,
	null,
	options,
	null);
}

// Bug 368546 - [compiler][resource] Avoid remaining false positives found when compiling the Eclipse SDK
// example from comment 13
public void test068() {
	Map options = getCompilerOptions();
	options.put(CompilerOptions.OPTION_ReportUnclosedCloseable, CompilerOptions.ERROR);
	options.put(CompilerOptions.OPTION_ReportPotentiallyUnclosedCloseable, CompilerOptions.ERROR);
	options.put(CompilerOptions.OPTION_ReportMissingSerialVersion, CompilerOptions.IGNORE);
	this.runConformTest(new String[] {
		"Test068.java",
		"import java.io.*;\n" +
		"public class Test068 {\n" +
		"	class ProcessingStep extends OutputStream {\n" + 
		"		public void write(int b) throws IOException {}\n" + 
		"		public OutputStream getDestination() { return null; }\n" + 
		"	}\n" + 
		"	class ArtifactOutputStream  extends OutputStream {\n" + 
		"		public void write(int b) throws IOException {}\n" + 
		"	}" +
		"	ArtifactOutputStream comment13(OutputStream stream) {\n" + 
		"		OutputStream current = stream;\n" + 
		"		while (current instanceof ProcessingStep)\n" + 
		"			current = ((ProcessingStep) current).getDestination();\n" +  // we previously saw a bogus warning here. 
		"		if (current instanceof ArtifactOutputStream)\n" + 
		"			return (ArtifactOutputStream) current;\n" + 
		"		return null;\n" + 
		"	}\n" + 
		"}\n"
	},
	"",
	null,
	true,
	null,
	options,
	null);
}

// Bug 368546 - [compiler][resource] Avoid remaining false positives found when compiling the Eclipse SDK
// example from comment 16
public void test069() {
	if (this.complianceLevel < ClassFileConstants.JDK1_5) return; // generics used
	Map options = getCompilerOptions();
	options.put(CompilerOptions.OPTION_ReportUnclosedCloseable, CompilerOptions.ERROR);
	options.put(CompilerOptions.OPTION_ReportPotentiallyUnclosedCloseable, CompilerOptions.ERROR);
	options.put(CompilerOptions.OPTION_ReportMissingSerialVersion, CompilerOptions.IGNORE);
	this.runConformTest(new String[] {
		"Test069.java",
		"import java.io.*;\n" +
		"import java.util.Collection;\n" +
		"public class Test069 {\n" +
		"	class Profile {}\n" + 
		"	class CoreException extends Exception {}\n" + 
		"	void writeProfilesToStream(Collection<Profile> p, OutputStream s, String enc) {}\n" + 
		"	CoreException createException(IOException ioex, String message) { return new CoreException(); }\n" + 
		"	public void comment16(Collection<Profile> profiles, File file, String encoding) throws CoreException {\n" + 
		"		final OutputStream stream;\n" + 
		"		try {\n" + 
		"			stream= new FileOutputStream(file);\n" + 
		"			try {\n" + 
		"				writeProfilesToStream(profiles, stream, encoding);\n" + 
		"			} finally {\n" + 
		"				try { stream.close(); } catch (IOException e) { /* ignore */ }\n" + 
		"			}\n" + 
		"		} catch (IOException e) {\n" + 
		"			throw createException(e, \"message\"); // should not shout here\n" + 
		"		}\n" + 
		"	}\n" + 
		"}\n"
	},
	"",
	null,
	true,
	null,
	options,
	null);
}

// Bug 368546 - [compiler][resource] Avoid remaining false positives found when compiling the Eclipse SDK
// referenced in array initializer 
public void test070() {
	Map options = getCompilerOptions();
	options.put(CompilerOptions.OPTION_ReportUnclosedCloseable, CompilerOptions.ERROR);
	options.put(CompilerOptions.OPTION_ReportPotentiallyUnclosedCloseable, CompilerOptions.ERROR);
	options.put(CompilerOptions.OPTION_ReportMissingSerialVersion, CompilerOptions.IGNORE);
	runLeakTest(new String[] {
		"Test070.java",
		"import java.io.*;\n" +
		"public class Test070 {\n" +
		"    void storeInArray(String fileName) throws IOException {\n" + 
		"		FileReader       fileRead   = new FileReader(fileName);\n" + 
		"		closeThemAll(new FileReader[] { fileRead });\n" + 
		"	}\n" +
		"   void closeThemAll(FileReader[] readers) { }\n" + 
		"}\n"
	},
	"----------\n" + 
	"1. ERROR in Test070.java (at line 4)\n" + 
	"	FileReader       fileRead   = new FileReader(fileName);\n" + 
	"	                 ^^^^^^^^\n" + 
	"Potential resource leak: \'fileRead\' may not be closed\n" + 
	"----------\n",
	options);
}

// Bug 368546 - [compiler][resource] Avoid remaining false positives found when compiling the Eclipse SDK
// referenced in array initializer 
public void test071() {
	Map options = getCompilerOptions();
	options.put(CompilerOptions.OPTION_ReportUnclosedCloseable, CompilerOptions.ERROR);
	options.put(CompilerOptions.OPTION_ReportPotentiallyUnclosedCloseable, CompilerOptions.ERROR);
	options.put(CompilerOptions.OPTION_ReportMissingSerialVersion, CompilerOptions.IGNORE);
	runLeakTest(new String[] {
		"Test071.java",
		"import java.io.*;\n" +
		"public class Test071 {\n" +
		"    class ReaderHolder {\n" + 
		"		FileReader reader;\n" + 
		"	}\n" + 
		"	private FileReader getReader() {\n" + 
		"		return null;\n" + 
		"	}\n" + 
		"	void invokeCompiler(ReaderHolder readerHolder, boolean flag) throws FileNotFoundException {\n" + 
		"		FileReader reader = readerHolder.reader;\n" + 
		"		if (reader == null)\n" + 
		"			reader = getReader();\n" + 
		"		try {\n" + 
		"			return;\n" + 
		"		} finally {\n" + 
		"			try {\n" + 
		"				if (flag)\n" + 
		"					reader.close();\n" + 
		"			} catch (IOException e) {\n" + 
		"				// nop\n" + 
		"			}\n" + 
		"		}\n" + 
		"	}\n" + 
		"}\n"
	},
	"----------\n" + 
	"1. ERROR in Test071.java (at line 14)\n" + 
	"	return;\n" + 
	"	^^^^^^^\n" + 
	"Potential resource leak: \'reader\' may not be closed at this location\n" + 
	"----------\n",
	options);
}

// Bug 368546 - [compiler][resource] Avoid remaining false positives found when compiling the Eclipse SDK
// referenced in array initializer
// disabled because it would require correlation analysis between the tracking variable and its original
// need to pass to downstream: either (nonnull & open) or (null)
public void _test071b() {
	Map options = getCompilerOptions();
	options.put(CompilerOptions.OPTION_ReportUnclosedCloseable, CompilerOptions.ERROR);
	options.put(CompilerOptions.OPTION_ReportPotentiallyUnclosedCloseable, CompilerOptions.ERROR);
	options.put(CompilerOptions.OPTION_ReportMissingSerialVersion, CompilerOptions.IGNORE);
	runLeakTest(new String[] {
		"Test071b.java",
		"import java.io.*;\n" +
		"public class Test071b {\n" +
		"   private FileReader getReader() {\n" + 
		"		return null;\n" + 
		"	}\n" + 
		"	void invokeCompiler(boolean flag) throws FileNotFoundException {\n" + 
		"		FileReader reader = null;\n" + 
		"		if (flag)\n" + 
		"			reader = new FileReader(\"file\");\n" + 
		"		if (reader == null)\n" + 
		"			reader = getReader();\n" + 
		"		try {\n" + 
		"			return;\n" + 
		"		} finally {\n" + 
		"			try {\n" + 
		"				if (flag)\n" + 
		"					reader.close();\n" + 
		"			} catch (IOException e) {\n" + 
		"				// nop\n" + 
		"			}\n" + 
		"		}\n" + 
		"	}\n" + 
		"}\n"
	},
	"----------\n" + 
	"1. ERROR in Test071b.java (at line 13)\n" + 
	"	return;\n" + 
	"	^^^^^^^\n" + 
	"Potential resource leak: \'reader\' may not be closed at this location\n" + 
	"----------\n",
	options);
}

// Bug 368546 - [compiler][resource] Avoid remaining false positives found when compiling the Eclipse SDK
// throw inside loop inside try - while closed in finally
public void test072() {
	Map options = getCompilerOptions();
	options.put(CompilerOptions.OPTION_ReportUnclosedCloseable, CompilerOptions.ERROR);
	options.put(CompilerOptions.OPTION_ReportPotentiallyUnclosedCloseable, CompilerOptions.ERROR);
	options.put(CompilerOptions.OPTION_ReportMissingSerialVersion, CompilerOptions.IGNORE);
	this.runConformTest(new String[] {
		"Test072.java",
		"import java.io.*;\n" +
		"public class Test072 {\n" +
		"   void readState(File file) {\n" + 
		"		DataInputStream in = null;\n" + 
		"		try {\n" + 
		"			in= new DataInputStream(new BufferedInputStream(new FileInputStream(file)));\n" + 
		"			int sizeOfFlags = in.readInt();\n" + 
		"			for (int i = 0; i < sizeOfFlags; ++i) {\n" + 
		"				String childPath = in.readUTF();\n" + 
		"				if (childPath.length() == 0)\n" + 
		"					throw new IOException();\n" + 
		"			}\n" + 
		"		}\n" + 
		"		catch (IOException ioe) { /* nop */ }\n" + 
		"		finally {\n" + 
		"			if (in != null) {\n" + 
		"				try {in.close();} catch (IOException ioe) {}\n" + 
		"			}\n" + 
		"		}\n" + 
		"	}\n" + 
		"}\n"
	},
	"",
	null,
	true,
	null,
	options,
	null);
}

// Bug 368546 - [compiler][resource] Avoid remaining false positives found when compiling the Eclipse SDK
// unspecific parameter is casted into a resource, yet need to mark as OWNED_BY_OUTSIDE
public void test073() {
	Map options = getCompilerOptions();
	options.put(CompilerOptions.OPTION_ReportUnclosedCloseable, CompilerOptions.ERROR);
	options.put(CompilerOptions.OPTION_ReportPotentiallyUnclosedCloseable, CompilerOptions.ERROR);
	options.put(CompilerOptions.OPTION_ReportMissingSerialVersion, CompilerOptions.IGNORE);
	this.runConformTest(new String[] {
		"Test073.java",
		"import java.io.*;\n" +
		"public class Test073 {\n" +
		"   String getEncoding(Object reader) {\n" + 
		"		if (reader instanceof FileReader) {\n" + 
		"			final FileReader fr = (FileReader) reader;\n" + 
		"			return fr.getEncoding();\n" + 
		"		}\n" + 
		"		return null;\n" + 
		"	}\n" + 
		"}\n"
	},
	"",
	null,
	true,
	null,
	options,
	null);
}

// Bug 368546 - [compiler][resource] Avoid remaining false positives found when compiling the Eclipse SDK
// status after nested try-finally
public void test074() {
	Map options = getCompilerOptions();
	options.put(CompilerOptions.OPTION_ReportUnclosedCloseable, CompilerOptions.ERROR);
	options.put(CompilerOptions.OPTION_ReportPotentiallyUnclosedCloseable, CompilerOptions.ERROR);
	options.put(CompilerOptions.OPTION_ReportMissingSerialVersion, CompilerOptions.IGNORE);
	runLeakTest(new String[] {
		"Test074.java",
		"import java.io.*;\n" +
		"public class Test074 {\n" +
		"   void foo() throws FileNotFoundException {\n" + 
		"		FileOutputStream out = null;\n" + 
		"		try {\n" + 
		"			out = new FileOutputStream(\"outfile\");\n" + 
		"		} finally {\n" + 
		"			try {\n" + 
		"				out.flush();\n" + 
		"				out.close();\n" + 
		"			} catch (IOException e) {\n" + 
		"				e.printStackTrace();\n" + 
		"			}\n" + 
		"			out = null;\n" + // unclosed if exception occurred on flush()
		"		}\n" + 
		"	}\n" + 
		"}\n"
	},
	"----------\n" + 
	"1. ERROR in Test074.java (at line 14)\n" + 
	"	out = null;\n" + 
	"	^^^^^^^^^^\n" + 
	"Potential resource leak: \'out\' may not be closed at this location\n" + 
	"----------\n",
	options);
}
// Bug 370639 - [compiler][resource] restore the default for resource leak warnings
// check that the default is warning
public void test075() {
	runLeakWarningTest(
		new String[] {
			"X.java",
			"import java.io.File;\n" +
			"import java.io.FileReader;\n" +
			"import java.io.IOException;\n" +
			"public class X {\n" +
			"    void foo() throws IOException {\n" +
			"        File file = new File(\"somefile\");\n" +
			"        FileReader fileReader = new FileReader(file);\n" +
			"    }\n" +
			"}\n"
		},
		"----------\n" +
		"1. WARNING in X.java (at line 7)\n" +
		"	FileReader fileReader = new FileReader(file);\n" +
		"	           ^^^^^^^^^^\n" +
		"Resource leak: 'fileReader' is never closed\n" +
		"----------\n",
		getCompilerOptions());
}
// Bug 385415 - Incorrect resource leak detection
public void testBug385415() {
	Map options = getCompilerOptions();
	options.put(CompilerOptions.OPTION_ReportPotentiallyUnclosedCloseable, CompilerOptions.ERROR);
	runConformTest(
		new String[] {
			"X.java",
			"import java.io.*;\n" +
			"public class X {\n" +
			"    void foo() throws FileNotFoundException {\n" +
			"        FileReader fileReader = new FileReader(\"somefile\");\n" +
			"        try {\n" +
			"            fileReader.close();\n" +
			"        } catch (Exception e) {\n" +
			"            e.printStackTrace();\n" +
			"            return;\n" +
			"        }\n" +
			"    }\n" +
			"}\n"
		},
		"",
		null,
		true,
		null,
		options,
		null);
}

// Bug 361073 - Avoid resource leak warning when the top level resource is closed explicitly
// test case from comment 7
// Duplicate of Bug 385415 - Incorrect resource leak detection
public void testBug361073c7() {
	Map options = getCompilerOptions();
	options.put(CompilerOptions.OPTION_ReportPotentiallyUnclosedCloseable, CompilerOptions.ERROR);
	runConformTest(
		new String[] {
			"X.java",
			"import java.io.*;\n" +
			"public class X {\n" +
			"  public void test() {\n" + 
			"    BufferedReader br = null;\n" + 
			"    try {\n" + 
			"        br = new BufferedReader(new FileReader(\"blah\"));\n" + 
			"        String line = null;\n" + 
			"        while ( (line = br.readLine()) != null ) {\n" + 
			"            if ( line.startsWith(\"error\") )\n" + 
			"                throw new Exception(\"error\"); //Resource leak: 'br' is not closed at this location\n" + 
			"        }\n" + 
			"    } catch (Throwable t) {\n" + 
			"        t.printStackTrace();\n" + 
			"    } finally {\n" + 
			"        if ( br != null ) {\n" + 
			"            try { br.close(); }\n" + 
			"            catch (Throwable e) { br = null; }\n" + 
			"        }\n" + 
			"    }\n" + 
			"  }\n" + 
			"}"
		},
		"",
		null,
		true,
		null,
		options,
		null);
}

// Bug 386534 - "Potential resource leak" false positive warning
// DISABLED
public void _testBug386534() {
	Map options = getCompilerOptions();
	options.put(CompilerOptions.OPTION_ReportPotentiallyUnclosedCloseable, CompilerOptions.ERROR);
	runConformTest(
		new String[] {
			"Bug.java",
			"import java.io.FileNotFoundException;\n" + 
			"import java.io.IOException;\n" + 
			"import java.io.OutputStream;\n" + 
			"\n" + 
			"public class Bug {\n" + 
			"	private static final String DETAILS_FILE_NAME = null;\n" + 
			"	private static final String LOG_TAG = null;\n" + 
			"	private static Context sContext;\n" + 
			"	static void saveDetails(byte[] detailsData) {\n" + 
			"		OutputStream os = null;\n" + 
			"		try {\n" + 
			"			os = sContext.openFileOutput(DETAILS_FILE_NAME,\n" + 
			"					Context.MODE_PRIVATE);\n" + 
			"			os.write(detailsData);\n" + 
			"		} catch (IOException e) {\n" + 
			"			Log.w(LOG_TAG, \"Unable to save details\", e);\n" + 
			"		} finally {\n" + 
			"			if (os != null) {\n" + 
			"				try {\n" + 
			"					os.close();\n" + 
			"				} catch (IOException ignored) {\n" + 
			"				}\n" + 
			"			}\n" + 
			"		}\n" + 
			"	}\n" + 
			"	static class Context {\n" + 
			"		public static final String MODE_PRIVATE = null;\n" + 
			"		public OutputStream openFileOutput(String detailsFileName,\n" + 
			"				String modePrivate) throws FileNotFoundException{\n" + 
			"			return null;\n" + 
			"		}\n" + 
			"	}\n" + 
			"	static class Log {\n" + 
			"		public static void w(String logTag, String string, IOException e) {\n" + 
			"		}\n" + 
			"	}\n" + 
			"}\n"
		},
		"",
		null,
		true,
		null,
		options,
		null);
}

// https://bugs.eclipse.org/388996 - [compiler][resource] Incorrect 'potential resource leak'
public void testBug388996() {
	Map options = getCompilerOptions();
	options.put(CompilerOptions.OPTION_ReportPotentiallyUnclosedCloseable, CompilerOptions.ERROR);
	runConformTest(
		new String[] {
			"Bug.java",
			"import java.io.*;\n" +
			"public class Bug {\n" +
			"	public void processRequest(ResponseContext responseContext) throws IOException {\n" + 
			"		OutputStream bao = null;\n" + 
			"\n" + 
			"		try {\n" + 
			"			HttpServletResponse response = responseContext.getResponse();\n" + 
			"\n" + 
			"			bao = response.getOutputStream(); // <<<<\n" + 
			"		} finally {\n" + 
			"			if(bao != null) {\n" + 
			"				bao.close();\n" + 
			"			}\n" + 
			"		}\n" + 
			"	}" +
			"}\n" +
			"class ResponseContext {\n" + 
			"	public HttpServletResponse getResponse() {\n" + 
			"		return null;\n" + 
			"	}\n" + 
			"}\n" + 
			"class HttpServletResponse {\n" + 
			"	public OutputStream getOutputStream() {\n" + 
			"		return null;\n" + 
			"	}\n" + 
			"}"
		},
		"",
		null,
		true,
		null,
		options,
		null);
}

// https://bugs.eclipse.org/386534 -  [compiler][resource] "Potential resource leak" false positive warning
public void testBug386534() {
	Map options = getCompilerOptions();
	options.put(CompilerOptions.OPTION_ReportPotentiallyUnclosedCloseable, CompilerOptions.ERROR);
	runConformTest(
		new String[] {
			"Bug386534.java",
			"import java.io.FileNotFoundException;\n" + 
			"import java.io.IOException;\n" + 
			"import java.io.OutputStream;\n" + 
			"\n" + 
			"public class Bug386534 {\n" + 
			"	private static final String DETAILS_FILE_NAME = null;\n" + 
			"	private static final String LOG_TAG = null;\n" + 
			"	private static Context sContext;\n" + 
			"	static void saveDetails(byte[] detailsData) {\n" + 
			"		OutputStream os = null;\n" + 
			"		try {\n" + 
			"			os = sContext.openFileOutput(DETAILS_FILE_NAME,\n" + 
			"					Context.MODE_PRIVATE);\n" + 
			"			os.write(detailsData);\n" + 
			"		} catch (IOException e) {\n" + 
			"			Log.w(LOG_TAG, \"Unable to save details\", e);\n" + 
			"		} finally {\n" + 
			"			if (os != null) {\n" + 
			"				try {\n" + 
			"					os.close();\n" + 
			"				} catch (IOException ignored) {\n" + 
			"				}\n" + 
			"			}\n" + 
			"		}\n" + 
			"	}\n" + 
			"	static class Context {\n" + 
			"		public static final String MODE_PRIVATE = null;\n" + 
			"		public OutputStream openFileOutput(String detailsFileName,\n" + 
			"				String modePrivate) throws FileNotFoundException{\n" + 
			"			return null;\n" + 
			"		}\n" + 
			"	}\n" + 
			"	static class Log {\n" + 
			"		public static void w(String logTag, String string, IOException e) {\n" + 
			"		}\n" + 
			"	}\n" + 
			"}\n"
		},
		"",
		null,
		true,
		null,
		options,
		null);
}

//https://bugs.eclipse.org/386534 -  [compiler][resource] "Potential resource leak" false positive warning
public void testBug394768() {
	Map options = getCompilerOptions();
	options.put(CompilerOptions.OPTION_ReportPotentiallyUnclosedCloseable, CompilerOptions.ERROR);
	options.put(CompilerOptions.OPTION_ReportUnclosedCloseable, CompilerOptions.ERROR);
	runConformTest(
		new String[] {
			"Bug394768.java",
			"import java.io.File;\n" + 
			"import java.io.FileInputStream;\n" + 
			"import java.io.InputStream;\n" + 
			"\n" + 
			"public class Bug394768 {\n" + 
			"	public void readFile(String path) throws Exception {\n" + 
			"		InputStream stream = null;\n" + 
			"		File file = new File(path);\n" + 
			"\n" + 
			"		if (file.exists())\n" + 
			"			stream = new FileInputStream(path);\n" + 
			"		else\n" + 
			"			stream = getClass().getClassLoader().getResourceAsStream(path);\n" + 
			"\n" + 
			"		if (stream == null)\n" + 
			"			return;\n" + 
			"\n" + 
			"		try {\n" + 
			"			// Use the opened stream here\n" + 
			"			stream.read();\n" + 
			"		} finally {\n" + 
			"			stream.close();\n" + 
			"		}\n" + 
			"	}\n" + 
			"}\n"
		},
		"",
		null,
		true,
		null,
		options,
		null);
}

// https://bugs.eclipse.org/386534 -  [compiler][resource] "Potential resource leak" false positive warning
// variation: 2nd branch closes and nulls the newly acquired resource
public void testBug394768_1() {
	Map options = getCompilerOptions();
	options.put(CompilerOptions.OPTION_ReportPotentiallyUnclosedCloseable, CompilerOptions.ERROR);
	options.put(CompilerOptions.OPTION_ReportUnclosedCloseable, CompilerOptions.ERROR);
	runConformTest(
		new String[] {
			"Bug394768.java",
			"import java.io.File;\n" + 
			"import java.io.FileInputStream;\n" + 
			"import java.io.InputStream;\n" + 
			"\n" + 
			"public class Bug394768 {\n" + 
			"	public void readFile(String path) throws Exception {\n" + 
			"		InputStream stream = null;\n" + 
			"		File file = new File(path);\n" + 
			"\n" + 
			"		if (file.exists()) {\n" + 
			"			stream = new FileInputStream(path);\n" + 
			"		} else {\n" + 
			"			stream = getClass().getClassLoader().getResourceAsStream(path);" +
			"           stream.close();\n" +
			"           stream = null;\n" +
			"       }\n" + 
			"\n" + 
			"		if (stream == null)\n" + 
			"			return;\n" + 
			"\n" + 
			"		try {\n" + 
			"			// Use the opened stream here\n" + 
			"			stream.read();\n" + 
			"		} finally {\n" + 
			"			stream.close();\n" + 
			"		}\n" + 
			"	}\n" + 
			"}\n"
		},
		"",
		null,
		true,
		null,
		options,
		null);
}

// Bug 381445 - [compiler][resource] Can the resource leak check be made aware of Closeables.closeQuietly?
// A resource is closed using various known close helpers
public void testBug381445_1() {
	Map options = getCompilerOptions();
	options.put(CompilerOptions.OPTION_ReportPotentiallyUnclosedCloseable, CompilerOptions.ERROR);
	options.put(CompilerOptions.OPTION_ReportUnclosedCloseable, CompilerOptions.ERROR);
	runLeakTest(
		new String[] {
			GUAVA_CLOSEABLES_JAVA,
			GUAVA_CLOSEABLES_CONTENT,
			"org/apache/commons/io/IOUtils.java",
			"package org.apache.commons.io;\n" +
			"public class IOUtils {\n" +
			"    public static void closeQuietly(java.io.Closeable closeable) {}\n" +
			"}\n",
			"Bug381445.java",
			"import java.io.File;\n" +
			"import java.io.FileInputStream;\n" +
			"import java.io.InputStream;\n" +
			"\n" +
			"public class Bug381445 {\n" +
			"	public void readFile(String path) throws Exception {\n" +
			"		File file = new File(path);\n" +
			"		InputStream stream1 = new FileInputStream(path);\n" +
			"		InputStream stream2 = new FileInputStream(path);\n" +
			"		InputStream stream3 = new FileInputStream(path);\n" +
			"		InputStream stream4 = new FileInputStream(path);\n" +
			"		try {\n" +
			"			// Use the opened streams here\n" +
			"			stream1.read();\n" +
			"			stream2.read();\n" +
			"			stream3.read();\n" +
			"			stream4.read();\n" +
			"		} finally {\n" +
			"			com.google.common.io.Closeables.closeQuietly(stream1);\n" +
			"			com.google.common.io.Closeables.close(stream2, false);\n" +
			"			org.apache.commons.io.IOUtils.closeQuietly(stream3);\n" +
			"			Closeables.closeQuietly(stream4);\n" +
			"		}\n" +
			"	}\n" +
			"}\n" +
			"class Closeables {\n" + // fake, should not be recognized
			"	public static void closeQuietly(java.io.Closeable closeable) {}\n" +
			"}\n"
		},
		"----------\n" + 
		"1. ERROR in Bug381445.java (at line 11)\n" + 
		"	InputStream stream4 = new FileInputStream(path);\n" + 
		"	            ^^^^^^^\n" + 
		"Potential resource leak: \'stream4\' may not be closed\n" + 
		"----------\n",
		options);	
}

// Bug 405569 - Resource leak check false positive when using DbUtils.closeQuietly
// A resource is closed using more known close helpers
public void testBug381445_1b() {
	if (this.complianceLevel < ClassFileConstants.JDK1_7) return; // need AutoCloseable in apache's DbUtils
	Map options = getCompilerOptions();
	options.put(CompilerOptions.OPTION_ReportPotentiallyUnclosedCloseable, CompilerOptions.ERROR);
	options.put(CompilerOptions.OPTION_ReportUnclosedCloseable, CompilerOptions.ERROR);
	runLeakTest(
		new String[] {
			APACHE_DBUTILS_JAVA,
			APACHE_DBUTILS_CONTENT,
			"Bug381445.java",
			"import java.sql.*;\n" +
			"\n" +
			"public class Bug381445 {\n" +
			"	public void performQuery1(String url, String q1, String q2) throws Exception {\n" +
			"		Connection conn = DriverManager.getConnection(url);\n" +
			"		Statement stat = conn.createStatement();\n" +
			"		ResultSet rset = stat.executeQuery(q1);\n" +
			"		ResultSet rset2 = stat.executeQuery(q2);\n" +
			"		try {\n" +
			"			// empty\n" +
			"		} finally {\n" +
			"			org.apache.commons.dbutils.DbUtils.closeQuietly(conn);\n" +
			"			org.apache.commons.dbutils.DbUtils.close(stat);\n" +
			"			org.apache.commons.dbutils.DbUtils.closeQuietly(rset);\n" +
			"			Closeables.closeQuietly(rset2);\n" +
			"		}\n" +
			"	}\n" +
			"	public void performQuery2(String url, String q1, String q2) throws Exception {\n" +
			"		Connection conn = DriverManager.getConnection(url);\n" +
			"		Statement stat = conn.createStatement();\n" +
			"		ResultSet rset = stat.executeQuery(q1);\n" +
			"		try {\n" +
			"			// empty\n" +
			"		} finally {\n" +
			"			org.apache.commons.dbutils.DbUtils.closeQuietly(conn, stat, rset);\n" +
			"		}\n" +
			"	}\n" +
			"}\n" +
			"class Closeables {\n" + // fake, should not be recognized
			"	public static void closeQuietly(java.lang.AutoCloseable closeable) {}\n" +
			"}\n"
		},
		"----------\n" + 
		"1. ERROR in Bug381445.java (at line 8)\n" + 
		"	ResultSet rset2 = stat.executeQuery(q2);\n" +
		"	          ^^^^^\n" + 
		"Potential resource leak: \'rset2\' may not be closed\n" + 
		"----------\n",
		options);	
}

// Bug 381445 - [compiler][resource] Can the resource leak check be made aware of Closeables.closeQuietly?
// A resource is closed in different places of the flow
public void testBug381445_2() {
	Map options = getCompilerOptions();
	options.put(CompilerOptions.OPTION_ReportPotentiallyUnclosedCloseable, CompilerOptions.ERROR);
	options.put(CompilerOptions.OPTION_ReportUnclosedCloseable, CompilerOptions.ERROR);
	runLeakTest(
		new String[] {
			GUAVA_CLOSEABLES_JAVA,
			GUAVA_CLOSEABLES_CONTENT,
			"Bug381445.java",
			"import java.io.File;\n" +
			"import java.io.FileInputStream;\n" +
			"import java.io.InputStream;\n" +
			"import com.google.common.io.Closeables;\n" +
			"\n" +
			"public class Bug381445 {\n" +
			"	public void readFile(String path) throws Exception {\n" +
			"		File file = new File(path);\n" +
			"		InputStream stream1 = new FileInputStream(path);\n" +
			"		InputStream stream2 = new FileInputStream(path);\n" +
			"		InputStream stream3 = new FileInputStream(path);\n" +
			"		try {\n" +
			"			// Use the opened streams here\n" +
			"			stream1.read();\n" +
			"			Closeables.closeQuietly(stream1);\n" +
			"			stream2.read();\n" +
			"			if (path.length() > 2)\n" +
			"				Closeables.closeQuietly(stream2);\n" + // close inside if is too weak
			"			stream3.read();\n" +
			"		} finally {\n" +
			"		}\n" +
			"		Closeables.closeQuietly(stream3);\n" +
			"	}\n" +
			"}\n"
		},
		"----------\n" + 
		"1. ERROR in Bug381445.java (at line 10)\n" + 
		"	InputStream stream2 = new FileInputStream(path);\n" + 
		"	            ^^^^^^^\n" + 
		"Potential resource leak: \'stream2\' may not be closed\n" + 
		"----------\n",
		options);	
}

// Bug 381445 - [compiler][resource] Can the resource leak check be made aware of Closeables.closeQuietly?
// A close helper is referenced in various ways:
public void testBug381445_3() {
	if (this.complianceLevel < ClassFileConstants.JDK1_5) return; // using static import
	Map options = getCompilerOptions();
	options.put(CompilerOptions.OPTION_ReportPotentiallyUnclosedCloseable, CompilerOptions.ERROR);
	options.put(CompilerOptions.OPTION_ReportUnclosedCloseable, CompilerOptions.ERROR);
	runConformTest(
		new String[] {
			GUAVA_CLOSEABLES_JAVA,
			GUAVA_CLOSEABLES_CONTENT,
			"Bug381445a.java",
			"import java.io.File;\n" +
			"import java.io.FileInputStream;\n" +
			"import java.io.InputStream;\n" +
			"import static com.google.common.io.Closeables.closeQuietly;\n" +
			"\n" +
			"public class Bug381445a {\n" +
			"	public void readFile(String path) throws Exception {\n" +
			"		File file = new File(path);\n" +
			"		InputStream stream = new FileInputStream(path);\n" +
			"		try {\n" +
			"			// Use the opened stream here\n" +
			"			stream.read();\n" +
			"		} finally {\n" +
			"			closeQuietly(stream);\n" + // via static import
			"		}\n" +
			"	}\n" +
			"}\n",
			"Bug381445b.java",
			"import java.io.File;\n" +
			"import java.io.FileInputStream;\n" +
			"import java.io.InputStream;\n" +
			"import com.google.common.io.Closeables;\n" +
			"\n" +
			"public class Bug381445b extends Closeables {\n" +
			"	public void readFile(String path) throws Exception {\n" +
			"		File file = new File(path);\n" +
			"		InputStream stream = new FileInputStream(path);\n" +
			"		try {\n" +
			"			// Use the opened streams here\n" +
			"			stream.read();\n" +
			"		} finally {\n" +
			"			closeQuietly(stream);\n" + // via super class
			"		}\n" +
			"	}\n" +
			"}\n",
		},
		"",
		null,
		true,
		null, 
		options,
		null);	
}

// Bug 395977 - Resource leak warning behavior possibly incorrect for anonymous inner class
// original test case
public void testBug395977() {
	Map options = getCompilerOptions();
	options.put(CompilerOptions.OPTION_ReportPotentiallyUnclosedCloseable, CompilerOptions.ERROR);
	options.put(CompilerOptions.OPTION_ReportUnclosedCloseable, CompilerOptions.ERROR);
	runConformTest(
		new String[] {
			"WriterTest.java",
			"import java.io.*;\n" + 
			"\n" + 
			"public class WriterTest implements Runnable\n" + 
			"{\n" + 
			"   private BufferedWriter m_Writer;\n" + 
			"   \n" + 
			"   public void run()\n" + 
			"   {\n" + 
			"      try\n" + 
			"      {\n" + 
			"         initializeWriter();\n" + 
			"         \n" + 
			"         m_Writer.write(\"string\");\n" + 
			"         m_Writer.newLine();\n" + 
			"         \n" + 
			"         closeWriter();\n" + 
			"      }\n" + 
			"      catch (IOException ioe)\n" + 
			"      {\n" + 
			"         ioe.printStackTrace();\n" + 
			"      }\n" + 
			"   }\n" + 
			"   \n" + 
			"   private void initializeWriter()\n" + 
			"      throws UnsupportedEncodingException, FileNotFoundException\n" + 
			"   {\n" + 
			"      m_Writer = new BufferedWriter(new OutputStreamWriter(new FileOutputStream(\"file\"), \"UTF-8\"))\n" + 
			"      {\n" + 
			"         /**\n" + 
			"          * Writes an LF character on all platforms, to avoid constantly flipping the line terminator style.\n" + 
			"          */\n" + 
			"         public void newLine() throws IOException\n" + 
			"         {\n" + 
			"            write('\\n');\n" + 
			"         }\n" + 
			"      };\n" + 
			"   }\n" + 
			"   \n" + 
			"   private void closeWriter()\n" + 
			"      throws IOException\n" + 
			"   {\n" + 
			"      m_Writer.close();\n" + 
			"   }\n" + 
			"}"
		},
		"",
		null,
		true,
		null, 
		options,
		null);
}

//Bug 395977 - Resource leak warning behavior possibly incorrect for anonymous inner class
//variant with named local class - accept as a secure resource wrapper since no close method
public void testBug395977_1() {
	Map options = getCompilerOptions();
	options.put(CompilerOptions.OPTION_ReportPotentiallyUnclosedCloseable, CompilerOptions.ERROR);
	options.put(CompilerOptions.OPTION_ReportUnclosedCloseable, CompilerOptions.ERROR);
	runConformTest(
		new String[] {
			"WriterTest.java",
			"import java.io.*;\n" + 
			"\n" + 
			"public class WriterTest implements Runnable\n" + 
			"{\n" + 
			"   private BufferedWriter m_Writer;\n" + 
			"   \n" + 
			"   public void run()\n" + 
			"   {\n" + 
			"      try\n" + 
			"      {\n" + 
			"         initializeWriter();\n" + 
			"         \n" + 
			"         m_Writer.write(\"string\");\n" + 
			"         m_Writer.newLine();\n" + 
			"         \n" + 
			"         closeWriter();\n" + 
			"      }\n" + 
			"      catch (IOException ioe)\n" + 
			"      {\n" + 
			"         ioe.printStackTrace();\n" + 
			"      }\n" + 
			"   }\n" + 
			"   \n" + 
			"   private void initializeWriter()\n" + 
			"      throws UnsupportedEncodingException, FileNotFoundException\n" + 
			"   {\n" + 
			"      class MyBufferedWriter extends BufferedWriter\n" + 
			"      {\n" +
			"         MyBufferedWriter(OutputStreamWriter writer) { super(writer); }\n" +
			"         /**\n" + 
			"          * Writes an LF character on all platforms, to avoid constantly flipping the line terminator style.\n" + 
			"          */\n" + 
			"         public void newLine() throws IOException\n" + 
			"         {\n" + 
			"            write('\\n');\n" + 
			"         }\n" + 
			"      };" +
			"      m_Writer = new MyBufferedWriter(new OutputStreamWriter(new FileOutputStream(\"file\"), \"UTF-8\"));\n" + 
			"   }\n" + 
			"   \n" + 
			"   private void closeWriter()\n" + 
			"      throws IOException\n" + 
			"   {\n" + 
			"      m_Writer.close();\n" + 
			"   }\n" + 
			"}"
		},
		"",
		options);
}
//Bug 395977 - Resource leak warning behavior possibly incorrect for anonymous inner class
//variant with named local class - don't accept as a secure resource wrapper since close() method exist
public void testBug395977_1a() {
	Map options = getCompilerOptions();
	options.put(CompilerOptions.OPTION_ReportPotentiallyUnclosedCloseable, CompilerOptions.ERROR);
	options.put(CompilerOptions.OPTION_ReportUnclosedCloseable, CompilerOptions.ERROR);
	runLeakTest(
		new String[] {
			"WriterTest.java",
			"import java.io.*;\n" + 
			"\n" + 
			"public class WriterTest implements Runnable\n" + 
			"{\n" + 
			"   private BufferedWriter m_Writer;\n" + 
			"   \n" + 
			"   public void run()\n" + 
			"   {\n" + 
			"      try\n" + 
			"      {\n" + 
			"         initializeWriter();\n" + 
			"         \n" + 
			"         m_Writer.write(\"string\");\n" + 
			"         m_Writer.newLine();\n" + 
			"         \n" + 
			"         closeWriter();\n" + 
			"      }\n" + 
			"      catch (IOException ioe)\n" + 
			"      {\n" + 
			"         ioe.printStackTrace();\n" + 
			"      }\n" + 
			"   }\n" + 
			"   \n" + 
			"   private void initializeWriter()\n" + 
			"      throws UnsupportedEncodingException, FileNotFoundException\n" + 
			"   {\n" + 
			"      class MyBufferedWriter extends BufferedWriter\n" + 
			"      {\n" +
			"         MyBufferedWriter(OutputStreamWriter writer) { super(writer); }\n" +
			"         /**\n" + 
			"          * Writes an LF character on all platforms, to avoid constantly flipping the line terminator style.\n" + 
			"          */\n" + 
			"         public void newLine() throws IOException\n" + 
			"         {\n" + 
			"            write('\\n');\n" + 
			"         }\n" +
			"         public void close() {}\n" + 
			"      };" +
			"      m_Writer = new MyBufferedWriter(new OutputStreamWriter(new FileOutputStream(\"file\"), \"UTF-8\"));\n" + 
			"   }\n" + 
			"   \n" + 
			"   private void closeWriter()\n" + 
			"      throws IOException\n" + 
			"   {\n" + 
			"      m_Writer.close();\n" + 
			"   }\n" + 
			"}"
		},
		"----------\n" + 
		"1. ERROR in WriterTest.java (at line 38)\n" + 
		"	};      m_Writer = new MyBufferedWriter(new OutputStreamWriter(new FileOutputStream(\"file\"), \"UTF-8\"));\n" + 
		"	                                        ^^^^^^^^^^^^^^^^^^^^^^^^^^^^^^^^^^^^^^^^^^^^^^^^^^^^^^^^^^^^^\n" + 
		"Potential resource leak: \'<unassigned Closeable value>\' may not be closed\n" + 
		"----------\n",
		options);
}

// Bug 395977 - Resource leak warning behavior possibly incorrect for anonymous inner class
// anonymous class tries to "cheat" by overriding close()
public void testBug395977_2() {
	Map options = getCompilerOptions();
	options.put(CompilerOptions.OPTION_ReportPotentiallyUnclosedCloseable, CompilerOptions.ERROR);
	options.put(CompilerOptions.OPTION_ReportUnclosedCloseable, CompilerOptions.ERROR);
	runLeakTest(
		new String[] {
			"WriterTest.java",
			"import java.io.*;\n" + 
			"\n" + 
			"public class WriterTest implements Runnable\n" + 
			"{\n" + 
			"   private BufferedWriter m_Writer;\n" + 
			"   \n" + 
			"   public void run()\n" + 
			"   {\n" + 
			"      try\n" + 
			"      {\n" + 
			"         initializeWriter();\n" + 
			"         \n" + 
			"         m_Writer.write(\"string\");\n" + 
			"         m_Writer.newLine();\n" + 
			"         \n" + 
			"         closeWriter();\n" + 
			"      }\n" + 
			"      catch (IOException ioe)\n" + 
			"      {\n" + 
			"         ioe.printStackTrace();\n" + 
			"      }\n" + 
			"   }\n" + 
			"   \n" + 
			"   private void initializeWriter()\n" + 
			"      throws UnsupportedEncodingException, FileNotFoundException\n" + 
			"   {\n" + 
			"      m_Writer = new BufferedWriter(new OutputStreamWriter(new FileOutputStream(\"file\"), \"UTF-8\"))\n" + 
			"      {\n" + 
			"         public void close() { /* nop */}\n" +
			"      };\n" + 
			"   }\n" + 
			"   \n" + 
			"   private void closeWriter()\n" + 
			"      throws IOException\n" + 
			"   {\n" + 
			"      m_Writer.close();\n" + 
			"   }\n" + 
			"}"
		},
		"----------\n" + 
		"1. ERROR in WriterTest.java (at line 27)\n" + 
		"	m_Writer = new BufferedWriter(new OutputStreamWriter(new FileOutputStream(\"file\"), \"UTF-8\"))\n" + 
		"	                              ^^^^^^^^^^^^^^^^^^^^^^^^^^^^^^^^^^^^^^^^^^^^^^^^^^^^^^^^^^^^^\n" + 
		"Potential resource leak: \'<unassigned Closeable value>\' may not be closed\n" + 
		"----------\n",
		options);
}

// Bug 376053 - [compiler][resource] Strange potential resource leak problems
// include line number when reporting against <unassigned Closeable value>
public void testBug376053() {
	Map options = getCompilerOptions();
	options.put(CompilerOptions.OPTION_ReportPotentiallyUnclosedCloseable, CompilerOptions.ERROR);
	options.put(CompilerOptions.OPTION_ReportUnclosedCloseable, CompilerOptions.ERROR);
	runLeakTest(
		new String[] {
			"Try.java",
			"package xy;\n" + 
			"\n" + 
			"import java.io.FileNotFoundException;\n" + 
			"import java.io.PrintStream;\n" + 
			"\n" + 
			"public class Try {\n" + 
			"    public static void main(String[] args) throws FileNotFoundException {\n" + 
			"        System.setOut(new PrintStream(\"log.txt\"));\n" + 
			"        \n" + 
			"        if (Math.random() > .5) {\n" + 
			"            return;\n" + 
			"        }\n" + 
			"        System.out.println(\"Hello World\");\n" + 
			"        return;\n" + 
			"    }\n" + 
			"}"
		},
		"----------\n" + 
		"1. ERROR in Try.java (at line 11)\n" + 
		"	return;\n" + 
		"	^^^^^^^\n" + 
		"Potential resource leak: \'<unassigned Closeable value from line 8>\' may not be closed at this location\n" + 
		"----------\n" + 
		"2. ERROR in Try.java (at line 14)\n" + 
		"	return;\n" + 
		"	^^^^^^^\n" + 
		"Potential resource leak: \'<unassigned Closeable value from line 8>\' may not be closed at this location\n" + 
		"----------\n",
		options);
}

// https://bugs.eclipse.org/411098 - [compiler][resource] Invalid Resource Leak Warning using ternary operator inside try-with-resource
public void testBug411098_test1() {
	if (this.complianceLevel < ClassFileConstants.JDK1_7) return; // t-w-r used
	Map options = getCompilerOptions();
	options.put(CompilerOptions.OPTION_ReportPotentiallyUnclosedCloseable, CompilerOptions.ERROR);
	options.put(CompilerOptions.OPTION_ReportUnclosedCloseable, CompilerOptions.ERROR);
	runConformTest(
		new String[] {
			"A.java",
			"import java.io.*;\n" + 
			"\n" + 
			"class A {\n" + 
			"  void a(boolean b) throws Exception {\n" + 
			"    try(FileInputStream in = b ? new FileInputStream(\"a\") : null){}\n" + 
			"  }\n" + 
			"}"
		},
		options
		);
}

// https://bugs.eclipse.org/411098 - [compiler][resource] Invalid Resource Leak Warning using ternary operator inside try-with-resource
public void testBug411098_test2() {
	if (this.complianceLevel < ClassFileConstants.JDK1_7) return; // t-w-r used
	Map options = getCompilerOptions();
	options.put(CompilerOptions.OPTION_ReportPotentiallyUnclosedCloseable, CompilerOptions.ERROR);
	options.put(CompilerOptions.OPTION_ReportUnclosedCloseable, CompilerOptions.ERROR);
	runLeakTest(
		new String[] {
			"A.java",
			"import java.io.*;\n"+
			"class A {\n" + 
			"  void a(boolean b) throws Exception {\n" + 
			"    try(FileInputStream in = create(new FileInputStream(\"a\"))){}\n" + 
			"  }\n" + 
			"  FileInputStream create(FileInputStream ignored) throws IOException {\n" + 
			"    return new FileInputStream(\"b\"); \n" + 
			"  }\n" + 
			"}"
		},
		"----------\n" + 
		"1. ERROR in A.java (at line 4)\n" + 
		"	try(FileInputStream in = create(new FileInputStream(\"a\"))){}\n" + 
		"	                                ^^^^^^^^^^^^^^^^^^^^^^^^\n" + 
		"Potential resource leak: '<unassigned Closeable value>' may not be closed\n" + 
		"----------\n",
		options
		);
}

// https://bugs.eclipse.org/411098 - [compiler][resource] Invalid Resource Leak Warning using ternary operator inside try-with-resource
public void testBug411098_test3() {
	if (this.complianceLevel < ClassFileConstants.JDK1_7) return; // t-w-r used
	Map options = getCompilerOptions();
	options.put(CompilerOptions.OPTION_ReportPotentiallyUnclosedCloseable, CompilerOptions.ERROR);
	options.put(CompilerOptions.OPTION_ReportUnclosedCloseable, CompilerOptions.ERROR);
	runLeakTest(
		new String[] {
			"A.java",
			"import java.io.*;\n" + 
			"class A {\n" + 
			"	void m() throws IOException {\n" + 
			"		try (FileInputStream a = new FileInputStream(\"A\") {{\n" + 
			"				FileInputStream b = new FileInputStream(\"B\");\n" + 
			"				b.hashCode();\n" + 
			"			}}){\n" + 
			"		}\n" + 
			"	}\n" + 
			"}"
		},
		"----------\n" + 
		"1. ERROR in A.java (at line 5)\n" + 
		"	FileInputStream b = new FileInputStream(\"B\");\n" + 
		"	                ^\n" + 
		"Resource leak: 'b' is never closed\n" + 
		"----------\n",
		options
		);
}

// https://bugs.eclipse.org/411098 - [compiler][resource] Invalid Resource Leak Warning using ternary operator inside try-with-resource
public void testBug411098_test4() {
	if (this.complianceLevel < ClassFileConstants.JDK1_7) return; // t-w-r used
	Map options = getCompilerOptions();
	options.put(CompilerOptions.OPTION_ReportPotentiallyUnclosedCloseable, CompilerOptions.ERROR);
	options.put(CompilerOptions.OPTION_ReportUnclosedCloseable, CompilerOptions.ERROR);
	runConformTest(
		new String[] {
			"A.java",
			"import java.io.FileInputStream;\n" + 
			"class A {\n" + 
			"	void testB(boolean b) throws Exception {\n" + 
			"		FileInputStream in = null;\n" + 
			"		try {\n" + 
			"			in = b ? new FileInputStream(\"a\") : null;\n" + 
			"		} finally {\n" + 
			"		in.close();\n" + 
			"		}\n" + 
			"	}\n" + 
			"}"
		},
		options
		);
}

// https://bugs.eclipse.org/411098 - [compiler][resource] Invalid Resource Leak Warning using ternary operator inside try-with-resource
public void testBug411098_test5() {
	if (this.complianceLevel < ClassFileConstants.JDK1_7) return; // t-w-r used
	Map options = getCompilerOptions();
	options.put(CompilerOptions.OPTION_ReportPotentiallyUnclosedCloseable, CompilerOptions.ERROR);
	options.put(CompilerOptions.OPTION_ReportUnclosedCloseable, CompilerOptions.ERROR);
	runConformTest(
		new String[] {
			"A.java",
			"import java.io.FileInputStream;\n" + 
			"class A {\n" + 
			"  void testA(boolean b) throws Exception {\n" + 
			"    FileInputStream in = b ? new FileInputStream(\"a\") : null;\n" + 
			"    in.close();\n" + 
			"  }\n" + 
			"}"
		},
		options
		);
}

// https://bugs.eclipse.org/411098 - [compiler][resource] Invalid Resource Leak Warning using ternary operator inside try-with-resource
public void testBug411098_test6() {
	if (this.complianceLevel < ClassFileConstants.JDK1_7) return; // t-w-r used
	Map options = getCompilerOptions();
	options.put(CompilerOptions.OPTION_ReportPotentiallyUnclosedCloseable, CompilerOptions.ERROR);
	options.put(CompilerOptions.OPTION_ReportUnclosedCloseable, CompilerOptions.ERROR);
	runConformTest(
		new String[] {
			"A.java",
			"import java.io.FileInputStream;\n" + 
			"class A {\n" + 
			"  void testA(boolean b) throws Exception {\n" + 
			"    FileInputStream in = b ? new FileInputStream(\"a\") : new FileInputStream(\"b\");\n" + 
			"    in.close();\n" + 
			"  }\n" + 
			"}"
		},
		options
		);
}

// https://bugs.eclipse.org/411098 - [compiler][resource] Invalid Resource Leak Warning using ternary operator inside try-with-resource
// challenge nested resource allocations
public void testBug411098_test7() {
	if (this.complianceLevel < ClassFileConstants.JDK1_7) return; // t-w-r used
	Map options = getCompilerOptions();
	options.put(CompilerOptions.OPTION_ReportPotentiallyUnclosedCloseable, CompilerOptions.ERROR);
	options.put(CompilerOptions.OPTION_ReportUnclosedCloseable, CompilerOptions.ERROR);
	runConformTest(
		new String[] {
			"A.java",
			"import java.io.*;\n" + 
			"class A {\n" + 
			"  void testA(boolean b) throws Exception {\n" + 
			"    BufferedReader in = b ? new BufferedReader(new FileReader(\"a\")) : new BufferedReader(new FileReader(\"b\"));\n" + 
			"    in.close();\n" + 
			"  }\n" + 
			"}"
		},
		options
		);
}

// https://bugs.eclipse.org/411098 - [compiler][resource] Invalid Resource Leak Warning using ternary operator inside try-with-resource
// should report potential leak only. 
public void testBug411098_comment19() {
	Map options = getCompilerOptions();
	options.put(CompilerOptions.OPTION_ReportPotentiallyUnclosedCloseable, CompilerOptions.ERROR);
	options.put(CompilerOptions.OPTION_ReportUnclosedCloseable, CompilerOptions.ERROR);
	runLeakTest(
		new String[] {
			"A.java",
			"import java.io.PrintWriter;\n" + 
			"public class A {\n" + 
			"	PrintWriter fWriter;\n" + 
			"	void bug(boolean useField) {\n" + 
			"		PrintWriter bug= useField ? fWriter : null;\n" + 
			"		System.out.println(bug);\n" + 
			"	}\n" + 
			"}"
		},
		"----------\n" + 
		"1. ERROR in A.java (at line 5)\n" + 
		"	PrintWriter bug= useField ? fWriter : null;\n" + 
		"	            ^^^\n" + 
		"Potential resource leak: \'bug\' may not be closed\n" + 
		"----------\n",
		options
		);
}
// normal java.util.stream.Stream doesn't hold on to any resources
public void testStream1() {
	if (this.complianceLevel < ClassFileConstants.JDK1_8)
		return; // uses JRE 8 API
	Map options = getCompilerOptions();
	options.put(CompilerOptions.OPTION_ReportPotentiallyUnclosedCloseable, CompilerOptions.ERROR);
	options.put(CompilerOptions.OPTION_ReportUnclosedCloseable, CompilerOptions.ERROR);
	runConformTest(
		new String[] {
			"A.java",
			"import java.util.*;\n" +
			"import java.util.stream.Stream;\n" + 
			"class A {\n" + 
			"  long test(List<String> ss) {\n" + 
			"    Stream<String> stream = ss.stream();\n" + 
			"    return stream.count();\n" + 
			"  }\n" + 
			"}"
		},
		options
		);
}
// normal java.util.stream.IntStream doesn't hold on to any resources
public void testStream1_Int() {
	if (this.complianceLevel < ClassFileConstants.JDK1_8)
		return; // uses JRE 8 API
	Map options = getCompilerOptions();
	options.put(CompilerOptions.OPTION_ReportPotentiallyUnclosedCloseable, CompilerOptions.ERROR);
	options.put(CompilerOptions.OPTION_ReportUnclosedCloseable, CompilerOptions.ERROR);
	runConformTest(
		new String[] {
			"A.java",
			"import java.util.stream.*;\n" + 
			"class A {\n" + 
			"    public void f(Stream<Object> s) {\n" + 
			"        IntStream n = s.mapToInt(Object::hashCode);\n" + 
			"        IntStream n2 = IntStream.range(23, 42);\n" + 
			"        n.forEach(i -> System.out.println(i));\n" + 
			"        n2.forEach(i -> System.out.println(i));\n" + 
			"    }\n" + 
			"}"
		},
		options
		);
}
// normal java.util.stream.{Double,Long}Stream doesn't hold on to any resources
public void testStream1_Double_Long() {
	if (this.complianceLevel < ClassFileConstants.JDK1_8)
		return; // uses JRE 8 API
	Map options = getCompilerOptions();
	options.put(CompilerOptions.OPTION_ReportPotentiallyUnclosedCloseable, CompilerOptions.ERROR);
	options.put(CompilerOptions.OPTION_ReportUnclosedCloseable, CompilerOptions.ERROR);
	runConformTest(
		new String[] {
			"A.java",
			"import java.util.stream.*;\n" + 
			"class A {\n" + 
			"    public void f(Stream<Object> s) {\n" + 
			"        DoubleStream n = s.mapToDouble(o -> 0.2);\n" + 
			"        LongStream n2 = LongStream.range(23, 42);\n" + 
			"        n.forEach(i -> System.out.println(i));\n" + 
			"        n2.forEach(i -> System.out.println(i));\n" + 
			"    }\n" + 
			"}"
		},
		options
		);
}
// Functions java.nio.file.Files.x() returning *Stream* do produce a resource needing closing
public void testStream2() {
	if (this.complianceLevel < ClassFileConstants.JDK1_8)
		return; // uses JRE 8 API
	Map options = getCompilerOptions();
	options.put(CompilerOptions.OPTION_ReportPotentiallyUnclosedCloseable, CompilerOptions.ERROR);
	options.put(CompilerOptions.OPTION_ReportUnclosedCloseable, CompilerOptions.ERROR);
	runLeakTest(
		new String[] {
			"A.java",
			"import java.util.stream.Stream;\n" + 
			"import java.nio.file.*;\n" + 
			"class A {\n" + 
			"  long test(Path start, FileVisitOption... options) throws java.io.IOException {\n" + 
			"    Stream<Path> stream = Files.walk(start, options);\n" + 
			"    return stream.count();\n" + 
			"  }\n" + 
			"}"
		},
		"----------\n" + 
		"1. ERROR in A.java (at line 5)\n" + 
		"	Stream<Path> stream = Files.walk(start, options);\n" + 
		"	             ^^^^^^\n" + 
		"Resource leak: \'stream\' is never closed\n" + 
		"----------\n",
		options
		);
}
// closeable, but Stream, but produced by Files.m, but only potentially closed:
public void testStream3() {
	if (this.complianceLevel < ClassFileConstants.JDK1_8)
		return; // uses JRE 8 API
	Map options = getCompilerOptions();
	options.put(CompilerOptions.OPTION_ReportPotentiallyUnclosedCloseable, CompilerOptions.ERROR);
	options.put(CompilerOptions.OPTION_ReportUnclosedCloseable, CompilerOptions.ERROR);
	runLeakTest(
		new String[] {
			"A.java",
			"import java.util.stream.Stream;\n" + 
			"import java.nio.file.*;\n" + 
			"class A {\n" + 
			"  void test(Path file) throws java.io.IOException {\n" + 
			"    Stream<String> lines = Files.lines(file);\n" +
			"    if (lines.count() > 0)" + 
			"    	lines.close();\n" + 
			"  }\n" + 
			"}"
		},
		"----------\n" + 
		"1. ERROR in A.java (at line 5)\n" + 
		"	Stream<String> lines = Files.lines(file);\n" + 
		"	               ^^^^^\n" + 
		"Potential resource leak: \'lines\' may not be closed\n" + 
		"----------\n",
		options
		);
}
// special stream from Files.m is properly handled by t-w-r
public void testStream4() {
	if (this.complianceLevel < ClassFileConstants.JDK1_8)
		return; // uses JRE 8 API
	Map options = getCompilerOptions();
	options.put(CompilerOptions.OPTION_ReportPotentiallyUnclosedCloseable, CompilerOptions.ERROR);
	options.put(CompilerOptions.OPTION_ReportUnclosedCloseable, CompilerOptions.ERROR);
	runConformTest(
		new String[] {
			"A.java",
			"import java.util.stream.Stream;\n" + 
			"import java.nio.file.*;\n" + 
			"class A {\n" + 
			"  void test(Path dir) throws java.io.IOException {\n" + 
			"    try (Stream<Path> list = Files.list(dir)) {\n" +
			"    	list.forEach(child -> System.out.println(child));\n" + 
			"    }\n" + 
			"  }\n" + 
			"}"
		},
		options
		);
}
public void testBug415790_ex2() {
	if (this.complianceLevel < ClassFileConstants.JDK1_5)
		return; // uses foreach
	Map options = getCompilerOptions();
	options.put(CompilerOptions.OPTION_ReportPotentiallyUnclosedCloseable, CompilerOptions.ERROR);
	options.put(CompilerOptions.OPTION_ReportUnclosedCloseable, CompilerOptions.ERROR);
	runConformTest(
		new String[] {
			"X.java",
			"import java.io.*;\n" +
			"public class X {\n" +
			"    public void example2() throws IOException {\n" + 
			"        for (final File file : new File[] { new File(\"/\") }) {\n" + 
			"            BufferedReader reader = null;\n" + 
			"            try {\n" + 
			"                reader = new BufferedReader(new InputStreamReader(new FileInputStream(file)));\n" + 
			"            }\n" + 
			"            finally {\n" + 
			"                try {\n" + 
			"                    reader.close();\n" + 
			"                }\n" + 
			"                catch (IOException e) {\n" + 
			"                }\n" + 
			"            }\n" + 
			"        }\n" + 
			"    }\n" + 
			"" +
			"}\n"
		},
		options);
}
public void testBug415790_ex4() {
	Map options = getCompilerOptions();
	options.put(CompilerOptions.OPTION_ReportPotentiallyUnclosedCloseable, CompilerOptions.ERROR);
	options.put(CompilerOptions.OPTION_ReportUnclosedCloseable, CompilerOptions.ERROR);
	runConformTest(
		new String[] {
			"X.java",
			"import java.io.*;\n" +
			"public class X {\n" +
			"    public void example2(File[] files) throws IOException {\n" + 
			"        for (int i = 0; i < files.length; i++) {\n" +
			"            File file = files[i];\n" + 
			"            BufferedReader reader = null;\n" + 
			"            try {\n" + 
			"                reader = new BufferedReader(new InputStreamReader(new FileInputStream(file)));\n" + 
			"            }\n" + 
			"            finally {\n" + 
			"                try {\n" + 
			"                    reader.close();\n" + 
			"                }\n" + 
			"                catch (IOException e) {\n" + 
			"                }\n" + 
			"            }\n" + 
			"        }\n" + 
			"    }\n" + 
			"" +
			"}\n"
		},
		options);
}
public void testBug371614_comment0() {
	Map options = getCompilerOptions();
	options.put(CompilerOptions.OPTION_ReportPotentiallyUnclosedCloseable, CompilerOptions.ERROR);
	options.put(CompilerOptions.OPTION_ReportUnclosedCloseable, CompilerOptions.ERROR);
	runLeakTest(
		new String[] {
			"C.java",
			"import java.io.FileInputStream;\n" + 
			"import java.io.IOException;\n" + 
			"import java.io.InputStream;\n" + 
			"\n" + 
			"public class C {\n" + 
			"	public static void main(String[] args) {\n" + 
			"		FileInputStream fileInputStream= null;\n" + 
			"		try {\n" + 
			"			fileInputStream = new FileInputStream(args[0]);\n" + 
			"			while (true) {\n" + 
			"				if (fileInputStream.read() == -1) {\n" + 
			"					System.out.println(\"done\");\n" + 
			"// Resource leak: 'fileInputStream' is not closed at this location\n" + 
			"					return;\n" + 
			"				}\n" + 
			"			}\n" + 
			"		} catch (IOException e) {\n" + 
			"			e.printStackTrace();\n" + 
			"			return;\n" + 
			"		} finally {\n" + 
			"			closeStream(fileInputStream);\n" + 
			"		}\n" + 
			"	}\n" + 
			"	\n" + 
			"	private static void closeStream(InputStream stream) {\n" + 
			"		if (stream != null) {\n" + 
			"			try {\n" + 
			"				stream.close();\n" + 
			"			} catch (IOException e) {\n" + 
			"				e.printStackTrace();\n" + 
			"			}\n" + 
			"		}\n" + 
			"	}\n" + 
			"}\n" + 
			"\n"
		},
		"----------\n" + 
		"1. ERROR in C.java (at line 14)\n" + 
		"	return;\n" + 
		"	^^^^^^^\n" + 
		"Potential resource leak: \'fileInputStream\' may not be closed at this location\n" + 
		"----------\n",
		options);
}
public void testBug371614_comment2() {
	if (this.complianceLevel < ClassFileConstants.JDK1_7) return; // t-w-r used
	Map options = getCompilerOptions();
	options.put(CompilerOptions.OPTION_ReportPotentiallyUnclosedCloseable, CompilerOptions.ERROR);
	options.put(CompilerOptions.OPTION_ReportUnclosedCloseable, CompilerOptions.ERROR);
	runConformTest(
		new String[] {
			"ResourceLeak.java",
			"import java.io.FileInputStream;\n" + 
			"import java.io.IOException;\n" + 
			"import java.io.InputStreamReader;\n" + 
			"import java.io.Reader;\n" + 
			"\n" + 
			"public class ResourceLeak {\n" + 
			"\n" + 
			"  boolean check(final Reader r) throws IOException {\n" + 
			"    final int i = r.read();\n" + 
			"    return (i != -1);\n" + 
			"  }\n" + 
			"\n" + 
			"  public void test1() throws IOException {\n" + 
			"    try (Reader r = new InputStreamReader(System.in);) {\n" + 
			"      while (check(r)) {\n" + 
			"        if (check(r))\n" + 
			"          throw new IOException(\"fail\");\n" + 
			"        if (!check(r))\n" + 
			"          throw new IOException(\"fail\");\n" + 
			"      }\n" + 
			"    }\n" + 
			"  }\n" + 
			"\n" + 
			"  public void test2() throws IOException {\n" + 
			"    try (Reader r = new InputStreamReader(new FileInputStream(\"test.txt\"));) {\n" + 
			"      while (check(r)) {\n" + 
			"        if (check(r))\n" + 
			"          throw new IOException(\"fail\");\n" + 
			"        if (!check(r))\n" + 
			"          throw new IOException(\"fail\");\n" + 
			"      }\n" + 
			"    }\n" + 
			"  }\n" + 
			"}\n"
		},
		options);
}
public void testBug371614_comment8() {
	if (this.complianceLevel < ClassFileConstants.JDK1_7) return; // t-w-r used
	Map options = getCompilerOptions();
	options.put(CompilerOptions.OPTION_ReportPotentiallyUnclosedCloseable, CompilerOptions.ERROR);
	options.put(CompilerOptions.OPTION_ReportUnclosedCloseable, CompilerOptions.ERROR);
	runConformTest(
		new String[] {
			"X.java",
			"import java.io.*;\n" +
			"import java.net.*;\n" +
			"public class X {\n" +
			"	Socket fSocket;\n" +
			"	void test() {\n" +
			"    try (InputStreamReader socketIn = new InputStreamReader(fSocket.getInputStream())) {\n" + 
			"         while (true) {\n" + 
			"             if (socketIn.read(new char[1024]) < 0)\n" + 
			"                 throw new IOException(\"Error\");\n" + 
			"         }           \n" + 
			"     } catch (IOException e) {\n" + 
			"     }" +
			"	}\n" +
			"}\n"
		},
		options);
}
public void testBug462371_orig() {
	if (this.complianceLevel < ClassFileConstants.JDK1_7) return; // t-w-r used
	Map options = getCompilerOptions();
	options.put(CompilerOptions.OPTION_ReportPotentiallyUnclosedCloseable, CompilerOptions.ERROR);
	options.put(CompilerOptions.OPTION_ReportUnclosedCloseable, CompilerOptions.ERROR);
	runConformTest(
		new String[] {
			"X.java",
			"import java.io.*;\n" +
			"interface IFile {\n" +
			"	InputStream getContents();\n" +
			"	boolean exists();\n" +
			"}\n" +
			"public class X {\n" +
			"	public static String getAnnotatedSignature(String typeName, IFile file, String selector, String originalSignature) {\n" + 
			"		if (file.exists()) {\n" + 
			"			try (BufferedReader reader = new BufferedReader(new InputStreamReader(file.getContents()))) {\n" + 
			"				reader.readLine();\n" + 
			"				while (true) {\n" + 
			"					String line = reader.readLine(); \n" + 
			"					// selector:\n" + 
			"					if (selector.equals(line)) {\n" + 
			"						// original signature:\n" + 
			"						line = reader.readLine();\n" + 
			"						if (originalSignature.equals(\"\")) {\n" + 
			"							// annotated signature:\n" + 
			"							return reader.readLine();\n" + 
			"						}\n" + 
			"					}\n" + 
			"					if (line == null)\n" + 
			"						break;\n" + 
			"				}\n" + 
			"			} catch (IOException e) {\n" + 
			"				return null;\n" + 
			"			}\n" + 
			"		}\n" + 
			"		return null;\n" + 
			"	}\n" +
			"}\n"
		},
		options);
}
public void _testBug462371_shouldWarn() {
	Map options = getCompilerOptions();
	options.put(CompilerOptions.OPTION_ReportPotentiallyUnclosedCloseable, CompilerOptions.ERROR);
	options.put(CompilerOptions.OPTION_ReportUnclosedCloseable, CompilerOptions.ERROR);
	runLeakTest(
		new String[] {
			"X.java",
			"import java.io.*;\n" +
			"interface IFile {\n" +
			"	InputStream getContents();\n" +
			"	boolean exists();\n" +
			"}\n" +
			"public class X {\n" +
			"	public static String getAnnotatedSignature(String typeName, IFile file, String selector, String originalSignature) {\n" + 
			"		if (file.exists()) {\n" + 
			"			try  {\n" + 
			"				BufferedReader reader = new BufferedReader(new InputStreamReader(file.getContents())); \n" + 
			"				reader.readLine();\n" + 
			"				while (true) {\n" + 
			"					String line = reader.readLine(); \n" + 
			"					// selector:\n" + 
			"					if (selector.equals(line)) {\n" + 
			"						// original signature:\n" + 
			"						line = reader.readLine();\n" + 
			"						if (originalSignature.equals(\"\")) {\n" + 
			"							// annotated signature:\n" + 
			"							return reader.readLine();\n" + 
			"						}\n" + 
			"					}\n" + 
			"					if (line == null)\n" + 
			"						break;\n" + 
			"				}\n" + 
			"			} catch (IOException e) {\n" + 
			"				return null;\n" + 
			"			}\n" + 
			"		}\n" + 
			"		return null;\n" + 
			"	}\n" +
			"}\n"
		},
		"----------\n" + 
		"1. ERROR in C.java (at line 14)\n" + 
		"	return;\n" + 
		"	^^^^^^^\n" + 
		"Potential resource leak: \'fileInputStream\' may not be closed at this location\n" + 
		"----------\n",
		options);
}
public void testBug421035() {
	Map options = getCompilerOptions();
	options.put(CompilerOptions.OPTION_ReportPotentiallyUnclosedCloseable, CompilerOptions.ERROR);
	options.put(CompilerOptions.OPTION_ReportUnclosedCloseable, CompilerOptions.ERROR);
	runConformTest(
		new String[] {
			"Test.java",
			"import java.io.BufferedReader;\n" + 
			"import java.io.FileNotFoundException;\n" + 
			"import java.io.FileReader;\n" + 
			"import java.io.IOException;\n" + 
			"import java.io.Reader;\n" + 
			"\n" + 
			"public class Test {\n" + 
			"  void test() throws FileNotFoundException {\n" + 
			"    Reader a = (Reader)new BufferedReader(new FileReader(\"a\"));\n" + 
			"    try {\n" + 
			"		a.close();\n" + 
			"	} catch (IOException e) {\n" + 
			"		e.printStackTrace();\n" + 
			"	}\n" + 
			"  }\n" + 
			"}\n"
		},
		options);
}
public void testBug444964() {
	if (this.complianceLevel < ClassFileConstants.JDK1_7) return; // t-w-r used
	Map options = getCompilerOptions();
	options.put(CompilerOptions.OPTION_ReportPotentiallyUnclosedCloseable, CompilerOptions.ERROR);
	options.put(CompilerOptions.OPTION_ReportUnclosedCloseable, CompilerOptions.ERROR);
	runConformTest(
		new String[] {
			"Bug444964.java",
			"import java.io.*;\n" + 
			"\n" + 
			"public class Bug444964 {\n" + 
			"  void wrong() {\n" + 
			"    try (ByteArrayOutputStream baos = new ByteArrayOutputStream()) {\n" + 
			"      for (;;) {\n" + 
			"        return;\n" + 
			"      }\n" + 
			"    } catch (Exception e) {\n" + 
			"    }\n" + 
			"  }\n" + 
			"  void right() {\n" + 
			"    try (ByteArrayOutputStream baos = new ByteArrayOutputStream()) {\n" + 
			"      while (true) {\n" + 
			"        return;\n" + 
			"      }\n" + 
			"    } catch (Exception e) {\n" + 
			"    }\n" + 
			"  }\n" + 
			"\n" + 
			"}\n"
		},
		options);
}
public void testBug397204() {
	if (this.complianceLevel < ClassFileConstants.JDK1_7) return; // t-w-r used
	Map options = getCompilerOptions();
	options.put(CompilerOptions.OPTION_ReportPotentiallyUnclosedCloseable, CompilerOptions.ERROR);
	options.put(CompilerOptions.OPTION_ReportUnclosedCloseable, CompilerOptions.ERROR);
	runConformTest(
		new String[] {
			"HostIdTest.java",
			"import java.io.*;\n" + 
			"import java.net.InetAddress;\n" + 
			"import java.net.NetworkInterface;\n" + 
			"import java.util.Enumeration;\n" + 
			"import java.util.Formatter;\n" + 
			"import java.util.Locale;\n" + 
			"\n" + 
			"\n" + 
			"public class HostIdTest {\n" + 
			"\n" + 
			"    public final void primaryNetworkInterface() throws IOException {\n" + 
			"        System.out.println(InetAddress.getLocalHost());\n" + 
			"        System.out.println(InetAddress.getLocalHost().getHostName());\n" + 
			"        System.out.println(hostId());\n" + 
			"    }\n" + 
			"\n" + 
			"    String hostId() throws IOException {\n" + 
			"        try (StringWriter s = new StringWriter(); PrintWriter p = new PrintWriter(s)) {\n" + 
			"            p.print(InetAddress.getLocalHost().getHostName());\n" + 
			"            p.print('/');\n" + 
			"            Enumeration<NetworkInterface> e = NetworkInterface.getNetworkInterfaces();\n" + 
			"            while (e.hasMoreElements()) {\n" + 
			"                NetworkInterface i = e.nextElement();\n" + 
			"                System.out.println(i);\n" + 
			"                if (i.getHardwareAddress() == null || i.getHardwareAddress().length == 0)\n" + 
			"                    continue;\n" + 
			"                for (byte b : i.getHardwareAddress())\n" + 
			"                    p.printf(\"%02x\", b);\n" + 
			"                return s.toString();\n" + 
			"            }\n" + 
			"            throw new RuntimeException(\"Unable to determine Host ID\");\n" + 
			"        }\n" + 
			"    }\n" + 
			"\n" + 
			"    public void otherHostId() throws Exception {\n" + 
			"        InetAddress addr = InetAddress.getLocalHost();\n" + 
			"        byte[] ipaddr = addr.getAddress();\n" + 
			"        if (ipaddr.length == 4) {\n" + 
			"            int hostid = ipaddr[1] << 24 | ipaddr[0] << 16 | ipaddr[3] << 8 | ipaddr[2];\n" + 
			"            StringBuilder sb = new StringBuilder();\n" + 
			"            try (Formatter formatter = new Formatter(sb, Locale.US)) {\n" + 
			"                formatter.format(\"%08x\", hostid);\n" + 
			"                System.out.println(sb.toString());\n" + 
			"            }\n" + 
			"        } else {\n" + 
			"            throw new Exception(\"hostid for IPv6 addresses not implemented yet\");\n" + 
			"        }\n" + 
			"    }\n" + 
			"    \n" + 
			"}\n"
		},
		options);
}
public void testBug397204_comment4() {
	if (this.complianceLevel < ClassFileConstants.JDK1_7) return; // t-w-r used
	Map options = getCompilerOptions();
	options.put(CompilerOptions.OPTION_ReportPotentiallyUnclosedCloseable, CompilerOptions.ERROR);
	options.put(CompilerOptions.OPTION_ReportUnclosedCloseable, CompilerOptions.ERROR);
	runConformTest(
		new String[] {
			"HostIdTest.java",
			"import java.io.*;\n" + 
			"\n" + 
			"public class HostIdTest {\n" + 
			"\n" + 
			"  void simple() throws Exception {\n" + 
			"    try (InputStream x = new ByteArrayInputStream(null)) {\n" + 
			"      while (Math.abs(1) == 1)\n" + 
			"        if (Math.abs(1) == 1)\n" + 
			"            return;\n" + 
			"    }\n" + 
			"  }\n" + 
			"}\n"
		},
		options);
}
public void testBug433510() {
	if (this.complianceLevel < ClassFileConstants.JDK1_7) return; // t-w-r used
	Map options = getCompilerOptions();
	options.put(CompilerOptions.OPTION_ReportPotentiallyUnclosedCloseable, CompilerOptions.ERROR);
	options.put(CompilerOptions.OPTION_ReportUnclosedCloseable, CompilerOptions.ERROR);
	runConformTest(
		new String[] {
			"Bug433510.java",
			"import java.io.*;\n" + 
			"\n" + 
			"public class Bug433510 {\n" + 
			"\n" + 
			"	void test() throws Exception {\n" + 
			"		try (Reader r = new StringReader(\"Hello World!\")) {\n" + 
			"			int c;\n" + 
			"			while ((c = r.read()) != -1) {\n" + 
			"				if (c == ' ')\n" + 
			"					throw new IOException(\"Unexpected space\");\n" + 
			"			}\n" + 
			"		}\n" + 
			"	}\n" + 
			"}\n"
		},
		options);
}
public void testBug440282() {
	Map options = getCompilerOptions();
	options.put(CompilerOptions.OPTION_ReportPotentiallyUnclosedCloseable, CompilerOptions.ERROR);
	options.put(CompilerOptions.OPTION_ReportUnclosedCloseable, CompilerOptions.ERROR);
	runLeakTest(
		new String[] {
			"ResourceLeakFalseNegative.java",
			"import java.io.FileInputStream;\n" + 
			"import java.io.IOException;\n" + 
			"import java.io.InputStreamReader;\n" + 
			"\n" + 
			"public final class ResourceLeakFalseNegative {\n" + 
			"\n" + 
			"  private static final class Foo implements AutoCloseable {\n" + 
			"    final InputStreamReader reader;\n" + 
			"\n" + 
			"    Foo(final InputStreamReader reader) {\n" + 
			"      this.reader = reader;\n" + 
			"    }\n" + 
			"    \n" + 
			"    public int read() throws IOException {\n" + 
			"      return reader.read();\n" + 
			"    }\n" + 
			"\n" + 
			"    public void close() throws IOException {\n" + 
			"      reader.close();\n" + 
			"    }\n" + 
			"  }\n" + 
			"\n" + 
			"  private static final class Bar {\n" + 
			"    final int read;\n" + 
			"\n" + 
			"    Bar(final InputStreamReader reader) throws IOException {\n" + 
			"      read = reader.read();\n" + 
			"    }\n" + 
			"    \n" + 
			"    public int read() {\n" + 
			"      return read;\n" + 
			"    }\n" + 
			"  }\n" + 
			"\n" + 
			"  public final static int foo() throws IOException {\n" + 
			"    final FileInputStream in = new FileInputStream(\"/dev/null\");\n" + 
			"    final InputStreamReader reader = new InputStreamReader(in);\n" + 
			"    try {\n" + 
			"      return new Foo(reader).read();\n" + 
			"    } finally {\n" + 
			"      // even though Foo is not closed, no potential resource leak is reported.\n" + 
			"    }\n" + 
			"  }\n" + 
			"\n" + 
			"  public final static int bar() throws IOException {\n" + 
			"    final FileInputStream in = new FileInputStream(\"/dev/null\");\n" + 
			"    final InputStreamReader reader = new InputStreamReader(in);\n" + 
			"    try {\n" + 
			"      final Bar bar = new Bar(reader);\n" + 
			"      return bar.read();\n" + 
			"    } finally {\n" + 
			"      // Removing the close correctly reports potential resource leak as a warning,\n" + 
			"      // because Bar does not implement AutoCloseable.\n" + 
			"      reader.close();\n" + 
			"    }\n" + 
			"  }\n" + 
			"\n" + 
			"  public static void main(String[] args) throws IOException {\n" + 
			"    for (;;) {\n" + 
			"      foo();\n" + 
			"      bar();\n" + 
			"    }\n" + 
			"  }\n" + 
			"}\n"
		},
		"----------\n" + 
		"1. ERROR in ResourceLeakFalseNegative.java (at line 39)\n" + 
		"	return new Foo(reader).read();\n" + 
		"	       ^^^^^^^^^^^^^^^\n" + 
		"Resource leak: \'<unassigned Closeable value>\' is never closed\n" + 
		"----------\n",
		options);
}
public void testBug390064() {
	if (this.complianceLevel < ClassFileConstants.JDK1_5) return; // generics used
	Map options = getCompilerOptions();
	options.put(CompilerOptions.OPTION_ReportPotentiallyUnclosedCloseable, CompilerOptions.ERROR);
	options.put(CompilerOptions.OPTION_ReportUnclosedCloseable, CompilerOptions.ERROR);
	options.put(CompilerOptions.OPTION_ReportSyntheticAccessEmulation, CompilerOptions.IGNORE);
	runLeakTest(
		new String[] {
			"Redundant.java",
			"public class Redundant\n" + 
			"{\n" + 
			"   private static class A<T> implements AutoCloseable\n" + 
			"   {\n" + 
			"      public void close()\n" + 
			"      {\n" + 
			"      }\n" + 
			"   }\n" + 
			"\n" + 
			"   private static class B extends A<Object>\n" + 
			"   {\n" + 
			"      \n" + 
			"   }\n" + 
			"   \n" + 
			"   private static class C implements AutoCloseable\n" + 
			"   {\n" + 
			"      public void close()\n" + 
			"      {\n" + 
			"      }\n" + 
			"   }\n" + 
			"   \n" + 
			"   private static class D extends C\n" + 
			"   {\n" + 
			"      \n" + 
			"   }\n" + 
			"   \n" + 
			"   public static void main(String[] args)\n" + 
			"   {\n" + 
			"      new B();\n" + 
			"      \n" + 
			"      new D();\n" + 
			"   }\n" + 
			"}\n"
		},
		"----------\n" + 
		"1. ERROR in Redundant.java (at line 29)\n" + 
		"	new B();\n" + 
		"	^^^^^^^\n" + 
		"Resource leak: \'<unassigned Closeable value>\' is never closed\n" + 
		"----------\n" + 
		"2. ERROR in Redundant.java (at line 31)\n" + 
		"	new D();\n" + 
		"	^^^^^^^\n" + 
		"Resource leak: \'<unassigned Closeable value>\' is never closed\n" + 
		"----------\n",
		options);
}
public void testBug396575() {
	Map options = getCompilerOptions();
	options.put(CompilerOptions.OPTION_ReportPotentiallyUnclosedCloseable, CompilerOptions.ERROR);
	options.put(CompilerOptions.OPTION_ReportUnclosedCloseable, CompilerOptions.ERROR);
	options.put(CompilerOptions.OPTION_ReportSyntheticAccessEmulation, CompilerOptions.IGNORE);
	runLeakTest(
		new String[] {
			"Bug396575.java",
			"import java.io.*;\n" + 
			"\n" + 
			"public class Bug396575 {\n" + 
			"  void test1(File myFile) {\n" + 
			"   OutputStream out = null;\n" + 
			"   BufferedWriter bw = null;\n" + 
			"   try {\n" + 
			"       // code...\n" + 
			"       out = new FileOutputStream(myFile);\n" + 
			"       OutputStreamWriter writer = new OutputStreamWriter(out);\n" + 
			"       bw = new BufferedWriter(writer);\n" + 
			"       // more code...\n" + 
			"   } catch (Exception e) {\n" + 
			"       try {\n" + 
			"           bw.close(); // WARN: potential null pointer access\n" + 
			"       } catch (Exception ignored) {}\n" + 
			"       return;  // WARN: resource leak - bw may not be closed\n" + 
			"   }\n" + 
			"  }\n" + 
			"  \n" + 
			"  void test2(File myFile) {\n" + 
			"       BufferedWriter bw = null;\n" + 
			"   try {\n" + 
			"       // code...\n" + 
			"                                                       // declare \"out\" here inside try-catch as a temp variable\n" + 
			"       OutputStream out = new FileOutputStream(myFile); // WARN: out is never closed.\n" + 
			"       OutputStreamWriter writer = new OutputStreamWriter(out);\n" + 
			"       bw = new BufferedWriter(writer);\n" + 
			"       // more code...\n" + 
			"   } catch (Exception e) {\n" + 
			"       try {\n" + 
			"           bw.close(); // WARN: potential null pointer access\n" + 
			"       } catch (Exception ignored) {}\n" + 
			"       return;  // WARN: resource leak - bw may not be closed\n" + 
			"   }\n" + 
			"  }\n" + 
			"}\n"
		},
		"----------\n" + 
		"1. ERROR in Bug396575.java (at line 11)\n" + 
		"	bw = new BufferedWriter(writer);\n" + 
		"	^^^^^^^^^^^^^^^^^^^^^^^^^^^^^^^\n" + 
		"Resource leak: \'bw\' is never closed\n" + 
		"----------\n" + 
		"2. ERROR in Bug396575.java (at line 28)\n" + 
		"	bw = new BufferedWriter(writer);\n" + 
		"	^^^^^^^^^^^^^^^^^^^^^^^^^^^^^^^\n" + 
		"Resource leak: \'bw\' is never closed\n" + 
		"----------\n",
		options);
}
public void testBug473317() {
	if (this.complianceLevel < ClassFileConstants.JDK1_7) return; // using diamond
	Map<String, String> compilerOptions = getCompilerOptions();
	compilerOptions.put(JavaCore.COMPILER_PB_SYNTHETIC_ACCESS_EMULATION, JavaCore.IGNORE);
	Runner runner = new Runner();
	runner.testFiles =
		new String[] {
			"AutoCloseableEnhancedForTest.java",
			"import java.util.Iterator;\n" + 
			"\n" + 
			"public class AutoCloseableEnhancedForTest\n" + 
			"{\n" + 
			"   private static class MyIterator<T> implements Iterator<T>\n" + 
			"   {\n" + 
			"      private T value;\n" + 
			"      \n" + 
			"      public MyIterator(T value)\n" + 
			"      {\n" + 
			"         this.value = value;\n" + 
			"      }\n" + 
			"      \n" + 
			"      @Override\n" + 
			"      public boolean hasNext()\n" + 
			"      {\n" + 
			"         return false;\n" + 
			"      }\n" + 
			"\n" + 
			"      @Override\n" + 
			"      public T next()\n" + 
			"      {\n" + 
			"         return value;\n" + 
			"      }\n" + 
			"   }\n" + 
			"   \n" + 
			"   private static class MyIterable<T> implements Iterable<T>, AutoCloseable\n" + 
			"   {\n" + 
			"      @Override\n" + 
			"      public Iterator<T> iterator()\n" + 
			"      {\n" + 
			"         return new MyIterator<>(null);\n" + 
			"      }\n" + 
			"      \n" + 
			"      @Override\n" + 
			"      public void close() throws Exception\n" + 
			"      {\n" + 
			"      }\n" + 
			"   }\n" + 
			"   \n" + 
			"   public static void main(String[] args)\n" + 
			"   {\n" + 
			"      // Not flagged as \"never closed.\"\n" + 
			"      for (Object value : new MyIterable<>())\n" + 
			"      {\n" + 
			"         System.out.println(String.valueOf(value));\n" + 
			"         \n" + 
			"         break;\n" + 
			"      }\n" + 
			"      \n" + 
			"      // Flagged as \"never closed.\"\n" + 
			"      MyIterable<Object> iterable = new MyIterable<>();\n" + 
			"      \n" + 
			"      for (Object value : iterable)\n" + 
			"      {\n" + 
			"         System.out.println(String.valueOf(value));\n" + 
			"         \n" + 
			"         break;\n" + 
			"      }\n" + 
			"   }\n" + 
			"}\n"
		};
	runner.expectedCompilerLog =
		"----------\n" + 
		"1. WARNING in AutoCloseableEnhancedForTest.java (at line 44)\n" + 
		"	for (Object value : new MyIterable<>())\n" + 
		"	                    ^^^^^^^^^^^^^^^^^^\n" + 
		"Resource leak: \'<unassigned Closeable value>\' is never closed\n" + 
		"----------\n" + 
		"2. WARNING in AutoCloseableEnhancedForTest.java (at line 52)\n" + 
		"	MyIterable<Object> iterable = new MyIterable<>();\n" + 
		"	                   ^^^^^^^^\n" + 
		"Resource leak: \'iterable\' is never closed\n" + 
		"----------\n";
	runner.customOptions = compilerOptions;
	runner.runWarningTest(); // javac warns about exception thrown from close() method
}
public void testBug541705() {
	if (this.complianceLevel < ClassFileConstants.JDK1_7) return; // uses diamond
	Runner runner = new Runner();
	runner.customOptions = getCompilerOptions();
	runner.customOptions.put(CompilerOptions.OPTION_ReportExplicitlyClosedAutoCloseable, CompilerOptions.ERROR);
	runner.testFiles = new String[] {
		"Test.java",
		"import java.util.*;\n" +
		"import java.util.zip.*;\n" +
		"import java.io.*;\n" +
		"public class Test {\n" +
		"	private static HashMap<String, ZipFile> fgZipFileCache = new HashMap<>(5);\n" + 
		"	public static void closeArchives() {\n" + 
		"		synchronized (fgZipFileCache) {\n" + 
		"			for (ZipFile file : fgZipFileCache.values()) {\n" +
		"				synchronized (file) {\n" + 
		"					try {\n" + 
		"						file.close();\n" + 
		"					} catch (IOException e) {\n" + 
		"						System.out.println(e);\n" + 
		"					}\n" + 
		"				}\n" + 
		"			}\n" + 
		"			fgZipFileCache.clear();\n" + 
		"		}\n" + 
		"	}\n" +
		"}\n"
	};
	runner.runConformTest();
}
public void testBug541705b() {
	if (this.complianceLevel < ClassFileConstants.JDK9) return; // variable used in t-w-r
	Runner runner = new Runner();
	runner.customOptions = getCompilerOptions();
	runner.customOptions.put(CompilerOptions.OPTION_ReportExplicitlyClosedAutoCloseable, CompilerOptions.ERROR);
	runner.testFiles = new String[] {
		"Test.java",
		"import java.util.*;\n" +
		"import java.util.zip.*;\n" +
		"import java.io.*;\n" +
		"public class Test {\n" +
		"	private static HashMap<String, ZipFile> fgZipFileCache = new HashMap<>(5);\n" + 
		"	public static void closeArchives() {\n" + 
		"		synchronized (fgZipFileCache) {\n" + 
		"			for (ZipFile file : fgZipFileCache.values()) {\n" + 
		"				synchronized (file) {\n" + 
		"					try (file) {\n" + 
		"					} catch (IOException e) {\n" + 
		"						System.out.println(e);\n" + 
		"					}\n" + 
		"				}\n" + 
		"			}\n" + 
		"			fgZipFileCache.clear();\n" + 
		"		}\n" + 
		"	}\n" +
		"}\n"
	};
	runner.runConformTest();
}
public void testBug542707_001() {
	if (!checkPreviewAllowed()) return; // uses switch expression
	Map options = getCompilerOptions();
	options.put(JavaCore.COMPILER_PB_UNCLOSED_CLOSEABLE, CompilerOptions.ERROR);
	options.put(JavaCore.COMPILER_PB_POTENTIALLY_UNCLOSED_CLOSEABLE, CompilerOptions.ERROR);
	options.put(CompilerOptions.OPTION_EnablePreviews, CompilerOptions.ENABLED);
	options.put(CompilerOptions.OPTION_ReportPreviewFeatures, CompilerOptions.IGNORE);
	runLeakTest(
		new String[] {
			"X.java",
			"import java.io.Closeable;\n"+
			"import java.io.IOException;\n"+
			"\n"+
			"public class X implements Closeable{\n"+
			"	public static int foo(int i) throws IOException {\n"+
			"		int k = 0;\n"+
			"		X x = null;\n"+
			"		try {\n"+
			"			x = new X();\n"+
			"			x  = switch (i) { \n"+
			"			  case 1  ->   {\n"+
			"				 yield x;\n"+
			"			  }\n"+
			"			  default -> x;\n"+
			"			};\n"+
			"		} finally {\n"+
			"			x.close();\n"+
			"		}\n"+
			"		return k ;\n"+
			"	}\n"+
			"\n"+
			"	public static void main(String[] args) {\n"+
			"		try {\n"+
			"			System.out.println(foo(3));\n"+
			"		} catch (IOException e) {\n"+
			"			// do nothing\n"+
			"		}\n"+
			"	}\n"+
			"	@Override\n"+
			"	public void close() throws IOException {\n"+
			"		Zork();\n"+
			"	}\n"+
			"}\n"
		},
		"----------\n" +
		"1. ERROR in X.java (at line 31)\n" + 
		"	Zork();\n" + 
		"	^^^^\n" + 
		"The method Zork() is undefined for the type X\n" + 
		"----------\n",
		options);
}
public void testBug542707_002() {
	if (this.complianceLevel < ClassFileConstants.JDK14) return; // uses switch expression
	Map options = getCompilerOptions();
	options.put(JavaCore.COMPILER_PB_UNCLOSED_CLOSEABLE, CompilerOptions.ERROR);
	options.put(JavaCore.COMPILER_PB_POTENTIALLY_UNCLOSED_CLOSEABLE, CompilerOptions.ERROR);
	options.put(CompilerOptions.OPTION_EnablePreviews, CompilerOptions.ENABLED);
	options.put(CompilerOptions.OPTION_ReportPreviewFeatures, CompilerOptions.IGNORE);
	runLeakTest(
		new String[] {
			"X.java",
			"import java.io.Closeable;\n"+
			"import java.io.IOException;\n"+
			"\n"+
			"public class X implements Closeable{\n"+
			"	public static int foo(int i) throws IOException {\n"+
			"		int k = 0;\n"+
			"		X x = null;\n"+
			"		try {\n"+
			"			x = new X();\n"+
			"			x  = switch (i) { \n"+
			"			  case 1  ->   {\n"+
			"				 x = new X();\n"+
			"				 yield x;\n"+
			"			  }\n"+
			"			  default -> x;\n"+
			"			};\n"+
			"		} finally {\n"+
			"			x.close();\n"+
			"		}\n"+
			"		return k ;\n"+
			"	}\n"+
			"\n"+
			"	public static void main(String[] args) {\n"+
			"		try {\n"+
			"			System.out.println(foo(3));\n"+
			"		} catch (IOException e) {\n"+
			"			// do nothing\n"+
			"		}\n"+
			"	}\n"+
			"	@Override\n"+
			"	public void close() throws IOException {\n"+
			"		Zork();\n"+
			"	}\n"+
			"}\n"
		},
		"----------\n" +
		"1. ERROR in X.java (at line 12)\n" + 
		"	x = new X();\n" + 
		"	^^^^^^^^^^^\n" + 
		"Resource leak: \'x\' is not closed at this location\n" + 
		"----------\n" + 
		"2. ERROR in X.java (at line 32)\n" + 
		"	Zork();\n" + 
		"	^^^^\n" + 
		"The method Zork() is undefined for the type X\n" + 
		"----------\n",
		options);
}
public void testBug542707_003() {
	if (!checkPreviewAllowed()) return; // uses switch expression
	Map options = getCompilerOptions();
	options.put(JavaCore.COMPILER_PB_UNCLOSED_CLOSEABLE, CompilerOptions.ERROR);
	options.put(JavaCore.COMPILER_PB_POTENTIALLY_UNCLOSED_CLOSEABLE, CompilerOptions.ERROR);
	options.put(CompilerOptions.OPTION_EnablePreviews, CompilerOptions.ENABLED);
	options.put(CompilerOptions.OPTION_ReportPreviewFeatures, CompilerOptions.IGNORE);
	runLeakTest(
		new String[] {
			"X.java",
			"import java.io.Closeable;\n"+
			"import java.io.IOException;\n"+
			"\n"+
			"public class X implements Closeable{\n"+
			"	public static int foo(int i) throws IOException {\n"+
			"		int k = 0;\n"+
			"		X x = null;\n"+
			"		try {\n"+
			"			x = new X();\n"+
			"			x  = switch (i) { \n"+
			"			  case 1  ->   {\n"+
			"				 yield new X();\n"+
			"			  }\n"+
			"			  default -> x;\n"+
			"			};\n"+
			"		} finally {\n"+
			"			x.close();\n"+
			"		}\n"+
			"		return k ;\n"+
			"	}\n"+
			"\n"+
			"	public static void main(String[] args) {\n"+
			"		try {\n"+
			"			System.out.println(foo(3));\n"+
			"		} catch (IOException e) {\n"+
			"			// do nothing\n"+
			"		}\n"+
			"	}\n"+
			"	@Override\n"+
			"	public void close() throws IOException {\n"+
			"		Zork();\n"+
			"	}\n"+
			"}\n"
		},
		"----------\n" +
		"1. ERROR in X.java (at line 10)\n" + 
		"	x  = switch (i) { \n" + 
		"			  case 1  ->   {\n" + 
		"				 yield new X();\n" + 
		"			  }\n" + 
		"			  default -> x;\n" + 
		"			};\n" + 
		"	^^^^^^^^^^^^^^^^^^^^^^^^^^^^^^^^^^^^^^^^^^^^^^^^^^^^^^^^^^^^^^^^^^^^^^^^^^^^^^^^^^^^^^^^^\n" + 
		"Resource leak: \'x\' is not closed at this location\n" + 
		"----------\n" + 
		"2. ERROR in X.java (at line 31)\n" + 
		"	Zork();\n" + 
		"	^^^^\n" + 
		"The method Zork() is undefined for the type X\n" + 
		"----------\n",
		options);
}
public void testBug486506() {
	if (this.complianceLevel < ClassFileConstants.JDK1_8) return; // uses switch expression
	Map options = getCompilerOptions();
	options.put(JavaCore.COMPILER_PB_UNCLOSED_CLOSEABLE, CompilerOptions.ERROR);
	options.put(JavaCore.COMPILER_PB_POTENTIALLY_UNCLOSED_CLOSEABLE, CompilerOptions.ERROR);
	runLeakTest(
		new String[] {
			"LogMessage.java",
			"import java.util.stream.*;\n" +
			"import java.io.*;\n" +
			"import java.nio.file.*;\n" +
			"import java.nio.charset.*;\n" +
			"class LogMessage {\n" +
			"  LogMessage(Path path, String message) {}\n" +
			"  public static Stream<LogMessage> streamSingleLineLogMessages(Path path) {\n" +
			"    try {\n" +
			"        Stream<String> lineStream = Files.lines(path, StandardCharsets.ISO_8859_1);\n" +
			"        Stream<LogMessage> logMessageStream =\n" +
			"                lineStream.map(message -> new LogMessage(path, message));\n" +
			"        logMessageStream.onClose(lineStream::close);\n" +
			"        return logMessageStream;\n" +
			"    } catch (IOException e) {\n" +
			"        throw new RuntimeException(e);\n" +
			"    }\n" +
			"  }\n" +
			"}\n"
		},
		"----------\n" +
		"1. ERROR in LogMessage.java (at line 13)\n" +
		"	return logMessageStream;\n" +
		"	^^^^^^^^^^^^^^^^^^^^^^^^\n" +
		"Potential resource leak: \'lineStream\' may not be closed at this location\n" +
		"----------\n",
		options);
}
public void testBug463320() {
	Map options = getCompilerOptions();
	options.put(CompilerOptions.OPTION_ReportUnclosedCloseable, CompilerOptions.ERROR);
	options.put(CompilerOptions.OPTION_ReportPotentiallyUnclosedCloseable, CompilerOptions.ERROR);
	runLeakTest(
		new String[] {
			"Try17.java",
			"import java.util.zip.*;\n" +
			"import java.io.*;\n" +
			"public class Try17 {\n" + 
			"    void potential() throws IOException {\n" + 
			"        String name= getZipFile().getName();\n" + 
			"        System.out.println(name);\n" + 
			"    }\n" + 
			"    void definite() throws IOException {\n" + 
			"        String name= new ZipFile(\"bla.jar\").getName();\n" + 
			"        System.out.println(name);\n" + 
			"    }\n" +
			"	 void withLocal() throws IOException {\n" +
			"		 ZipFile zipFile = getZipFile();\n" +
			"        String name= zipFile.getName();\n" + 
			"        System.out.println(name);\n" + 
			"	 }\n" + 
			"\n" + 
			"    ZipFile getZipFile() throws IOException {\n" + 
			"        return new ZipFile(\"bla.jar\");\n" + 
			"    }\n" + 
			"}"
		},
		"----------\n" + 
		"1. ERROR in Try17.java (at line 5)\n" + 
		"	String name= getZipFile().getName();\n" + 
		"	             ^^^^^^^^^^^^\n" + 
		"Potential resource leak: \'<unassigned Closeable value>\' may not be closed\n" + 
		"----------\n" + 
		"2. ERROR in Try17.java (at line 9)\n" + 
		"	String name= new ZipFile(\"bla.jar\").getName();\n" + 
		"	             ^^^^^^^^^^^^^^^^^^^^^^\n" + 
		"Resource leak: \'<unassigned Closeable value>\' is never closed\n" + 
		"----------\n" + 
		"2. ERROR in Try17.java (at line 13)\n" + 
		"	ZipFile zipFile = getZipFile();\n" + 
		"	        ^^^^^^^\n" + 
		"Potential resource leak: \'zipFile\' may not be closed\n" + 
		"----------\n",
		options);
}
public void testBug463320_comment8() {
	if (this.complianceLevel < ClassFileConstants.JDK1_5) return; // required version of java.nio.file.*
	Map options = getCompilerOptions();
	options.put(CompilerOptions.OPTION_ReportUnclosedCloseable, CompilerOptions.ERROR);
	options.put(CompilerOptions.OPTION_ReportPotentiallyUnclosedCloseable, CompilerOptions.ERROR);
	runLeakTest(
		new String[] {
			"Try17.java",
			"import java.io.*;\n" +
			"import java.nio.file.*;\n" +
			"import java.net.*;\n" +
			"public class Try17 {\n" + 
			"   public InputStream openInputStream(URI uri) {\n" + 
			"		try {\n" + 
			"			System.out.println(FileSystems.getFileSystem(uri));\n" + 
			"			return Files.newInputStream(Paths.get(uri));\n" + 
			"		} catch (FileSystemNotFoundException e) {\n" + 
			"			throw new IllegalArgumentException(e);\n" + 
			"		} catch (IOException e) {\n" + 
			"			throw new IllegalStateException(e);\n" + 
			"		}\n" + 
			"	}\n" + 
			"	public InputStream delegateGet(URI uri) {\n" +
			"		return openInputStream(uri);\n" + // no problem here!
			"	}\n" + 
			"}"
		},
		"----------\n" + 
		"1. ERROR in Try17.java (at line 7)\n" + 
		"	System.out.println(FileSystems.getFileSystem(uri));\n" + 
		"	                   ^^^^^^^^^^^^^^^^^^^^^^^^^^^^^^\n" + 
		"Potential resource leak: \'<unassigned Closeable value from line 7>\' may not be closed\n" + 
		"----------\n",
		options);
}
public void testBug558574() {
	if (this.complianceLevel < ClassFileConstants.JDK1_5) return; // uses varargs signatures

	Map options = getCompilerOptions();
	options.put(CompilerOptions.OPTION_ReportUnclosedCloseable, CompilerOptions.ERROR);
	options.put(CompilerOptions.OPTION_ReportPotentiallyUnclosedCloseable, CompilerOptions.ERROR);

	runConformTest(
		new String[] {
			"X.java",
			"import java.io.*;\n" +
			"public class X {\n" +
			"	void m1() throws FileNotFoundException {\n" +
			"		PrintWriter pw = new PrintWriter(new OutputStreamWriter(new FileOutputStream(\"/tmp/out\")));\n" +
			"		pw.printf(\"%d\", 42).close();\n" +
			"	}\n" +
			"	void m2(PrintWriter pw) throws FileNotFoundException {\n" +
			"		pw.printf(\"%d\", 42).append(\"end\").close();\n" +
			"	}\n" +
			"	void m3() throws FileNotFoundException {\n" +
			"		new PrintWriter(new OutputStreamWriter(new FileOutputStream(\"/tmp/out\")))\n" +
			"			.format(\"%d\", 42)\n" +
			"			.append(\"end\")\n" +
			"			.close();\n" +
			"	}\n" +
			"	void m4(PrintWriter pw) throws FileNotFoundException {\n" +
			"		pw.printf(\"%d\", 42).append(\"end\");\n" +
			"	}\n" +
			"}\n"
		},
		"",
		options);
}
public void testBug463320_comment19() {
	Map options = getCompilerOptions(); 
	options.put(CompilerOptions.OPTION_ReportUnclosedCloseable, CompilerOptions.ERROR);
	options.put(CompilerOptions.OPTION_ReportPotentiallyUnclosedCloseable, CompilerOptions.ERROR);

	runConformTest(
		new String[] {
			"Try17.java",
			"import java.util.zip.*;\n" +
			"import java.io.*;\n" +
			"public class Try17 {\n" + 
			"	void withLocal() throws IOException {\n" +
			"		ZipFile zipFile = null;\n" +
			"		if (zipFile != null)" +
			"			zipFile = getZipFile();\n" + // not reachable
			"		String name= zipFile.getName();\n" + 
			"		System.out.println(name);\n" + 
			"	 }\n" + 
			"\n" + 
			"    ZipFile getZipFile() throws IOException {\n" + 
			"        return new ZipFile(\"bla.jar\");\n" + 
			"    }\n" + 
			"}"
		},
		options);
}
public void testBug552521() {
	if (this.complianceLevel < ClassFileConstants.JDK1_7) return; // uses try-with-resources

	Map options = getCompilerOptions(); 
	options.put(CompilerOptions.OPTION_ReportUnclosedCloseable, CompilerOptions.ERROR);
	options.put(CompilerOptions.OPTION_ReportPotentiallyUnclosedCloseable, CompilerOptions.WARNING);
	runLeakTest(
		new String[] {
			"EclipseBug552521getChannel.java",
			"import java.io.File;\n" + 
			"import java.io.FileInputStream;\n" + 
			"import java.io.FileOutputStream;\n" + 
			"import java.nio.channels.FileChannel;\n" + 
			"\n" + 
			"public class EclipseBug552521getChannel {\n" + 
			"\n" + 
			"	@SuppressWarnings(\"unused\")\n" + 
			"	public void copyFile(final File srcFile, final File dstFile) throws Exception {\n" + 
			"		/*\n" + 
			"		 * TODO Eclipse Setting: Window/Preferences/Java/Compiler/Errors-Warnings/\n" + 
			"		 * Resource not managed via try-with-resource = Ignore (default)\n" + 
			"		 */\n" + 
			"        try (\n" + 
			"        		final FileInputStream srcStream  = new FileInputStream (srcFile);\n" + 
			"        		final FileChannel     srcChannel =                      srcStream.getChannel();\n" + 
			"				final FileChannel     dstChannel = new FileOutputStream(dstFile) .getChannel();\n" + // line 17
			"        		//                                 ^^^^^^^^^^^^^^^^^^^^^^^^^^^^^  TODO Warning ok\n" + 
			"        		)\n" + 
			"        {\n" + 
			"    		srcChannel.transferTo(0, srcChannel.size(), dstChannel);\n" + 
			"        }\n" + 
			"\n" + 
			"        if (srcFile.isFile()) { // \"if\" (resolved at runtime) -> Warning suppressed\n" + 
			"            try (\n" + 
			"            		final FileInputStream srcStream  = new FileInputStream (srcFile);\n" + 
			"            		final FileChannel     srcChannel =                      srcStream.getChannel();\n" + 
			"    				final FileChannel     dstChannel = new FileOutputStream(dstFile) .getChannel();\n" + // line 28
			"            		//                                 ^^^^^^^^^^^^^^^^^^^^^^^^^^^^^  FIXME Warning missing!\n" + 
			"            		)\n" + 
			"            {\n" + 
			"        		srcChannel.transferTo(0, srcChannel.size(), dstChannel);\n" + 
			"            }\n" + 
			"        } else { // \"else\" (resolved at runtime) -> Warning suppressed\n" + 
			"            try (\n" + 
			"            		final FileInputStream srcStream  = new FileInputStream (srcFile);\n" + 
			"            		final FileChannel     srcChannel =                      srcStream.getChannel();\n" + 
			"    				final FileChannel     dstChannel = new FileOutputStream(dstFile) .getChannel();\n" + // line 38
			"            		//                                 ^^^^^^^^^^^^^^^^^^^^^^^^^^^^^  FIXME Warning missing!\n" + 
			"            		)\n" + 
			"            {\n" + 
			"        		srcChannel.transferTo(0, srcChannel.size(), dstChannel);\n" + 
			"            }\n" + 
			"        }\n" + 
			"\n" + 
			"        if (true) { // Dummy \"if\" (= constant true) -> Warning\n" + 
			"            try (\n" + 
			"            		final FileInputStream srcStream  = new FileInputStream (srcFile);\n" + 
			"            		final FileChannel     srcChannel =                      srcStream.getChannel();\n" + 
			"    				final FileChannel     dstChannel = new FileOutputStream(dstFile) .getChannel();\n" + // line 50
			"            		//                                 ^^^^^^^^^^^^^^^^^^^^^^^^^^^^^  TODO Warning ok\n" + 
			"            		)\n" + 
			"            {\n" + 
			"        		srcChannel.transferTo(0, srcChannel.size(), dstChannel);\n" + 
			"            }\n" + 
			"        } else { // Dummy \"else\" (= constant false) -> Warning suppressed\n" + 
			"            try (\n" + 
			"            		final FileInputStream srcStream  = new FileInputStream (srcFile);\n" + 
			"            		final FileChannel     srcChannel =                      srcStream.getChannel();\n" + 
			"    				final FileChannel     dstChannel = new FileOutputStream(dstFile) .getChannel();\n" + // line 60
			"            		//                                 ^^^^^^^^^^^^^^^^^^^^^^^^^^^^^  FIXME Warning missing!\n" + 
			"            		)\n" + 
			"            {\n" + 
			"        		srcChannel.transferTo(0, srcChannel.size(), dstChannel);\n" + 
			"            }\n" + 
			"        }\n" + 
			"\n" + 
			"        if (false) { // Dummy \"if\" (= constant false) -> Warning suppressed\n" + 
			"            try (\n" + 
			"            		final FileInputStream srcStream  = new FileInputStream (srcFile);\n" + 
			"            		final FileChannel     srcChannel =                      srcStream.getChannel();\n" + 
			"    				final FileChannel     dstChannel = new FileOutputStream(dstFile) .getChannel();\n" + // line 72
			"            		//                                 ^^^^^^^^^^^^^^^^^^^^^^^^^^^^^  FIXME Warning missing!\n" + 
			"            		)\n" + 
			"            {\n" + 
			"        		srcChannel.transferTo(0, srcChannel.size(), dstChannel);\n" + 
			"            }\n" + 
			"        } else { // Dummy \"else\" (= constant true) -> Warning\n" + 
			"            try (\n" + 
			"            		final FileInputStream srcStream  = new FileInputStream (srcFile);\n" + 
			"            		final FileChannel     srcChannel =                      srcStream.getChannel();\n" + 
			"    				final FileChannel     dstChannel = new FileOutputStream(dstFile) .getChannel();\n" + // line 82
			"            		//                                 ^^^^^^^^^^^^^^^^^^^^^^^^^^^^^  TODO Warning ok\n" + 
			"            		)\n" + 
			"            {\n" + 
			"        		srcChannel.transferTo(0, srcChannel.size(), dstChannel);\n" + 
			"            }\n" + 
			"        }\n" + 
			"        /*\n" + 
			"         * Following test-case differs from all the above as follows:\n" + 
			"         * FileInputStream is unassigned, instead of FileOutputStream\n" + 
			"         */\n" + 
			"        try (\n" + 
			"        		final FileChannel      srcChannel = new FileInputStream (srcFile) .getChannel();\n" + // line 94
			"        		//                                  ^^^^^^^^^^^^^^^^^^^^^^^^^^^^^  TODO Warning ok\n" + 
			"        		final FileOutputStream dstStream  = new FileOutputStream(srcFile);\n" + 
			"				final FileChannel      dstChannel =                      dstStream.getChannel();\n" + 
			"        		)\n" + 
			"        {\n" + 
			"    		srcChannel.transferTo(0, srcChannel.size(), dstChannel);\n" + 
			"        }\n" + 
			"	}\n" + 
			"}\n"
		},
		"----------\n" + 
		"1. ERROR in EclipseBug552521getChannel.java (at line 17)\n" + 
		"	final FileChannel     dstChannel = new FileOutputStream(dstFile) .getChannel();\n" + 
		"	                                   ^^^^^^^^^^^^^^^^^^^^^^^^^^^^^\n" + 
		"Resource leak: \'<unassigned Closeable value>\' is never closed\n" + 
		"----------\n" + 
		"2. ERROR in EclipseBug552521getChannel.java (at line 28)\n" + 
		"	final FileChannel     dstChannel = new FileOutputStream(dstFile) .getChannel();\n" + 
		"	                                   ^^^^^^^^^^^^^^^^^^^^^^^^^^^^^\n" + 
		"Resource leak: \'<unassigned Closeable value>\' is never closed\n" + 
		"----------\n" + 
		"3. ERROR in EclipseBug552521getChannel.java (at line 38)\n" + 
		"	final FileChannel     dstChannel = new FileOutputStream(dstFile) .getChannel();\n" + 
		"	                                   ^^^^^^^^^^^^^^^^^^^^^^^^^^^^^\n" + 
		"Resource leak: \'<unassigned Closeable value>\' is never closed\n" + 
		"----------\n" + 
		"4. ERROR in EclipseBug552521getChannel.java (at line 50)\n" + 
		"	final FileChannel     dstChannel = new FileOutputStream(dstFile) .getChannel();\n" + 
		"	                                   ^^^^^^^^^^^^^^^^^^^^^^^^^^^^^\n" + 
		"Resource leak: \'<unassigned Closeable value>\' is never closed\n" + 
		"----------\n" + 
		"5. ERROR in EclipseBug552521getChannel.java (at line 60)\n" + 
		"	final FileChannel     dstChannel = new FileOutputStream(dstFile) .getChannel();\n" + 
		"	                                   ^^^^^^^^^^^^^^^^^^^^^^^^^^^^^\n" + 
		"Resource leak: \'<unassigned Closeable value>\' is never closed\n" + 
		"----------\n" + 
		"6. ERROR in EclipseBug552521getChannel.java (at line 72)\n" + 
		"	final FileChannel     dstChannel = new FileOutputStream(dstFile) .getChannel();\n" + 
		"	                                   ^^^^^^^^^^^^^^^^^^^^^^^^^^^^^\n" + 
		"Resource leak: \'<unassigned Closeable value>\' is never closed\n" + 
		"----------\n" + 
		"7. ERROR in EclipseBug552521getChannel.java (at line 82)\n" + 
		"	final FileChannel     dstChannel = new FileOutputStream(dstFile) .getChannel();\n" + 
		"	                                   ^^^^^^^^^^^^^^^^^^^^^^^^^^^^^\n" + 
		"Resource leak: \'<unassigned Closeable value>\' is never closed\n" + 
		"----------\n" + 
		"8. ERROR in EclipseBug552521getChannel.java (at line 94)\n" + 
		"	final FileChannel      srcChannel = new FileInputStream (srcFile) .getChannel();\n" + 
		"	                                    ^^^^^^^^^^^^^^^^^^^^^^^^^^^^^\n" + 
		"Resource leak: \'<unassigned Closeable value>\' is never closed\n" + 
		"----------\n",
		options);
}
public void testBug552521_comment14() {
	if (this.complianceLevel < ClassFileConstants.JDK1_5) return; // uses foreach

	Map options = getCompilerOptions(); 
	options.put(CompilerOptions.OPTION_ReportUnclosedCloseable, CompilerOptions.ERROR);
	options.put(CompilerOptions.OPTION_ReportPotentiallyUnclosedCloseable, CompilerOptions.ERROR);
	runLeakTest(
		new String[] {
			"X.java",
			"import java.io.*;\n" +
			"import java.util.*;\n" +
			"public class X {\n" +
			"	List<String> process(InputStream is) throws IOException {\n" +
			"		is.close();\n" +
			"		return Collections.emptyList();\n" +
			"	}\n" +
			"	void test(String fileName) throws IOException {\n" +
			"		for (String string : process(new FileInputStream(fileName))) {\n" + 
			"			System.out.println(string);\n" + 
			"		}\n" +
			"	}\n" +
			"	void test2(String fileName) throws IOException {\n" +
			"		for (String string : process(new FileInputStream(fileName)))\n" + 
			"			System.out.println(string);\n" + 
			"	}\n" +
			"}\n"
		},
		"----------\n" + 
		"1. ERROR in X.java (at line 9)\n" + 
		"	for (String string : process(new FileInputStream(fileName))) {\n" + 
		"	                             ^^^^^^^^^^^^^^^^^^^^^^^^^^^^^\n" + 
		"Potential resource leak: \'<unassigned Closeable value>\' may not be closed\n" + 
		"----------\n" + 
		"2. ERROR in X.java (at line 14)\n" + 
		"	for (String string : process(new FileInputStream(fileName)))\n" + 
		"	                             ^^^^^^^^^^^^^^^^^^^^^^^^^^^^^\n" + 
		"Potential resource leak: \'<unassigned Closeable value>\' may not be closed\n" + 
		"----------\n",
		options);
}
public void testBug552521_comment14b() {
	if (this.complianceLevel < ClassFileConstants.JDK1_5) return; // uses foreach

	Map options = getCompilerOptions(); 
	options.put(CompilerOptions.OPTION_ReportUnclosedCloseable, CompilerOptions.ERROR);
	options.put(CompilerOptions.OPTION_ReportPotentiallyUnclosedCloseable, CompilerOptions.ERROR);
	runLeakTest(
		new String[] {
			"X.java",
			"import java.io.*;\n" +
			"public class X {\n" +
			"	boolean check(InputStream is) throws IOException {\n" +
			"		is.close();\n" +
			"		return true;\n" +
			"	}\n" +
			"	void test1(String fileName) throws IOException {\n" +
			"		while (check(new FileInputStream(fileName)))\n" + 
			"			System.out.println(\"while\");\n" + 
			"	}\n" +
			"	void test2(String fileName) throws IOException {\n" +
			"		do {\n" +
			"			System.out.println(\"while\");\n" + 
			"		} while (check(new FileInputStream(fileName)));\n" + 
			"	}\n" +
			"	void test3(String fileName) throws IOException {\n" +
			"		for (int i=0;check(new FileInputStream(fileName));i++)\n" + 
			"			System.out.println(i);\n" + 
			"	}\n" +
			"}\n"
		},
		"----------\n" + 
		"1. ERROR in X.java (at line 8)\n" + 
		"	while (check(new FileInputStream(fileName)))\n" + 
		"	             ^^^^^^^^^^^^^^^^^^^^^^^^^^^^^\n" + 
		"Potential resource leak: \'<unassigned Closeable value>\' may not be closed\n" + 
		"----------\n" + 
		"2. ERROR in X.java (at line 14)\n" + 
		"	} while (check(new FileInputStream(fileName)));\n" + 
		"	               ^^^^^^^^^^^^^^^^^^^^^^^^^^^^^\n" + 
		"Potential resource leak: \'<unassigned Closeable value>\' may not be closed\n" + 
		"----------\n" + 
		"3. ERROR in X.java (at line 17)\n" + 
		"	for (int i=0;check(new FileInputStream(fileName));i++)\n" + 
		"	                   ^^^^^^^^^^^^^^^^^^^^^^^^^^^^^\n" + 
		"Potential resource leak: \'<unassigned Closeable value>\' may not be closed\n" + 
		"----------\n",
		options);
}
public void testBug519740() {
	if (this.complianceLevel < ClassFileConstants.JDK1_7) return; // uses try-with-resources

	Map options = getCompilerOptions(); 
	options.put(CompilerOptions.OPTION_ReportUnclosedCloseable, CompilerOptions.ERROR);
	options.put(CompilerOptions.OPTION_ReportPotentiallyUnclosedCloseable, CompilerOptions.ERROR);
	runConformTest(
		new String[] {
			"Snippet.java",
			"class Snippet {\n" + 
			"  static void foo() throws Exception {\n" + 
			"    try (java.util.Scanner scanner = new java.util.Scanner(new java.io.FileInputStream(\"abc\"))) {\n" + 
			"      while (scanner.hasNext()) \n" + 
			"        if (scanner.hasNextInt())\n" + 
			"          throw new RuntimeException();  /* Potential resource leak: 'scanner' may not be closed at this location */\n" + 
			"    }\n" + 
			"  }\n" + 
			"}\n"
		},
		options);
}
public void testBug552441() {
	if (this.complianceLevel < ClassFileConstants.JDK1_7) return; // uses try-with-resources

	Map options = getCompilerOptions(); 
	options.put(CompilerOptions.OPTION_ReportUnclosedCloseable, CompilerOptions.ERROR);
	options.put(CompilerOptions.OPTION_ReportPotentiallyUnclosedCloseable, CompilerOptions.ERROR);

	runConformTest(
		new String[] {
			"Test.java",
			"import java.io.BufferedOutputStream;\n" + 
			"import java.io.FileOutputStream;\n" + 
			"import java.io.IOException;\n" + 
			"import java.io.OutputStream;\n" + 
			"import java.util.concurrent.atomic.AtomicLong;\n" + 
			"\n" + 
			"public class Test {\n" + 
			"    public static class CountingBufferedOutputStream extends BufferedOutputStream {\n" + 
			"        private final AtomicLong bytesWritten;\n" + 
			"\n" + 
			"        public CountingBufferedOutputStream(OutputStream out, AtomicLong bytesWritten) throws IOException {\n" + 
			"            super(out);\n" + 
			"            this.bytesWritten = bytesWritten;\n" + 
			"        }\n" + 
			"\n" + 
			"        @Override\n" + 
			"        public void write(byte[] b) throws IOException {\n" + 
			"            super.write(b);\n" + 
			"            bytesWritten.addAndGet(b.length);\n" + 
			"        }\n" + 
			"\n" + 
			"        @Override\n" + 
			"        public void write(byte[] b, int off, int len) throws IOException {\n" + 
			"            super.write(b, off, len);\n" + 
			"            bytesWritten.addAndGet(len);\n" + 
			"        }\n" + 
			"\n" + 
			"        @Override\n" + 
			"        public synchronized void write(int b) throws IOException {\n" + 
			"            super.write(b);\n" + 
			"            bytesWritten.incrementAndGet();\n" + 
			"        }\n" + 
			"    }\n" + 
			"\n" + 
			"    public static void test(String[] args) throws IOException {\n" + 
			"        AtomicLong uncompressedBytesOut = new AtomicLong();\n" + 
			"        int val = 0;\n" + 
			"        try (CountingBufferedOutputStream out = new CountingBufferedOutputStream(\n" + 
			"                new FileOutputStream(\"outputfile\"), uncompressedBytesOut)) {\n" + 
			"\n" + 
			"            for (int i = 0; i < 1; i++) {\n" + 
			"                if (val > 2) {\n" + 
			"                    throw new RuntimeException(\"X\");\n" + 
			"                }\n" + 
			"            }\n" + 
			"            if (val > 2) {\n" + 
			"                throw new RuntimeException(\"Y\");\n" + 
			"            }\n" + 
			"            throw new RuntimeException(\"Z\");\n" + 
			"        }\n" + 
			"    }\n" + 
			"}\n"
		},
		options);
}
public void testBug400523() {
	Map options = getCompilerOptions(); 
	options.put(CompilerOptions.OPTION_ReportUnclosedCloseable, CompilerOptions.ERROR);
	options.put(CompilerOptions.OPTION_ReportPotentiallyUnclosedCloseable, CompilerOptions.ERROR);

	runConformTest(
		new String[] {
			"LeakWarning.java",
			"import java.sql.Connection;\n" + 
			"import java.sql.PreparedStatement;\n" + 
			"import java.sql.ResultSet;\n" + 
			"import java.sql.SQLException;\n" + 
			"\n" + 
			"public class LeakWarning {\n" + 
			"	String value = null;\n" + 
			"	\n" + 
			"    public void setValue(Connection conn)\n" + 
			"	{        \n" + 
			"        PreparedStatement stmt = null;\n" + 
			"        ResultSet rs = null;\n" + 
			"        try {            \n" + 
			"            stmt = conn.prepareStatement(\"SELECT 'value'\");  /* marked as potential resource leak */\n" + 
			"            rs = stmt.executeQuery();                        /* marked as potential resource leak */\n" + 
			"            if (rs.next()) value = rs.getString(1);\n" + 
			"        } catch(SQLException e) {\n" + 
			"        }\n" + 
			"        finally {\n" + 
			"        	if (null != rs)   try { rs.close();   } catch (SQLException e) {} finally { rs = null;   }\n" + 
			"        	if (null != stmt) try { stmt.close(); } catch (SQLException e) {} finally { stmt = null; }\n" + 
			"        }\n" + 
			"    }\n" + 
			"    \n" + 
			"    public void setValueReturn(Connection conn)\n" + 
			"	{        \n" + 
			"        PreparedStatement stmt = null;\n" + 
			"        ResultSet rs = null;\n" + 
			"        try {            \n" + 
			"            stmt = conn.prepareStatement(\"SELECT 'value'\");\n" + 
			"            rs = stmt.executeQuery();\n" + 
			"            if (rs.next()) value = rs.getString(1);\n" + 
			"        } catch(SQLException e) {\n" + 
			"        }\n" + 
			"        finally {\n" + 
			"        	if (null != rs)   try { rs.close();   } catch (SQLException e) {} finally { rs = null;   }\n" + 
			"        	if (null != stmt) try { stmt.close(); } catch (SQLException e) {} finally { stmt = null; }\n" + 
			"        }\n" + 
			"        return; /* no warning now */\n" + 
			"    }\n" + 
			"}\n"
		},
		options);
}
public void testBug527761() {
	Map options = getCompilerOptions(); 
	options.put(CompilerOptions.OPTION_ReportUnclosedCloseable, CompilerOptions.ERROR);
	options.put(CompilerOptions.OPTION_ReportPotentiallyUnclosedCloseable, CompilerOptions.ERROR);
	runConformTest(
		new String[] {
			"X.java",
			"class BAOSWrapper extends java.io.ByteArrayOutputStream {}\n" +
			"public class X {\n" +
			"	public static void warningCauser() {\n" + 
			"		BAOSWrapper baos = new BAOSWrapper();\n" + 
			"		//WARNING HAS BEEN CAUSED\n" + 
			"		baos.write(0);\n" + 
			"	}\n" +
			"}\n"
		},
		options);
}
public void testBug527761_otherClose() {
	if (this.complianceLevel < ClassFileConstants.JDK1_5) return; // uses generics
	Map options = getCompilerOptions(); 
	options.put(CompilerOptions.OPTION_ReportUnclosedCloseable, CompilerOptions.ERROR);
	options.put(CompilerOptions.OPTION_ReportPotentiallyUnclosedCloseable, CompilerOptions.ERROR);
	String xSource =
			"public class X {\n" +
			"	public static void warningCauser() {\n" + 
			"		BAOSWrapper<String> baos = new BAOSWrapper<String>();\n" + 
			"		//WARNING HAS BEEN CAUSED\n" + 
			"		baos.write(0);\n" + 
			"	}\n" +
			"}\n";
	runConformTest(
		new String[] {
			"BAOSWrapper.java",
			"class BAOSWrapper<T> extends java.io.ByteArrayOutputStream {\n" +
			"	public void close(java.util.List<?> l) {}\n" + // not relevant, param challenges treatment of unresolved types
			"}\n",
			"X.java",
			xSource
		},
		options);
	// consume BAOSWrapper from .class:
	runConformTest(false,
			new String[] { "X.java", xSource },
			"", "", "", null);
}
public void testBug527761_neg() {
	Map options = getCompilerOptions(); 
	options.put(CompilerOptions.OPTION_ReportUnclosedCloseable, CompilerOptions.ERROR);
	options.put(CompilerOptions.OPTION_ReportPotentiallyUnclosedCloseable, CompilerOptions.ERROR);
	runLeakTest(
		new String[] {
			"X.java",
			"class BAOSWrapper extends java.io.ByteArrayOutputStream {\n" +
			"	public void close() {}\n" + // indicates that resource could be relevant
			"}\n" +
			"public class X {\n" +
			"	public static void warningCauser() {\n" + 
			"		BAOSWrapper baos = new BAOSWrapper();\n" + 
			"		//WARNING HAS BEEN CAUSED\n" + 
			"		baos.write(0);\n" + 
			"	}\n" +
			"}\n"
		},
		"----------\n" + 
		"1. ERROR in X.java (at line 6)\n" + 
		"	BAOSWrapper baos = new BAOSWrapper();\n" + 
		"	            ^^^^\n" + 
		"Resource leak: \'baos\' is never closed\n" + 
		"----------\n",
		options);
}
// regression caused by Bug 527761
public void testBug558759() {
	if (this.complianceLevel < ClassFileConstants.JDK1_5) return; // uses generics
	Map options = getCompilerOptions(); 
	options.put(CompilerOptions.OPTION_ReportUnclosedCloseable, CompilerOptions.ERROR);
	options.put(CompilerOptions.OPTION_ReportPotentiallyUnclosedCloseable, CompilerOptions.ERROR);
	String ySource =
		"public class Y {\n" +
		"	class YInner extends X<I> {}\n" +
		"}\n";
	runConformTest(
		new String[] {
			"I.java",
			"import java.io.Closeable;\n" +
			"public interface I extends Closeable {\n" +
			"	interface Location {}\n" +
			"	void m(Location l);\n" +
			"}\n",
			"X0.java",
			"public abstract class X0<T extends I> implements I {\n" +
			"	public void close() {}\n" +
			"}\n",
			"X.java",
			"public class X<T extends I> extends X0<T> implements I {\n" +
			"	public void m(Location l) {}\n" +
			"}\n",
			"Y.java",
			ySource
		},
		options);
	runConformTest(false,
			new String[] { "Y.java", ySource },
			"", "", "", null);
}
}<|MERGE_RESOLUTION|>--- conflicted
+++ resolved
@@ -57,11 +57,7 @@
 	"}\n";
 
 static {
-<<<<<<< HEAD
-//	TESTS_NAMES = new String[] { "testBug542707_002" };
-=======
 //	TESTS_NAMES = new String[] { "testBug463320" };
->>>>>>> 67a3ce36
 //	TESTS_NUMBERS = new int[] { 50 };
 //	TESTS_RANGE = new int[] { 11, -1 };
 }
