/*******************************************************************************
<<<<<<< HEAD
 * Copyright (c) 2011, 2018 IBM Corporation and others.
=======
 * Copyright (c) 2011, 2017 IBM Corporation and others.
>>>>>>> a286dada
 * All rights reserved. This program and the accompanying materials
 * are made available under the terms of the Eclipse Public License v1.0
 * which accompanies this distribution, and is available at
 * http://www.eclipse.org/legal/epl-v10.html
 * 
 * Contributors:
 *     IBM Corporation - initial API and implementation
 *     Jesper S Moller - Contributions for
 *							bug 382701 - [1.8][compiler] Implement semantic analysis of Lambda expressions & Reference expression
 *							bug 382721 - [1.8][compiler] Effectively final variables needs special treatment
 *                          Bug 384687 - [1.8] Wildcard type arguments should be rejected for lambda and reference expressions
 *                          Bug 404657 - [1.8][compiler] Analysis for effectively final variables fails to consider loops
 *     Stephan Herrmann - Contribution for
 *							bug 404649 - [1.8][compiler] detect illegal reference to indirect or redundant super via I.super.m() syntax
 *							bug 404728 - [1.8]NPE on QualifiedSuperReference error
 *							Bug 400874 - [1.8][compiler] Inference infrastructure should evolve to meet JLS8 18.x (Part G of JSR335 spec)
 *							Bug 423504 - [1.8] Implement "18.5.3 Functional Interface Parameterization Inference"
 *							Bug 425156 - [1.8] Lambda as an argument is flagged with incompatible error
 *							Bug 426563 - [1.8] AIOOBE when method with error invoked with lambda expression as argument
 *******************************************************************************/
package org.eclipse.jdt.core.tests.compiler.regression;

import java.io.IOException;
import java.util.Map;

import org.eclipse.jdt.core.tests.compiler.regression.AbstractRegressionTest.JavacTestOptions.Excuse;
import org.eclipse.jdt.core.tests.junit.extension.TestCase;
import org.eclipse.jdt.internal.compiler.classfmt.ClassFileConstants;
import org.eclipse.jdt.internal.compiler.impl.CompilerOptions;

import junit.framework.Test;

@SuppressWarnings({ "unchecked", "rawtypes" })
public class NegativeLambdaExpressionsTest extends AbstractRegressionTest {

static {
//	TESTS_NAMES = new String[] { "test401610i"};
//	TESTS_NUMBERS = new int[] { 50 };
//	TESTS_RANGE = new int[] { 11, -1 };
}
public NegativeLambdaExpressionsTest(String name) {
	super(name);
}
public static Test suite() {
	return buildMinimalComplianceTestSuite(testClass(), F_1_8);
}

public static Test setUpTest(Test test) throws Exception {
	TestCase.setUpTest(test);
	RegressionTestSetup suite = new RegressionTestSetup(ClassFileConstants.JDK1_8);
	suite.addTest(test);
	return suite;
}

protected Map getCompilerOptions() {
	Map defaultOptions = super.getCompilerOptions();
	defaultOptions.put(CompilerOptions.OPTION_ReportUnnecessaryTypeCheck, CompilerOptions.WARNING);
	return defaultOptions;
}

// https://bugs.eclipse.org/bugs/show_bug.cgi?id=382818, ArrayStoreException while compiling lambda
public void test001() {
	this.runNegativeTest(
			new String[] {
				"X.java",
				"interface I {\n" +
				"  void foo(int x, int y);\n" +
				"}\n" +
				"public class X {\n" +
				"  public static void main(String[] args) {\n" +
				"    int x, y;\n" +
				"    I i = () -> {\n" +
				"      int z = 10;\n" +
				"    };\n" +
				"    i++;\n" +
				"  }\n" +
				"}\n",
			},
			"----------\n" + 
			"1. ERROR in X.java (at line 7)\n" + 
			"	I i = () -> {\n" + 
			"	      ^^^^^\n" + 
			"Lambda expression\'s signature does not match the signature of the functional interface method foo(int, int)\n" + 
			"----------\n" + 
			"2. ERROR in X.java (at line 10)\n" + 
			"	i++;\n" + 
			"	^^^\n" + 
			"Type mismatch: cannot convert from I to int\n" + 
			"----------\n");
}
// https://bugs.eclipse.org/bugs/show_bug.cgi?id=382841, ClassCastException while compiling lambda
public void test002() {
	this.runNegativeTest(
			new String[] {
				"X.java",
				"interface I {\n" +
				" void foo(int x, int y);\n" +
				"}\n" +
				"public class X {\n" +
				"  public static void main(String[] args) {\n" +
				"    int x, y;\n" +
				"    I i = (p, q) -> {\n" +
				"      int r = 10;\n" +
				"    };\n" +
				"    i++;\n" +
				"  }\n" +
				"}\n",
			},
			"----------\n" + 
			"1. ERROR in X.java (at line 10)\n" + 
			"	i++;\n" + 
			"	^^^\n" + 
			"Type mismatch: cannot convert from I to int\n" + 
			"----------\n");
}
// https://bugs.eclipse.org/bugs/show_bug.cgi?id=382841, ClassCastException while compiling lambda
public void test003() {
	this.runNegativeTest(
			new String[] {
				"X.java",
				"interface I {\n" +
				" void foo(int x, int y);\n" +
				"}\n" +
				"public class X {\n" +
				"  public static void main(String[] args) {\n" +
				"    int x, y;\n" +
				"    I i = null, i2 = (p, q) -> {\n" +
				"      int r = 10;\n" +
				"    }, i3 = null;\n" +
				"    i++;\n" +
				"  }\n" +
				"}\n",
			},
			"----------\n" + 
			"1. ERROR in X.java (at line 10)\n" + 
			"	i++;\n" + 
			"	^^^\n" + 
			"Type mismatch: cannot convert from I to int\n" + 
			"----------\n");
}
// https://bugs.eclipse.org/bugs/show_bug.cgi?id=383046, syntax error reported incorrectly on syntactically valid lambda expression
public void test004() {
	this.runNegativeTest(
			new String[] {
				"X.java",
				"interface IX {\n" +
				"    public void foo();\n" +
				"}\n" +
				"public class X {\n" +
				"     IX i = () -> 42;\n" +
				"     int x\n" +
				"}\n",
			},
			"----------\n" + 
			"1. ERROR in X.java (at line 5)\n" + 
			"	IX i = () -> 42;\n" + 
			"	             ^^\n" + 
			"Void methods cannot return a value\n" + 
			"----------\n" + 
			"2. ERROR in X.java (at line 6)\n" + 
			"	int x\n" + 
			"	    ^\n" + 
			"Syntax error, insert \";\" to complete FieldDeclaration\n" + 
			"----------\n");
}
// https://bugs.eclipse.org/bugs/show_bug.cgi?id=383085 super::identifier not accepted.
public void test005() {
	this.runNegativeTest(
			new String[] {
				"X.java",
				"interface IX{\n" +
				"	public void foo();\n" +
				"}\n" +
				"public class X {\n" +
				"	IX i = super::toString;\n" +
				"   Zork z;\n" +
				"}\n",
			},
			"----------\n" + 
			"1. ERROR in X.java (at line 6)\n" + 
			"	Zork z;\n" + 
			"	^^^^\n" + 
			"Zork cannot be resolved to a type\n" + 
			"----------\n");
}
// https://bugs.eclipse.org/bugs/show_bug.cgi?id=383046, syntax error reported incorrectly on *syntactically* valid reference expression
public void test006() {
	this.runNegativeTest(
			new String[] {
				"X.java",
				"interface One{}\n" +
				"interface Two{}\n" +
				"interface Three{}\n" +
				"interface Four{}\n" +
				"interface Five{}\n" +
				"interface Blah{}\n" +
				"interface Outer<T1,T2>{interface Inner<T3,T4>{interface Leaf{ <T> void method(); } } }\n" +
				"interface IX{\n" +
				"	public void foo();\n" +
				"}\n" +
				"public class X {\n" +
				"	IX i = Outer<One, Two>.Inner<Three, Four>.Deeper<Five, Six<String>>.Leaf::<Blah, Blah>method;\n" +
				"   int x\n" +
				"}\n",
			},
			"----------\n" + 
			"1. ERROR in X.java (at line 12)\n" + 
			"	IX i = Outer<One, Two>.Inner<Three, Four>.Deeper<Five, Six<String>>.Leaf::<Blah, Blah>method;\n" + 
			"	       ^^^^^^^^^^^^^^^^^^^^^\n" + 
			"The member type Outer.Inner<T3,T4> cannot be qualified with a parameterized type, since it is static. Remove arguments from qualifying type Outer<One,Two>\n" + 
			"----------\n" + 
			"2. ERROR in X.java (at line 12)\n" + 
			"	IX i = Outer<One, Two>.Inner<Three, Four>.Deeper<Five, Six<String>>.Leaf::<Blah, Blah>method;\n" + 
			"	       ^^^^^^^^^^^^^^^^^^^^^^^^^^^^^^^^^^^^^^^^^\n" + 
			"Outer.Inner.Deeper cannot be resolved to a type\n" + 
			"----------\n" + 
			"3. ERROR in X.java (at line 12)\n" + 
			"	IX i = Outer<One, Two>.Inner<Three, Four>.Deeper<Five, Six<String>>.Leaf::<Blah, Blah>method;\n" + 
			"	                                                       ^^^\n" + 
			"Six cannot be resolved to a type\n" + 
			"----------\n" + 
			"4. ERROR in X.java (at line 13)\n" + 
			"	int x\n" + 
			"	    ^\n" + 
			"Syntax error, insert \";\" to complete FieldDeclaration\n" + 
			"----------\n");
}
// https://bugs.eclipse.org/bugs/show_bug.cgi?id=383096, NullPointerException with a wrong lambda code snippet
public void _test007() {
	this.runNegativeTest(
			new String[] {
					"X.java",
					"interface I {}\n" +
					"public class X {\n" +
					"    void foo() {\n" +
					"            I t1 = f -> {{};\n" +
					"            I t2 = () -> 42;\n" +
					"        } \n" +
					"        }\n" +
					"}\n",
				},
			"----------\n" + 
			"1. ERROR in X.java (at line 6)\n" + 
			"	int\n" + 
			"	^^^\n" + 
			"Syntax error on token \"int\", delete this token\n" + 
			"----------\n" /* expected compiler log */,
			true /* perform statement recovery */);
}
// https://bugs.eclipse.org/bugs/show_bug.cgi?id=383949,  Explicit this parameter illegal in lambda expressions
public void test008() {
	this.runNegativeTest(
			new String[] {
					"X.java",
					"interface I {\n" +
					"  int foo(X x);\n" +
					"}\n" +
					"public class X {\n" +
					"  public static void main(String[] args) {\n" +
					"    I i = (X this) -> 10;  \n" +
					"  }\n" +
					"}\n",
				},
				"----------\n" + 
				"1. ERROR in X.java (at line 6)\n" + 
				"	I i = (X this) -> 10;  \n" + 
				"	         ^^^^\n" + 
				"Lambda expressions cannot declare a this parameter\n" + 
				"----------\n");
}
// https://bugs.eclipse.org/bugs/show_bug.cgi?id=383949,  Explicit this parameter illegal in lambda expressions
public void test009() {
	this.runNegativeTest(
			new String[] {
					"X.java",
					"import java.awt.event.ActionListener;\n" +
					"interface I {\n" +
					"    void doit(String s1, String s2);\n" +
					"}\n" +
					"public class X {\n" +
					"  public void test1(int x) {\n" +
					"    ActionListener al = (public xyz) -> System.out.println(xyz); \n" +
					"    I f = (abstract final s, @Nullable t) -> System.out.println(s + t); \n" +
					"  }\n" +
					"}\n",
				},
				"----------\n" + 
				"1. ERROR in X.java (at line 7)\n" + 
				"	ActionListener al = (public xyz) -> System.out.println(xyz); \n" + 
				"	                            ^^^\n" + 
				"Syntax error, modifiers and annotations are not allowed for the lambda parameter xyz as its type is elided\n" + 
				"----------\n" + 
				"2. ERROR in X.java (at line 8)\n" + 
				"	I f = (abstract final s, @Nullable t) -> System.out.println(s + t); \n" + 
				"	                      ^\n" + 
				"Syntax error, modifiers and annotations are not allowed for the lambda parameter s as its type is elided\n" + 
				"----------\n" + 
				"3. ERROR in X.java (at line 8)\n" + 
				"	I f = (abstract final s, @Nullable t) -> System.out.println(s + t); \n" + 
				"	                                   ^\n" + 
				"Syntax error, modifiers and annotations are not allowed for the lambda parameter t as its type is elided\n" + 
				"----------\n");
}
// https://bugs.eclipse.org/bugs/show_bug.cgi?id=381121,  [] should be accepted in reference expressions.
public void test010() {
	this.runNegativeTest(
			new String[] {
					"X.java",
					"interface I {\n" +
					"	Object foo(int [] ia);\n" +
					"}\n" +
					"public class X {\n" +
					"	I i = (int [] ia) -> {\n" +
					"		      return ia.clone();\n" +
					"	      };\n" +
					"	I i2 = int[]::clone;\n" +
					"	Zork z;\n" +
					"}\n",
				},
				"----------\n" + 
				"1. ERROR in X.java (at line 9)\n" + 
				"	Zork z;\n" + 
				"	^^^^\n" + 
				"Zork cannot be resolved to a type\n" + 
				"----------\n");
}
// https://bugs.eclipse.org/bugs/show_bug.cgi?id=382701, [1.8][compiler] Implement semantic analysis of Lambda expressions & Reference expressions.
public void test011() {
	// This test checks that common semantic checks are indeed 
	this.runNegativeTest(
			new String[] {
					"X.java",
					"interface I {\n" +
					"	Object foo(int [] ia);\n" +
					"}\n" +
					"public class X {\n" +
					"	I i = (int [] ia) -> {\n" +
					"		Zork z;\n" +  // Error: No such type
					"		unknown = 0;\n;" + // Error: No such variable
					"		int a = 42 + ia;\n" + // Error: int + int[] is wrong 
					"		return ia.clone();\n" +
					"	};\n" +
					"	static void staticLambda() {\n" +
					"		I i = (int [] ia) -> this;\n" + // 'this' is static
					"	}\n" +
					"	I j = array -> {\n" +
					"		int a = array[2] + 3;\n" + // No error, ia must be correctly identifies as int[]
					"		int b = 42 + array;\n" + // Error: int + int[] is wrong - yes it is!
					"		System.out.println(\"i(array) = \" + i.foo(array));\n" + // fields are accessible!
					"		return;\n" + // Error here, expecting Object, not void
					"	};\n" +
					"	Runnable r = () -> { return 42; };\n" + // Runnable.run not expecting return value
					"	void anotherLambda() {\n" +
					"		final int beef = 0;\n" +
					"		I k = (int [] a) -> a.length + beef;\n" + // No error, beef is in scope
					"	}\n" +
					"}\n",
				},
				"----------\n" + 
				"1. ERROR in X.java (at line 6)\n" + 
				"	Zork z;\n" + 
				"	^^^^\n" + 
				"Zork cannot be resolved to a type\n" + 
				"----------\n" + 
				"2. ERROR in X.java (at line 7)\n" + 
				"	unknown = 0;\n" + 
				"	^^^^^^^\n" + 
				"unknown cannot be resolved to a variable\n" + 
				"----------\n" + 
				"3. ERROR in X.java (at line 8)\n" + 
				"	;		int a = 42 + ia;\n" + 
				"	 		        ^^^^^^^\n" + 
				"The operator + is undefined for the argument type(s) int, int[]\n" + 
				"----------\n" + 
				"4. ERROR in X.java (at line 12)\n" + 
				"	I i = (int [] ia) -> this;\n" + 
				"	                     ^^^^\n" + 
				"Cannot use this in a static context\n" + 
				"----------\n" +
				"5. ERROR in X.java (at line 16)\n" + 
				"	int b = 42 + array;\n" + 
				"	        ^^^^^^^^^^\n" + 
				"The operator + is undefined for the argument type(s) int, int[]\n" + 
				"----------\n" + 
				"6. ERROR in X.java (at line 18)\n" + 
				"	return;\n" + 
				"	^^^^^^^\n" + 
				"This method must return a result of type Object\n" +
				"----------\n" + 
				"7. ERROR in X.java (at line 20)\n" + 
				"	Runnable r = () -> { return 42; };\n" + 
				"	                     ^^^^^^^^^^\n" + 
				"Void methods cannot return a value\n" + 
				"----------\n"
);
}
// https://bugs.eclipse.org/bugs/show_bug.cgi?id=384600, [1.8] 'this' should not be allowed in lambda expressions in contexts that don't allow it
public void test012() {
	// This test checks that common semantic checks are indeed 
	this.runNegativeTest(
			new String[] {
					"X.java",
					"interface I {\n" +
					"	void doit();\n" +
					"}\n" +
					"public class X {\n" +
					"	static void foo() {\n" +
					"		I i = () -> {\n" +
					"			System.out.println(this);\n" +
					"			I j = () -> {\n" +
					"				System.out.println(this);\n" +
					"				I k = () -> {\n" +
					"					System.out.println(this);\n" +
					"				};\n" +
					"			};\n" +
					"		};\n" +
					"	}\n" +
					"}\n" ,
				},
				"----------\n" + 
				"1. ERROR in X.java (at line 7)\n" + 
				"	System.out.println(this);\n" + 
				"	                   ^^^^\n" + 
				"Cannot use this in a static context\n" + 
				"----------\n" + 
				"2. ERROR in X.java (at line 9)\n" + 
				"	System.out.println(this);\n" + 
				"	                   ^^^^\n" + 
				"Cannot use this in a static context\n" + 
				"----------\n" + 
				"3. ERROR in X.java (at line 11)\n" + 
				"	System.out.println(this);\n" + 
				"	                   ^^^^\n" + 
				"Cannot use this in a static context\n" + 
				"----------\n"
				);
}
// https://bugs.eclipse.org/bugs/show_bug.cgi?id=384600, [1.8] 'this' should not be allowed in lambda expressions in contexts that don't allow it
public void test013() {
	this.runNegativeTest(
			new String[] {
					"X.java",
					"interface I {\n" +
					"	void doit();\n" +
					"}\n" +
					"public class X {\n" +
					"	void foo(Zork z) {\n" +
					"		I i = () -> {\n" +
					"			System.out.println(this);\n" +
					"			I j = () -> {\n" +
					"				System.out.println(this);\n" +
					"				I k = () -> {\n" +
					"					System.out.println(this);\n" +
					"				};\n" +
					"			};\n" +
					"		};\n" +
					"	}\n" +
					"}\n" ,
				},
				"----------\n" + 
				"1. ERROR in X.java (at line 5)\n" + 
				"	void foo(Zork z) {\n" + 
				"	         ^^^^\n" + 
				"Zork cannot be resolved to a type\n" + 
				"----------\n"
				);
}
// https://bugs.eclipse.org/bugs/show_bug.cgi?id=384595, Reject illegal modifiers on lambda arguments.
public void test014() {
	this.runNegativeTest(
			new String[] {
					"X.java",
					"interface I {\n" +
					"	void foo(int x, int y, int z);	\n" +
					"}\n" +
					"public class X {\n" +
					"     I i = (final @Marker int x, @Undefined static strictfp public Object o, static volatile int p) -> x;\n" +
					"}\n" +
					"@interface Marker {\n" +
					"}\n",
				},
				"----------\n" + 
				"1. ERROR in X.java (at line 5)\n" + 
				"	I i = (final @Marker int x, @Undefined static strictfp public Object o, static volatile int p) -> x;\n" + 
				"	                             ^^^^^^^^^\n" + 
				"Undefined cannot be resolved to a type\n" + 
				"----------\n" + 
				"2. ERROR in X.java (at line 5)\n" + 
				"	I i = (final @Marker int x, @Undefined static strictfp public Object o, static volatile int p) -> x;\n" + 
				"	                                                              ^^^^^^\n" + 
				"Lambda expression\'s parameter o is expected to be of type int\n" + 
				"----------\n" + 
				"3. ERROR in X.java (at line 5)\n" + 
				"	I i = (final @Marker int x, @Undefined static strictfp public Object o, static volatile int p) -> x;\n" + 
				"	                                                                     ^\n" + 
				"Illegal modifier for parameter o; only final is permitted\n" + 
				"----------\n" + 
				"4. ERROR in X.java (at line 5)\n" + 
				"	I i = (final @Marker int x, @Undefined static strictfp public Object o, static volatile int p) -> x;\n" + 
				"	                                                                                            ^\n" + 
				"Illegal modifier for parameter p; only final is permitted\n" + 
				"----------\n" + 
				"5. ERROR in X.java (at line 5)\n" + 
				"	I i = (final @Marker int x, @Undefined static strictfp public Object o, static volatile int p) -> x;\n" + 
				"	                                                                                                  ^\n" + 
				"Void methods cannot return a value\n" + 
				"----------\n");
}
// https://bugs.eclipse.org/bugs/show_bug.cgi?id=399534, [1.8][compiler] Lambda parameters must be checked for compatibility with the single abstract method of the functional interface.
public void test015() {
	this.runNegativeTest(
			new String[] {
					"X.java",
					"import java.util.Collection;\n" +
					"import java.util.List;\n" +
					"interface I { void run(int x); }\n" +
					"interface J { void run(int x, String s); }\n" +
					"interface K { void run(Collection<String> jobs); }\n" +
					"class X {\n" +
					"    I i1 = (String y) -> {};\n" +
					"    I i2 = (y) -> {};\n" +
					"    I i3 = y -> {};\n" +
					"    I i4 = (int x, String y) -> {};\n" +
					"    I i5 = (int x) -> {};\n" +
					"    J j1 = () -> {};\n" +
					"    J j2 = (x, s) -> {};\n" +
					"    J j3 = (String x, int s) -> {};\n" +
					"    J j4 = (int x, String s) -> {};\n" +
					"    J j5 = x ->  {};\n" +
					"    K k1 = (Collection l) -> {};\n" +
					"    K k2 = (Collection <Integer> l) -> {};\n" +
					"    K k3 = (Collection <String> l) -> {};\n" +
					"    K k4 = (List <String> l) -> {};\n" +
					"    K k5 = (l) -> {};\n" +
					"    K k6 = l -> {};\n" +
					"}\n",
				},
				"----------\n" + 
				"1. ERROR in X.java (at line 7)\n" + 
				"	I i1 = (String y) -> {};\n" + 
				"	        ^^^^^^\n" + 
				"Lambda expression\'s parameter y is expected to be of type int\n" + 
				"----------\n" + 
				"2. ERROR in X.java (at line 10)\n" + 
				"	I i4 = (int x, String y) -> {};\n" + 
				"	       ^^^^^^^^^^^^^^^^^^^^\n" + 
				"Lambda expression\'s signature does not match the signature of the functional interface method run(int)\n" + 
				"----------\n" + 
				"3. ERROR in X.java (at line 12)\n" + 
				"	J j1 = () -> {};\n" + 
				"	       ^^^^^\n" + 
				"Lambda expression\'s signature does not match the signature of the functional interface method run(int, String)\n" + 
				"----------\n" + 
				"4. ERROR in X.java (at line 14)\n" + 
				"	J j3 = (String x, int s) -> {};\n" + 
				"	        ^^^^^^\n" + 
				"Lambda expression\'s parameter x is expected to be of type int\n" + 
				"----------\n" + 
				"5. ERROR in X.java (at line 14)\n" + 
				"	J j3 = (String x, int s) -> {};\n" + 
				"	                  ^^^\n" + 
				"Lambda expression\'s parameter s is expected to be of type String\n" + 
				"----------\n" + 
				"6. ERROR in X.java (at line 16)\n" + 
				"	J j5 = x ->  {};\n" + 
				"	       ^^^^\n" + 
				"Lambda expression\'s signature does not match the signature of the functional interface method run(int, String)\n" + 
				"----------\n" + 
				"7. WARNING in X.java (at line 17)\n" + 
				"	K k1 = (Collection l) -> {};\n" + 
				"	        ^^^^^^^^^^\n" + 
				"Collection is a raw type. References to generic type Collection<E> should be parameterized\n" + 
				"----------\n" + 
				"8. ERROR in X.java (at line 17)\n" + 
				"	K k1 = (Collection l) -> {};\n" + 
				"	        ^^^^^^^^^^\n" + 
				"Lambda expression\'s parameter l is expected to be of type Collection<String>\n" + 
				"----------\n" + 
				"9. ERROR in X.java (at line 18)\n" + 
				"	K k2 = (Collection <Integer> l) -> {};\n" + 
				"	        ^^^^^^^^^^\n" + 
				"Lambda expression\'s parameter l is expected to be of type Collection<String>\n" + 
				"----------\n" + 
				"10. ERROR in X.java (at line 20)\n" + 
				"	K k4 = (List <String> l) -> {};\n" + 
				"	        ^^^^\n" + 
				"Lambda expression\'s parameter l is expected to be of type Collection<String>\n" + 
				"----------\n");
}
// Bug 398734 - [1.8][compiler] Lambda expression type or return type should be checked against the target functional interface method's result type
public void test016() {
	this.runNegativeTest(
			new String[] {
					"X.java",
					"interface I {\n" +
					"  String foo();\n" +
					"}\n" +
					"public class X {\n" +
					"  public static void main(String[] args) {\n" +
					"    I i1 = () -> 42;\n" +
					"    I i2 = () -> \"Hello\";\n" +
					"    I i3 = () -> { return 42; };\n" +
					"    I i4 = () -> { return \"Hello\"; };\n" +
					"    I i5 = () -> {};\n" +
					"  }\n" +
					"}\n",
				},
				"----------\n" + 
				"1. ERROR in X.java (at line 6)\n" + 
				"	I i1 = () -> 42;\n" + 
				"	             ^^\n" + 
				"Type mismatch: cannot convert from int to String\n" + 
				"----------\n" + 
				"2. ERROR in X.java (at line 8)\n" + 
				"	I i3 = () -> { return 42; };\n" + 
				"	                      ^^\n" + 
				"Type mismatch: cannot convert from int to String\n" +
				"----------\n");
}
// Bug 398734 - [1.8][compiler] Lambda expression type or return type should be checked against the target functional interface method's result type
public void test017() {
	this.runNegativeTest(
			new String[] {
					"X.java",
					"interface I {\n" +
					"  Integer foo();\n" +
					"}\n" +
					"public class X {\n" +
					"  public static void main(String[] args) {\n" +
					"    I i1 = () -> 42;\n" +
					"    I i2 = () -> \"Hello\";\n" +
					"    I i3 = () -> { return 42; };\n" +
					"    I i4 = () -> { return \"Hello\"; };\n" +
					"    I i5 = () -> {};\n" +
					"  }\n" +
					"}\n",
				},
				"----------\n" + 
				"1. ERROR in X.java (at line 7)\n" + 
				"	I i2 = () -> \"Hello\";\n" + 
				"	             ^^^^^^^\n" + 
				"Type mismatch: cannot convert from String to Integer\n" + 
				"----------\n" + 
				"2. ERROR in X.java (at line 9)\n" + 
				"	I i4 = () -> { return \"Hello\"; };\n" + 
				"	                      ^^^^^^^\n" + 
				"Type mismatch: cannot convert from String to Integer\n" + 
				"----------\n");
}
// Bug 398734 - [1.8][compiler] Lambda expression type or return type should be checked against the target functional interface method's result type
public void test018() {
	this.runNegativeTest(
			new String[] {
					"X.java",
					"interface I {\n" +
					"  I foo();\n" +
					"}\n" +
					"class P implements I {\n" +
					"   public I foo() { return null; }\n" +
					"}\n" +
					"public class X {\n" +
					"  public static void main(String[] args) {\n" +
					"    I i1 = () -> 42;\n" +
					"    I i2 = () -> \"Hello\";\n" +
					"    I i3 = () -> { return 42; };\n" +
					"    I i4 = () -> { return \"Hello\"; };\n" +
					"    I i5 = () -> { return new P(); };\n" +
					"  }\n" +
					"}\n",
				}, 
				"----------\n" + 
				"1. ERROR in X.java (at line 9)\n" + 
				"	I i1 = () -> 42;\n" + 
				"	             ^^\n" + 
				"Type mismatch: cannot convert from int to I\n" + 
				"----------\n" + 
				"2. ERROR in X.java (at line 10)\n" + 
				"	I i2 = () -> \"Hello\";\n" + 
				"	             ^^^^^^^\n" + 
				"Type mismatch: cannot convert from String to I\n" + 
				"----------\n" + 
				"3. ERROR in X.java (at line 11)\n" + 
				"	I i3 = () -> { return 42; };\n" + 
				"	                      ^^\n" + 
				"Type mismatch: cannot convert from int to I\n" + 
				"----------\n" + 
				"4. ERROR in X.java (at line 12)\n" + 
				"	I i4 = () -> { return \"Hello\"; };\n" + 
				"	                      ^^^^^^^\n" + 
				"Type mismatch: cannot convert from String to I\n" + 
				"----------\n");
}
// Bug 398734 - [1.8][compiler] Lambda expression type or return type should be checked against the target functional interface method's result type
public void test019() {
	this.runNegativeTest(
			new String[] {
					"X.java",
					"interface I {\n" +
					"  void foo();\n" +
					"}\n" +
					"public class X {\n" +
					"    I i1 = () -> 42;\n" +
					"    I i3 = () -> { return 42; };\n" +
					"    I i4 = () -> System.out.println();\n" +
					"    I i5 = () -> { System.out.println(); };\n" +
					"}\n",
				}, 
				"----------\n" + 
				"1. ERROR in X.java (at line 5)\n" + 
				"	I i1 = () -> 42;\n" + 
				"	             ^^\n" + 
				"Void methods cannot return a value\n" + 
				"----------\n" + 
				"2. ERROR in X.java (at line 6)\n" + 
				"	I i3 = () -> { return 42; };\n" + 
				"	               ^^^^^^^^^^\n" + 
				"Void methods cannot return a value\n" + 
				"----------\n");
}
// Bug 398734 - [1.8][compiler] Lambda expression type or return type should be checked against the target functional interface method's result type
public void test020() {
	this.runNegativeTest(
			new String[] {
					"X.java",
					"interface I {\n" +
					"  int foo(int x);\n" +
					"}\n" +
					"public class X {\n" +
					"    I i5 = (x) -> { if (x == 0) throw new NullPointerException(); };\n" +
					"}\n",
				}, 
				"----------\n" + 
				"1. ERROR in X.java (at line 5)\n" + 
				"	I i5 = (x) -> { if (x == 0) throw new NullPointerException(); };\n" + 
				"	       ^^^^^^\n" + 
				"This method must return a result of type int\n" + 
				"----------\n");
}
// Bug 398734 - [1.8][compiler] Lambda expression type or return type should be checked against the target functional interface method's result type
public void test021() {
	this.runNegativeTest(
			new String[] {
					"X.java",
					"interface I {\n" +
					"  int foo(int x);\n" +
					"}\n" +
					"public class X {\n" +
					"    I i5 = (x) -> { if (x == 0) throw new NullPointerException(); throw new NullPointerException(); };\n" +
					"    Zork z;\n" +
					"}\n",
				}, 
				"----------\n" + 
				"1. ERROR in X.java (at line 6)\n" + 
				"	Zork z;\n" + 
				"	^^^^\n" + 
				"Zork cannot be resolved to a type\n" + 
				"----------\n");
}
// Bug 398734 - [1.8][compiler] Lambda expression type or return type should be checked against the target functional interface method's result type
public void test022() {
	this.runNegativeTest(
			new String[] {
					"X.java",
					"interface I {\n" +
					"  J foo();\n" +
					"}\n" +
					"interface J {\n" +
					"  int foo();\n" +
					"}\n" +
					"public class X {\n" +
					"    I I = () -> () -> 10;\n" +
					"    Zork z;\n" +
					"}\n",
				}, 
				"----------\n" + 
				"1. ERROR in X.java (at line 9)\n" + 
				"	Zork z;\n" + 
				"	^^^^\n" + 
				"Zork cannot be resolved to a type\n" + 
				"----------\n");
}
// Bug 398734 - [1.8][compiler] Lambda expression type or return type should be checked against the target functional interface method's result type
public void test023() {
	this.runNegativeTest(
			new String[] {
					"X.java",
					"interface I {\n" +
					"  J foo();\n" +
					"}\n" +
					"interface J {\n" +
					"  int foo();\n" +
					"}\n" +
					"public class X {\n" +
					"    I i1 = () -> 10;\n" +
					"    I i2 = () -> { return 10; };\n" +
					"    I i3 = () -> () -> 10;\n" +
					"    I i4 = () -> { return () -> 10; };\n" +
					"}\n",
				}, 
				"----------\n" + 
				"1. ERROR in X.java (at line 8)\n" + 
				"	I i1 = () -> 10;\n" + 
				"	             ^^\n" + 
				"Type mismatch: cannot convert from int to J\n" + 
				"----------\n" + 
				"2. ERROR in X.java (at line 9)\n" + 
				"	I i2 = () -> { return 10; };\n" + 
				"	                      ^^\n" + 
				"Type mismatch: cannot convert from int to J\n" + 
				"----------\n");
}
// Bug 398734 - [1.8][compiler] Lambda expression type or return type should be checked against the target functional interface method's result type
public void test024() {
	this.runNegativeTest(
			new String[] {
					"X.java",
					"interface I3 {\n" +
					"  Object foo();\n" +
					"}\n" +
					"public class X {\n" +
					"  public static void main(String[] args) {\n" +
					"    I3 i = () -> 42; // Warning: Autoboxing, but casting to Object??\n" +
					"  }\n" +
					"  Object foo(Zork z) {\n" +
					"	  return 42;\n" +
					"  }\n" +
					"}\n",
				}, 
				"----------\n" + 
				"1. ERROR in X.java (at line 8)\n" + 
				"	Object foo(Zork z) {\n" + 
				"	           ^^^^\n" + 
				"Zork cannot be resolved to a type\n" + 
				"----------\n");
}
// https://bugs.eclipse.org/bugs/show_bug.cgi?id=398734 - [1.8][compiler] Lambda expression type or return type should be checked against the target functional interface method's result type
public void test025() {
	this.runNegativeTest(
			new String[] {
			"X.java",
			"interface I {\r\n" + 
			"  String foo();\r\n" + 
			"}\r\n" + 
			"public class X {\r\n" + 
			"  public static void main(String[] args) {\r\n" + 
			"    I i = () -> 42;\r\n" + 
			"    I i2 = () -> \"Hello, Lambda\";\r\n" + 
			"  }\r\n" + 
			"}"},
			"----------\n" + 
			"1. ERROR in X.java (at line 6)\n" + 
			"	I i = () -> 42;\n" + 
			"	            ^^\n" + 
			"Type mismatch: cannot convert from int to String\n" + 
			"----------\n");
}
// https://bugs.eclipse.org/bugs/show_bug.cgi?id=398734 - [1.8][compiler] Lambda expression type or return type should be checked against the target functional interface method's result type
public void test026() {
	this.runNegativeTest(
			new String[] {
			"X.java",
			"interface I {\r\n" + 
			"  String foo();\r\n" + 
			"}\r\n" + 
			"public class X {\r\n" + 
			"  public static void main(String[] args) {\r\n" + 
			"    I i = () -> {\r\n" +
			"      return 42;\r\n" +
			"    };\r\n" + 
			"    I i2 = () -> {\r\n" +
			"      return \"Hello, Lambda as a block!\";\r\n" +
			"    };\r\n" + 
			"  }\r\n" + 
			"}"},
			"----------\n" + 
			"1. ERROR in X.java (at line 7)\n" + 
			"	return 42;\n" + 
			"	       ^^\n" + 
			"Type mismatch: cannot convert from int to String\n" + 
			"----------\n");
}
// https://bugs.eclipse.org/bugs/show_bug.cgi?id=398734 - [1.8][compiler] Lambda expression type or return type should be checked against the target functional interface method's result type
public void test027() {
	this.runNegativeTest(
			new String[] {
			"X.java",
			"interface I {\r\n" + 
			"  int baz();\r\n" + 
			"}\r\n" + 
			"public class X {\r\n" + 
			"  public static void main(String[] args) {\n" + 
			"    I i1 = () -> {\n" + 
			"      System.out.println(\"No return\");\n" + 
			"    }; // Error: Lambda block should return value\n" + 
			"    I i2 = () -> {\n" + 
			"      if (Math.random() < 0.5) return 42;\n" + 
			"    }; // Error: Lambda block doesn't always return a value\n" + 
			"    I i3 = () -> {\n" + 
			"      return 42;\n" + 
			"      System.out.println(\"Dead!\");\n" + 
			"    }; // Error: Lambda block has dead code\n" + 
			"  }\n" + 
			"  public static I doesFlowInfoEscape() {\n" + 
			"    I i1 = () -> {\n" + 
			"      return 42;\n" + 
			"    };\n" + 
			"    return i1; // Must not complain about unreachable code!\n" + 
			"  }\n" + 
			"  public static I areExpresionsCheckedForReturns() {\n" + 
			"    I i1 = () -> 42;  // Must not complain about missing return!\n" + 
			"    return i1;\n" + 
			"  }\n" + 
			"}"},
			"----------\n" + 
			"1. ERROR in X.java (at line 6)\n" + 
			"	I i1 = () -> {\n" + 
			"	       ^^^^^\n" + 
			"This method must return a result of type int\n" + 
			"----------\n" + 
			"2. ERROR in X.java (at line 9)\n" + 
			"	I i2 = () -> {\n" + 
			"	       ^^^^^\n" + 
			"This method must return a result of type int\n" + 
			"----------\n" + 
			"3. ERROR in X.java (at line 14)\n" + 
			"	System.out.println(\"Dead!\");\n" + 
			"	^^^^^^^^^^^^^^^^^^^^^^^^^^^^\n" + 
			"Unreachable code\n" + 
			"----------\n");
}
// Bug 399979 - [1.8][compiler] Statement expressions should be allowed in non-block lambda body when return type is void (edit) 
public void test028() {
	this.runNegativeTest(
			new String[] {
			"X.java",
			"interface I {\n" +
			"  void foo();\n" +
			"}\n" +
			"public class X {\n" +
			"  int data;\n" +
			"  public void main(String[] args) {\n" +
			"    I i1 = () -> data++;\n" +
			"    I i2 = () -> data = 10;\n" +
			"    I i3 = () -> data += 10;\n" +
			"    I i4 = () -> --data;\n" +
			"    I i5 = () -> bar();\n" +
			"    I i6 = () -> new X();\n" +
			"    I i7 = () -> 0;\n" +
			"    I i = () -> 1 + data++;\n" +
			"  }\n" +
			"  int bar() {\n" +
			"	  return 0;\n" +
			"  }\n" +
			"}\n"
			},
			"----------\n" + 
			"1. ERROR in X.java (at line 13)\n" + 
			"	I i7 = () -> 0;\n" + 
			"	             ^\n" + 
			"Void methods cannot return a value\n" + 
			"----------\n" + 
			"2. ERROR in X.java (at line 14)\n" + 
			"	I i = () -> 1 + data++;\n" + 
			"	            ^^^^^^^^^^\n" + 
			"Void methods cannot return a value\n" + 
			"----------\n");
}
// Bug 384600 - [1.8] 'this' should not be allowed in lambda/Reference expressions in contexts that don't allow it
public void test029() {
	this.runNegativeTest(
			new String[] {
			"X.java",
			"interface I {\n" +
			"	void doit();\n" +
			"}\n" +
			"public class X extends Y {\n" +
			"	static void foo() {\n" +
			"		I i1 = this::zoo;\n" +
			"		I i2 = super::boo;\n" +
			"		I i3 = () -> super.zoo();\n" +
			"		I i4 = () -> this.boo();\n" +
			"	}\n" +
			"	void boo () {\n" +
			"		I i1 = this::zoo;\n" +
			"		I i2 = super::boo;\n" +
			"		I i3 = () -> super.zoo();\n" +
			"		I i4 = () -> this.boo();\n" +
			"	}\n" +
			"	void zoo() {\n" +
			"	}\n" +
			"}\n" +
			"class Y {\n" +
			"	void boo() {\n" +
			"	}\n" +
			"	void zoo() {\n" +
			"	}\n" +
			"}\n"
			},
			"----------\n" + 
			"1. ERROR in X.java (at line 6)\n" + 
			"	I i1 = this::zoo;\n" + 
			"	       ^^^^\n" + 
			"Cannot use this in a static context\n" + 
			"----------\n" + 
			"2. ERROR in X.java (at line 7)\n" + 
			"	I i2 = super::boo;\n" + 
			"	       ^^^^^\n" + 
			"Cannot use super in a static context\n" + 
			"----------\n" + 
			"3. ERROR in X.java (at line 8)\n" + 
			"	I i3 = () -> super.zoo();\n" + 
			"	             ^^^^^\n" + 
			"Cannot use super in a static context\n" + 
			"----------\n" + 
			"4. ERROR in X.java (at line 9)\n" + 
			"	I i4 = () -> this.boo();\n" + 
			"	             ^^^^\n" + 
			"Cannot use this in a static context\n" + 
			"----------\n");
}
// Bug 382713 - [1.8][compiler] Compiler should reject lambda expressions when target type is not a functional interface
public void test030() {
	this.runNegativeTest(
			new String[] {
			"X.java",
			"interface I {\n" +
			"  void foo();\n" +
			"  void goo();\n" +
			"}\n" +
			"public class X {\n" +
			"  public static void main(String[] args) {\n" +
			"    X x = () -> 10;\n" +
			"    I i = () -> 10;\n" +
			"  }\n" +
			"}\n"
			},
			"----------\n" + 
			"1. ERROR in X.java (at line 7)\n" + 
			"	X x = () -> 10;\n" + 
			"	      ^^^^^^^^\n" + 
			"The target type of this expression must be a functional interface\n" + 
			"----------\n" + 
			"2. ERROR in X.java (at line 8)\n" + 
			"	I i = () -> 10;\n" + 
			"	      ^^^^^^^^\n" + 
			"The target type of this expression must be a functional interface\n" + 
			"----------\n");
}
// Bug 398267 - [1.8][compiler] Variables in the body of the lambda expression should be valid
public void test031() {
	this.runNegativeTest(
			new String[] {
			"X.java",
			"interface I {\n" +
			"  void foo();\n" +
			"}\n" +
			"public class X {\n" +
			"  public void main(String[] args) {\n" +
			"    I i = () -> {\n" +
			"            		p = 10;\n" +
			"            		Zork z = this.blank;\n" +
			"            		super.foo();\n" +
			"            		goo();\n" +
			"           	};\n" +
			"  }\n" +
			"}\n"
			},
			"----------\n" + 
			"1. ERROR in X.java (at line 7)\n" + 
			"	p = 10;\n" + 
			"	^\n" + 
			"p cannot be resolved to a variable\n" + 
			"----------\n" + 
			"2. ERROR in X.java (at line 8)\n" + 
			"	Zork z = this.blank;\n" + 
			"	^^^^\n" + 
			"Zork cannot be resolved to a type\n" + 
			"----------\n" + 
			"3. ERROR in X.java (at line 8)\n" + 
			"	Zork z = this.blank;\n" + 
			"	              ^^^^^\n" + 
			"blank cannot be resolved or is not a field\n" + 
			"----------\n" + 
			"4. ERROR in X.java (at line 9)\n" + 
			"	super.foo();\n" + 
			"	      ^^^\n" + 
			"The method foo() is undefined for the type Object\n" + 
			"----------\n" + 
			"5. ERROR in X.java (at line 10)\n" + 
			"	goo();\n" + 
			"	^^^\n" + 
			"The method goo() is undefined for the type X\n" + 
			"----------\n");
}
// Bug 399537 - [1.8][compiler] Exceptions thrown from lambda body must match specification per function descriptor
public void test032() {
	this.runNegativeTest(
			new String[] {
			"X.java",
			"interface IA {\r\n" + 
			"  void snazz();\r\n" + 
			"}\r\n" + 
			"interface IB {\r\n" + 
			"  void baz() throws java.io.IOException;\r\n" + 
			"}\r\n" + 
			"public class X {\r\n" + 
			"  public static void main(String[] args) {\n" + 
			"    IA i1 = () -> {\n" + 
			"      throw new java.io.EOFException(); // Error: not declared\n" + 
			"    };\n" + 
			"    IB i2 = () -> {\n" + 
			"      throw new java.io.EOFException(); // Fine: IOException is declared\n" + 
			"    }; // No error, it's all good\n" + 
			"  }\n" + 
			"}"},
			"----------\n" + 
			"1. ERROR in X.java (at line 10)\n" + 
			"	throw new java.io.EOFException(); // Error: not declared\n" + 
			"	^^^^^^^^^^^^^^^^^^^^^^^^^^^^^^^^^\n" + 
			"Unhandled exception type EOFException\n" + 
			"----------\n");
}
// Bug 399537 - [1.8][compiler] Exceptions thrown from lambda body must match specification per function descriptor
public void test033() {
	this.runNegativeTest(
			new String[] {
			"X.java",
			"interface IA {\r\n" + 
			"  void snazz();\r\n" + 
			"}\r\n" + 
			"interface IB {\r\n" + 
			"  void baz() throws java.io.IOException;\r\n" + 
			"}\r\n" + 
			"public class X {\r\n" + 
			"  public static void main(String[] args) {\n" + 
			"    IA i1 = () -> {\n" + 
			"      throw new java.io.EOFException(); // Error: not declared\n" + 
			"    };\n" + 
			"    IB i2 = () -> {\n" + 
			"      throw new java.io.EOFException(); // Fine: IOException is declared\n" + 
			"    }; // No error, it's all good\n" + 
			"  }\n" + 
			"}"},
			"----------\n" + 
			"1. ERROR in X.java (at line 10)\n" + 
			"	throw new java.io.EOFException(); // Error: not declared\n" + 
			"	^^^^^^^^^^^^^^^^^^^^^^^^^^^^^^^^^\n" + 
			"Unhandled exception type EOFException\n" + 
			"----------\n");
}
// https://bugs.eclipse.org/bugs/show_bug.cgi?id=398734 - [1.8][compiler] Lambda expression type or return type should be checked against the target functional interface method's result type
public void test034() {
	this.runNegativeTest(
			new String[] {
			"X.java",
			"interface I {\r\n" + 
			"  int foo(int x, int y);\r\n" + 
			"}\r\n" + 
			"public class X {\r\n" + 
			"  public static void main(String[] args) {\r\n" + 
			"    int x = 2;\r\n" + 
			"    I i = (a, b) -> {\r\n" + 
			"      return 42.0 + a + args.length; // Type mismatch: cannot convert from double to int\r\n" + 
			"    };\r\n" + 
			"  }\r\n" + 
			"}"},
			"----------\n" + 
			"1. ERROR in X.java (at line 8)\n" + 
			"	return 42.0 + a + args.length; // Type mismatch: cannot convert from double to int\n" + 
			"	       ^^^^^^^^^^^^^^^^^^^^^^\n" + 
			"Type mismatch: cannot convert from double to int\n" + 
			"----------\n");
}

// https://bugs.eclipse.org/bugs/show_bug.cgi?id=381121,  [] should be accepted in reference expressions.
public void test035() {
	this.runNegativeTest(
			new String[] {
					"X.java",
					"interface I {\n" +
					"	Object foo(int [] ia);\n" +
					"}\n" +
					"public class X {\n" +
					"	I i = (int [] ia) -> ia.clone();\n" +
					"	I i2 = int[]::clone;\n" +
					"	Zork z;\n" +
					"}\n",
				},
				"----------\n" + 
				"1. ERROR in X.java (at line 7)\n" + 
				"	Zork z;\n" + 
				"	^^^^\n" + 
				"Zork cannot be resolved to a type\n" + 
				"----------\n");
}

// https://bugs.eclipse.org/bugs/show_bug.cgi?id=382727,  Lambda expression parameters and locals cannot shadow variables from context
public void test036() {
	this.runNegativeTest(
			new String[] {
			"X.java",
			"interface I {\r\n" + 
			"  void foo(int x, int y);\r\n" + 
			"}\r\n" + 
			"public class X {\r\n" + 
			"  public static void main(String[] args) {\r\n" + 
			"    int x, y;\r\n" + 
			"    I i = (x, y) -> { // Error: x,y being redeclared\r\n" + 
			"      int args = 10; //  Error args is being redeclared\r\n" + 
			"    };\r\n" + 
			"  }\r\n" + 
			"}"}, 
			"----------\n" + 
			"1. ERROR in X.java (at line 7)\n" + 
			"	I i = (x, y) -> { // Error: x,y being redeclared\n" + 
			"	       ^\n" + 
			"Lambda expression\'s parameter x cannot redeclare another local variable defined in an enclosing scope. \n" + 
			"----------\n" + 
			"2. ERROR in X.java (at line 7)\n" + 
			"	I i = (x, y) -> { // Error: x,y being redeclared\n" + 
			"	          ^\n" + 
			"Lambda expression\'s parameter y cannot redeclare another local variable defined in an enclosing scope. \n" + 
			"----------\n" + 
			"3. ERROR in X.java (at line 8)\n" + 
			"	int args = 10; //  Error args is being redeclared\n" + 
			"	    ^^^^\n" + 
			"Lambda expression\'s local variable args cannot redeclare another local variable defined in an enclosing scope. \n" + 
			"----------\n");
}
// https://bugs.eclipse.org/bugs/show_bug.cgi?id=382702 - [1.8][compiler] Lambda expressions should be rejected in disallowed contexts
public void test037() {
	this.runNegativeTest(
			new String[] {
			"X.java",
			"interface I {\r\n" + 
			"  int foo1(String x);\r\n" + 
			"}\r\n" + 
			"public class X {\r\n" + 
			"  public static void main(String[] args) {\r\n" +
			"    System.out.println(\"Lambda in illegal context: \" + (() -> \"Illegal Lambda\"));\r\n" +
			"    System.out.println(\"Method Reference in illegal context: \" + System::exit);\r\n" +
			"    System.out.println(\"Constructor Reference in illegal context: \" + String::new);\r\n" +
			"    I sam1 = (x) -> x.length(); // OK\r\n" +
//			"    I sam2 = ((String::length)); // OK\r\n" +
//			"    I sam3 = (Math.random() > 0.5) ? String::length : String::hashCode; // OK\r\n" +
//			"    I sam4 = (I)(String::length); // OK\r\n" +
            "    int x = (x) -> 10;\n" +
            "    X x2 = (x) -> 10;\n" +
			"  }\r\n" + 
			"}"},
			"----------\n" + 
			"1. ERROR in X.java (at line 6)\n" + 
			"	System.out.println(\"Lambda in illegal context: \" + (() -> \"Illegal Lambda\"));\n" + 
			"	                                                   ^^^^^^^^^^^^^^^^^^^^^^^^\n" + 
			"The target type of this expression must be a functional interface\n" + 
			"----------\n" + 
			"2. ERROR in X.java (at line 7)\n" + 
			"	System.out.println(\"Method Reference in illegal context: \" + System::exit);\n" + 
			"	                                                             ^^^^^^^^^^^^\n" + 
			"The target type of this expression must be a functional interface\n" + 
			"----------\n" + 
			"3. ERROR in X.java (at line 8)\n" + 
			"	System.out.println(\"Constructor Reference in illegal context: \" + String::new);\n" + 
			"	                                                                  ^^^^^^^^^^^\n" + 
			"The target type of this expression must be a functional interface\n" + 
			"----------\n" + 
			"4. ERROR in X.java (at line 10)\n" + 
			"	int x = (x) -> 10;\n" + 
			"	        ^^^^^^^^^\n" + 
			"The target type of this expression must be a functional interface\n" + 
			"----------\n" + 
			"5. ERROR in X.java (at line 11)\n" + 
			"	X x2 = (x) -> 10;\n" + 
			"	       ^^^^^^^^^\n" + 
			"The target type of this expression must be a functional interface\n" + 
			"----------\n");
}
// https://bugs.eclipse.org/bugs/show_bug.cgi?id=399537 - [1.8][compiler] Exceptions thrown from lambda body must match specification per function descriptor 
public void test038() {
	this.runNegativeTest(
			new String[] {
			"X.java",
			"import java.io.EOFException;\n" +
			"import java.io.IOException;\n" +
			"interface I { void m() throws IOException; }\n" +
			"interface J { void m() throws EOFException; }\n" +
			"interface K { void m() throws ClassNotFoundException; }\n" +
			"interface IJ extends I, J {}\n" +
			"interface IJK extends I, J, K {}\n" +
			"public class X {\n" +
			"	int var;\n" +
			"	IJ ij = () -> {\n" +
			"		if (var == 0) {\n" +
			"			throw new IOException();\n" +
			"		} else if (var == 2) {\n" +
			"			throw new EOFException();\n" +
			"		} else {\n" +
			"			throw new ClassNotFoundException(); \n" +
			"		}\n" +
			"	};\n" +
			"}\n"
			},
			"----------\n" + 
			"1. ERROR in X.java (at line 12)\n" + 
			"	throw new IOException();\n" + 
			"	^^^^^^^^^^^^^^^^^^^^^^^^\n" + 
			"Unhandled exception type IOException\n" + 
			"----------\n" + 
			"2. ERROR in X.java (at line 16)\n" + 
			"	throw new ClassNotFoundException(); \n" + 
			"	^^^^^^^^^^^^^^^^^^^^^^^^^^^^^^^^^^^\n" + 
			"Unhandled exception type ClassNotFoundException\n" + 
			"----------\n");
}
// https://bugs.eclipse.org/bugs/show_bug.cgi?id=399537 - [1.8][compiler] Exceptions thrown from lambda body must match specification per function descriptor 
public void test039() {
	this.runNegativeTest(
			new String[] {
			"X.java",
			"import java.io.EOFException;\n" +
			"import java.io.IOException;\n" +
			"import java.sql.SQLException;\n" +
			"import java.sql.SQLTransientException;\n" +
			"import java.util.List;\n" +
			"import java.util.concurrent.TimeoutException;\n" +
			"interface A {\n" +
			"  List<String> foo(List<String> arg) throws IOException, SQLTransientException;\n" +
			"}\n" +
			"interface B {\n" +
			"  List foo(List<String> arg) throws EOFException, SQLException, TimeoutException;\n" +
			"}\n" +
			"interface C {\n" +
			"  List foo(List arg) throws Exception;\n" +
			"}\n" +
			"interface D extends A, B {}\n" +
			"interface E extends A, B, C {}\n" +
			"public class X {\n" +
			"	int var;\n" +
			"	D d = (x) -> {\n" +
			"		switch (var) {\n" +
			"		case 0 : throw new EOFException();\n" +
			"		case 1: throw new IOException();\n" +
			"		case 2: throw new SQLException();\n" +
			"		case 3: throw new SQLTransientException();\n" +
			"		case 4: throw new TimeoutException();\n" +
			"		default: throw new NullPointerException();\n" +
			"		}\n" +
			"	};\n" +
			"	E e = (x) -> {\n" +
			"		switch (var) {\n" +
			"		case 0 : throw new EOFException();\n" +
			"		case 1: throw new IOException();\n" +
			"		case 2: throw new SQLException();\n" +
			"		case 3: throw new SQLTransientException();\n" +
			"		case 4: throw new TimeoutException();\n" +
			"		default: throw new NullPointerException();\n" +
			"		}\n" +
			"	};\n" +
			"}\n"
			},
			"----------\n" + 
			"1. WARNING in X.java (at line 11)\n" + 
			"	List foo(List<String> arg) throws EOFException, SQLException, TimeoutException;\n" + 
			"	^^^^\n" + 
			"List is a raw type. References to generic type List<E> should be parameterized\n" + 
			"----------\n" + 
			"2. WARNING in X.java (at line 14)\n" + 
			"	List foo(List arg) throws Exception;\n" + 
			"	^^^^\n" + 
			"List is a raw type. References to generic type List<E> should be parameterized\n" + 
			"----------\n" + 
			"3. WARNING in X.java (at line 14)\n" + 
			"	List foo(List arg) throws Exception;\n" + 
			"	         ^^^^\n" + 
			"List is a raw type. References to generic type List<E> should be parameterized\n" + 
			"----------\n" + 
			"4. ERROR in X.java (at line 23)\n" + 
			"	case 1: throw new IOException();\n" + 
			"	        ^^^^^^^^^^^^^^^^^^^^^^^^\n" + 
			"Unhandled exception type IOException\n" + 
			"----------\n" + 
			"5. ERROR in X.java (at line 24)\n" + 
			"	case 2: throw new SQLException();\n" + 
			"	        ^^^^^^^^^^^^^^^^^^^^^^^^^\n" + 
			"Unhandled exception type SQLException\n" + 
			"----------\n" + 
			"6. ERROR in X.java (at line 26)\n" + 
			"	case 4: throw new TimeoutException();\n" + 
			"	        ^^^^^^^^^^^^^^^^^^^^^^^^^^^^^\n" + 
			"Unhandled exception type TimeoutException\n" + 
			"----------\n" + 
			"7. ERROR in X.java (at line 33)\n" + 
			"	case 1: throw new IOException();\n" + 
			"	        ^^^^^^^^^^^^^^^^^^^^^^^^\n" + 
			"Unhandled exception type IOException\n" + 
			"----------\n" + 
			"8. ERROR in X.java (at line 34)\n" + 
			"	case 2: throw new SQLException();\n" + 
			"	        ^^^^^^^^^^^^^^^^^^^^^^^^^\n" + 
			"Unhandled exception type SQLException\n" + 
			"----------\n" + 
			"9. ERROR in X.java (at line 36)\n" + 
			"	case 4: throw new TimeoutException();\n" + 
			"	        ^^^^^^^^^^^^^^^^^^^^^^^^^^^^^\n" + 
			"Unhandled exception type TimeoutException\n" + 
			"----------\n");
}
// https://bugs.eclipse.org/bugs/show_bug.cgi?id=399537 - [1.8][compiler] Exceptions thrown from lambda body must match specification per function descriptor 
public void test040() {
	this.runNegativeTest(
			new String[] {
			"X.java",
			"interface I {\n" +
			"  <P extends Exception> Object m() throws P;\n" +
			"}\n" +
			"interface J {\n" +
			"  <Q extends Exception> String m() throws Exception;\n" +
			"}\n" +
			"interface G extends I, J {}\n" +
			"public class X {\n" +
			"	int var;\n" +
			"	G g1 = () -> {\n" +
			"	    throw new Exception(); \n" +
			"	};\n" +
			"}\n"
			},
			"----------\n" + 
			"1. ERROR in X.java (at line 10)\n" + 
			"	G g1 = () -> {\n" + 
			"	       ^^^^^\n" + 
			"Illegal lambda expression: Method m of type J is generic \n" + 
			"----------\n");
}
// https://bugs.eclipse.org/bugs/show_bug.cgi?id=399537 - [1.8][compiler] Exceptions thrown from lambda body must match specification per function descriptor 
public void test041() {
	this.runNegativeTest(
			new String[] {
			"X.java",
			"import java.io.IOException;\n" +
			"import java.sql.SQLException;\n" +
			"interface G1 {\n" +
			"  <E extends Exception> Object m(E p) throws E;\n" +
			"}\n" +
			"interface G2 {\n" +
			"  <F extends Exception> String m(F q) throws Exception;\n" +
			"}\n" +
			"interface G extends G1, G2 {} // G has descriptor <F extends Exception> ()->String throws F\n" +
			"public class X {\n" +
			"	G g = (x) -> { // Elided type is inferred from descriptor to be F\n" +
			"	    throw x;    // ~== throw new F()\n" +
			"	};\n" +
			"}\n" +
			"class Y implements G {\n" +
			"	public <T extends Exception> String m(T t) throws T {\n" +
			"		throw t;\n" +
			"	}\n" +
			"	void foo(G1 g1) {\n" +
			"			g1.m(new IOException());\n" +
			"	}\n" +
			"	void foo(G2 g2) {\n" +
			"			g2.m(new SQLException());\n" +
			"	}\n" +
			"}\n"

			},
			"----------\n" + 
			"1. ERROR in X.java (at line 11)\n" + 
			"	G g = (x) -> { // Elided type is inferred from descriptor to be F\n" + 
			"	      ^^^^^^\n" + 
			"Illegal lambda expression: Method m of type G2 is generic \n" + 
			"----------\n" + 
			"2. ERROR in X.java (at line 20)\n" + 
			"	g1.m(new IOException());\n" + 
			"	^^^^^^^^^^^^^^^^^^^^^^^\n" + 
			"Unhandled exception type IOException\n" + 
			"----------\n" + 
			"3. ERROR in X.java (at line 23)\n" + 
			"	g2.m(new SQLException());\n" + 
			"	^^^^^^^^^^^^^^^^^^^^^^^^\n" + 
			"Unhandled exception type Exception\n" + 
			"----------\n");
}
// https://bugs.eclipse.org/bugs/show_bug.cgi?id=399537 - [1.8][compiler] Exceptions thrown from lambda body must match specification per function descriptor 
public void test042() {
	this.runNegativeTest(
			new String[] {
			"X.java",
			"import java.io.IOException;\n" +
			"import java.sql.SQLException;\n" +
			"interface G1 {\n" +
			"  <E extends Exception> Object m(E p) throws E;\n" +
			"}\n" +
			"interface G2 {\n" +
			"  <F extends Exception> String m(F q) throws Exception;\n" +
			"}\n" +
			"interface G extends G1, G2 {} // G has descriptor <F extends Exception> ()->String throws F\n" +
			"public class X {\n" +
			"	G g1 = (F x) -> {\n" +
			"	    throw x;\n" +
			"	};\n" +
			"	G g2 = (IOException x) -> {\n" +
			"	    throw x;\n" +
			"	};\n" +
			"}\n"
			},
			"----------\n" + 
			"1. ERROR in X.java (at line 11)\n" + 
			"	G g1 = (F x) -> {\n" + 
			"	       ^^^^^^^^\n" + 
			"Illegal lambda expression: Method m of type G2 is generic \n" + 
			"----------\n" + 
			"2. ERROR in X.java (at line 11)\n" + 
			"	G g1 = (F x) -> {\n" + 
			"	        ^\n" + 
			"F cannot be resolved to a type\n" + 
			"----------\n" + 
			"3. ERROR in X.java (at line 14)\n" + 
			"	G g2 = (IOException x) -> {\n" + 
			"	       ^^^^^^^^^^^^^^^^^^\n" + 
			"Illegal lambda expression: Method m of type G2 is generic \n" + 
			"----------\n");
}
// https://bugs.eclipse.org/bugs/show_bug.cgi?id=399224 - [1.8][compiler][internal] Implement TypeBinding.getSingleAbstractMethod 
public void test043() {
	Map options = getCompilerOptions();
	options.put(CompilerOptions.OPTION_ReportUnusedWarningToken, CompilerOptions.ERROR);
	options.put(CompilerOptions.OPTION_ReportUncheckedTypeOperation, CompilerOptions.IGNORE);
	options.put(CompilerOptions.OPTION_ReportRawTypeReference, CompilerOptions.IGNORE);
	options.put(CompilerOptions.OPTION_ReportTypeParameterHiding, CompilerOptions.IGNORE);

	this.runNegativeTest(
			new String[] {
			"X.java",
            "import java.util.List;\n" +
			"interface A { void foo(); }\n" +  // yes
			"interface B { boolean equals(Object obj); }\n" + // no
			"interface C extends B { void foo(); }\n" + // yes
			"interface D<T> { boolean equals(Object obj); void foo(); }\n" + // yes
			"interface E { void foo(); Object clone(); }\n" + // no
			"interface F { void foo(List<String> p); }\n" + // yes
            "interface G { void foo(List<String> p); }\n" + // yes
            "interface H extends F, G {}\n" + // yes
            "interface I { List foo(List<String> p); }\n" + // yes
            "interface J { List<String> foo(List arg); }\n" + // yes
            "interface K extends I, J {}\n" + // yes
            "interface L { void foo(List<Integer> p); }\n" +  // yes
            "interface M extends I, L {}\n" + // no
            "interface N { void foo(List<String> p, Class q); }\n" + // yes
            "interface O { void foo(List p, Class<?> q); }\n" + // yes
            "interface P extends N, O {}\n" + // no
            "interface Q { long foo(); }\n" + // yes
            "interface R { int foo(); }\n" + // yes
            "interface S extends Q, R {}\n" + // no
            "interface T<P> { void foo(P p); }\n" + // yes
            "interface U<P> { void foo(P p); }\n" + // yes
            "interface V<P, Q> extends T<P>, U<Q> {}\n" + // no
            "interface W<T, N extends Number> { void m(T arg); void m(N arg); }\n" + // no
            "interface X extends W<String, Integer> {}\n" + // no
            "interface Y extends W<Integer, Integer> {}\n" + // yes

            "class Z {\n" +
            "    A a              =    () -> {};\n" +
            "    B b              =    () -> {};\n" +
            "    C c              =    () -> {};\n" +
            "    D<?> d           =    () -> {};\n" +
            "    E e              =    () -> {};\n" +
            "    F f              =    (p0) -> {};\n" +
            "    G g              =    (p0) -> {};\n" +
            "    H h              =    (p0) -> {};\n" +
            "    I i              =    (p0) -> { return null; };\n" +
            "    J j              =    (p0) -> { return null; };\n" +
            "    K k              =    (p0) -> { return null; };\n" +
            "    L l              =    (p0) -> {};\n" +
            "    M m              =    (p0) -> {};\n" +
            "    N n              =    (p0, q0) -> {};\n" +
            "    O o              =    (p0, q0) -> {};\n" +
            "    P p              =    (p0, q0) -> {};\n" +
            "    Q q              =    () -> { return 0;};\n" +
            "    R r              =    () -> { return 0;};\n" +
            "    S s              =    () -> {};\n" +
            "    T<?> t           =    (p0) -> {};\n" +
            "    U<?> u           =    (p0) -> {};\n" +
            "    V<?,?> v         =    (p0) -> {};\n" +
            "    W<?,?> w         =    (p0) -> {};\n" +
            "    X x              =    (p0) -> {};\n" +
            "    Y y              =    (p0) -> {};\n" +
			"}\n"
			},
			"----------\n" + 
			"1. ERROR in X.java (at line 17)\n" + 
			"	interface P extends N, O {}\n" + 
			"	          ^\n" + 
			"Name clash: The method foo(List, Class<?>) of type O has the same erasure as foo(List<String>, Class) of type N but does not override it\n" + 
			"----------\n" + 
			"2. ERROR in X.java (at line 20)\n" + 
			"	interface S extends Q, R {}\n" + 
			"	          ^\n" + 
			"The return types are incompatible for the inherited methods Q.foo(), R.foo()\n" + 
			"----------\n" + 
			"3. ERROR in X.java (at line 23)\n" + 
			"	interface V<P, Q> extends T<P>, U<Q> {}\n" + 
			"	          ^\n" + 
			"Name clash: The method foo(P) of type U<P> has the same erasure as foo(P) of type T<P> but does not override it\n" + 
			"----------\n" + 
			"4. ERROR in X.java (at line 29)\n" + 
			"	B b              =    () -> {};\n" + 
			"	                      ^^^^^\n" + 
			"The target type of this expression must be a functional interface\n" + 
			"----------\n" + 
			"5. ERROR in X.java (at line 32)\n" + 
			"	E e              =    () -> {};\n" + 
			"	                      ^^^^^\n" + 
			"The target type of this expression must be a functional interface\n" + 
			"----------\n" + 
			"6. ERROR in X.java (at line 40)\n" + 
			"	M m              =    (p0) -> {};\n" + 
			"	                      ^^^^^^^\n" + 
			"The target type of this expression must be a functional interface\n" + 
			"----------\n" + 
			"7. ERROR in X.java (at line 43)\n" + 
			"	P p              =    (p0, q0) -> {};\n" + 
			"	                      ^^^^^^^^^^^\n" + 
			"The target type of this expression must be a functional interface\n" + 
			"----------\n" + 
			"8. ERROR in X.java (at line 46)\n" + 
			"	S s              =    () -> {};\n" + 
			"	                      ^^^^^\n" + 
			"The target type of this expression must be a functional interface\n" + 
			"----------\n" + 
			"9. ERROR in X.java (at line 49)\n" + 
			"	V<?,?> v         =    (p0) -> {};\n" + 
			"	                      ^^^^^^^\n" + 
			"The target type of this expression must be a functional interface\n" + 
			"----------\n" + 
			"10. ERROR in X.java (at line 50)\n" + 
			"	W<?,?> w         =    (p0) -> {};\n" + 
			"	                      ^^^^^^^\n" + 
			"The target type of this expression must be a functional interface\n" + 
			"----------\n" + 
			"11. ERROR in X.java (at line 51)\n" + 
			"	X x              =    (p0) -> {};\n" + 
			"	                      ^^^^^^^\n" + 
			"The target type of this expression must be a functional interface\n" + 
			"----------\n",
			null,
			false,
			options);
}
// https://bugs.eclipse.org/bugs/show_bug.cgi?id=399224 - [1.8][compiler][internal] Implement TypeBinding.getSingleAbstractMethod 
public void test044() {
	Map options = getCompilerOptions();
	options.put(CompilerOptions.OPTION_ReportUnusedWarningToken, CompilerOptions.ERROR);
	options.put(CompilerOptions.OPTION_ReportUncheckedTypeOperation, CompilerOptions.IGNORE);
	options.put(CompilerOptions.OPTION_ReportRawTypeReference, CompilerOptions.IGNORE);
	options.put(CompilerOptions.OPTION_ReportTypeParameterHiding, CompilerOptions.IGNORE);

	this.runNegativeTest(
			new String[] {
			"X.java",
			"import java.util.List;\n" +
			"interface A { <T> T foo(List<T> p); }\n" +
			"interface B { <S> S foo(List<S> p); }\n" +
			"interface C { <T, S> S foo(List<T> p); }\n" +
			"interface D extends A, B {}\n" +
			"interface E extends A, C {}\n" +

			"class Z {\n" +
	        "    A a              =    (p) -> { return null;};\n" +
	        "    B b              =    (p) -> { return null;};\n" +
	        "    C c              =    (p) -> { return null;};\n" +
	        "    D d              =    (p) -> { return null;};\n" +
	        "    E e              =    (p) -> { return null;};\n" +
			"}\n"
			},
			"----------\n" + 
			"1. ERROR in X.java (at line 6)\n" + 
			"	interface E extends A, C {}\n" + 
			"	          ^\n" + 
			"Name clash: The method foo(List<T>) of type C has the same erasure as foo(List<T>) of type A but does not override it\n" + 
			"----------\n" + 
			"2. ERROR in X.java (at line 8)\n" + 
			"	A a              =    (p) -> { return null;};\n" + 
			"	                      ^^^^^^\n" + 
			"Illegal lambda expression: Method foo of type A is generic \n" + 
			"----------\n" + 
			"3. ERROR in X.java (at line 9)\n" + 
			"	B b              =    (p) -> { return null;};\n" + 
			"	                      ^^^^^^\n" + 
			"Illegal lambda expression: Method foo of type B is generic \n" + 
			"----------\n" + 
			"4. ERROR in X.java (at line 10)\n" + 
			"	C c              =    (p) -> { return null;};\n" + 
			"	                      ^^^^^^\n" + 
			"Illegal lambda expression: Method foo of type C is generic \n" + 
			"----------\n" + 
			"5. ERROR in X.java (at line 11)\n" + 
			"	D d              =    (p) -> { return null;};\n" + 
			"	                      ^^^^^^\n" + 
			"Illegal lambda expression: Method foo of type B is generic \n" + 
			"----------\n" + 
			"6. ERROR in X.java (at line 12)\n" + 
			"	E e              =    (p) -> { return null;};\n" + 
			"	                      ^^^^^^\n" + 
			"The target type of this expression must be a functional interface\n" + 
			"----------\n",
			null,
			false,
			options);
}
// https://bugs.eclipse.org/bugs/show_bug.cgi?id=400386 - [1.8][spec] Broken example in 9.8, discussion box - bullet 2 ?
public void test045() {
	this.runNegativeTest(
			new String[] {
			"X.java",
			"interface I { Object m(); }\n" +
			"interface J<S> { S m(); }\n" +
			"interface K<T> { T m(); }\n" +
			"interface Functional<S,T> extends I, J<S>, K<T> {}\n" +
			"class X {\n" +
			"    Functional<String,Integer> f = () -> { };\n" +
			"}\n"
			},
			"----------\n" + 
			"1. ERROR in X.java (at line 4)\n" + 
			"	interface Functional<S,T> extends I, J<S>, K<T> {}\n" + 
			"	          ^^^^^^^^^^\n" + 
			"The return types are incompatible for the inherited methods I.m(), J<S>.m(), K<T>.m()\n" + 
			"----------\n" + 
			"2. ERROR in X.java (at line 6)\n" + 
			"	Functional<String,Integer> f = () -> { };\n" + 
			"	                               ^^^^^\n" + 
			"The target type of this expression must be a functional interface\n" + 
			"----------\n");
}
public void test046() {
	this.runNegativeTest(
			new String[] {
			"X.java",
			"import java.util.List;\n" +
			"interface A { void f(List<String> ls); }\n" +
			"interface B { void f(List<Integer> li); }\n" +
			"interface C extends A,B {}\n"
			},
			"----------\n" + 
			"1. ERROR in X.java (at line 4)\n" + 
			"	interface C extends A,B {}\n" + 
			"	          ^\n" + 
			"Name clash: The method f(List<Integer>) of type B has the same erasure as f(List<String>) of type A but does not override it\n" + 
			"----------\n");
}

// https://bugs.eclipse.org/bugs/show_bug.cgi?id=382721, [1.8][compiler] Effectively final variables needs special treatment
public void test047() {
	// This test checks that the simple cases are OK
	this.runNegativeTest(
			new String[] {
					"X.java",
					"interface I {\n" + 
					"	void doit();\n" + 
					"}\n" + 
					"public class X {\n" + 
					"  public static void main(String[] args) {\n" + 
					"    int var = 2;\n" + 
					"    I x = new I() {\n" + 
					"      public void doit() {\n" + 
					"        System.out.println(args); // OK: args is not re-assignment since declaration/first assignment\n" + 
					"        System.out.println(var); // Error: var is not effectively final\n" + 
					"      }\n" + 
					"    };\n" + 
					"    var=2;\n" + 
					"  }\n" + 
					"}" ,
				},
				"----------\n" + 
				"1. ERROR in X.java (at line 10)\n" + 
				"	System.out.println(var); // Error: var is not effectively final\n" + 
				"	                   ^^^\n" + 
				"Local variable var defined in an enclosing scope must be final or effectively final\n" + 
				"----------\n"
				);
}
// https://bugs.eclipse.org/bugs/show_bug.cgi?id=382721, [1.8][compiler] Effectively final variables needs special treatment
public void test048() {
	// This test checks that the simple cases are OK
	this.runNegativeTest(
			new String[] {
					"X.java",
					"interface I {\n" + 
					"	void doit();\n" + 
					"}\n" + 
					"public class X {\n" + 
					"  public static void main(String[] args) {\n" + 
					"    int var = 2;\n" + 
					"    I x2 = () -> {\n" + 
					"      System.out.println(var); // Error: var is not effectively final\n" + 
					"    };\n" + 
					"    var=2;\n" + 
					"  }\n" + 
					"}" ,
				},
				"----------\n" + 
				"1. ERROR in X.java (at line 8)\n" + 
				"	System.out.println(var); // Error: var is not effectively final\n" + 
				"	                   ^^^\n" + 
				"Local variable var defined in an enclosing scope must be final or effectively final\n" + 
				"----------\n");
}
// https://bugs.eclipse.org/bugs/show_bug.cgi?id=382721, [1.8][compiler] Effectively final variables needs special treatment
public void test049() {
	// This test checks that the simple cases are OK
	this.runNegativeTest(
			new String[] {
					"X.java",
					"interface I {\n" + 
					"	void doit();\n" + 
					"}\n" + 
					"public class X {\n" + 
					"  public static void main(String[] args) {\n" + 
					"    int var = 2;\n" + 
					"    I x2 = () -> {\n" + 
					"      System.out.println(args); // OK: args is not re-assignment since declaration/first assignment\n" + 
					"    };\n" + 
					"    var=2;\n" + 
					"  }\n" + 
					"}" ,
				},
				"");
}
// https://bugs.eclipse.org/bugs/show_bug.cgi?id=382721, [1.8][compiler] Effectively final variables needs special treatment
public void test050() {
	// This test checks that common semantic checks are indeed run
	this.runNegativeTest(
			new String[] {
					"X.java",
					"interface I {\n" + 
					"	void doit();\n" + 
					"}\n" + 
					"public class X {\n" + 
					"  public static void main(String[] args) {\n" + 
					"    try {\n" + 
					"      new java.io.File(\"dweep\").getCanonicalPath();\n" + 
					"    } catch (java.io.IOException ioe) {\n" + 
					"      I x2 = () -> {\n" + 
					"        System.out.println(ioe.getMessage()); // OK: args is not re-assignment since declaration/first assignment\n" + 
					"      };\n" + 
					"    };\n"+
					"  }\n" +
					"}\n"
				},
				"");
}
// https://bugs.eclipse.org/bugs/show_bug.cgi?id=382721, [1.8][compiler] Effectively final variables needs special treatment
public void test051() {
	// This test checks that common semantic checks are indeed run
	this.runNegativeTest(
			new String[] {
					"X.java",
					"interface I {\n" + 
					"	void doit();\n" + 
					"}\n" + 
					"public class X {\n" + 
					"  public static void main(String[] args) {\n" + 
					"    java.util.List<String> list = new java.util.ArrayList<>();\n" + 
					"    for (String s : list) {\n" + 
					"      I x2 = () -> {\n" + 
					"        System.out.println(s); // OK: args is not re-assignment since declaration/first assignment\n" + 
					"      };\n" + 
					"    };\n" + 
					"  }\n" + 
					"\n" +
					"}\n" ,
				},
				"");
}
// https://bugs.eclipse.org/bugs/show_bug.cgi?id=382721, [1.8][compiler] Effectively final variables needs special treatment
public void test052() {
	// This test checks that common semantic checks are indeed run
	this.runNegativeTest(
			new String[] {
					"X.java",
					"interface I {\n" + 
					"	void doit();\n" + 
					"}\n" + 
					"public class X {\n" + 
					"  public static void main(String[] args) {\n" + 
					"    java.util.List<String> list = new java.util.ArrayList<>();\n" + 
					"    for (String s2 : list) {\n" + 
					"      s2 = \"Nice!\";\n" + 
					"      I x2 = () -> {\n" + 
					"        System.out.println(s2); // Error: var is not effectively final\n" + 
					"      };\n" + 
					"    };\n" + 
					"  }\n" + 
					"\n" +
					"}\n" ,
				},
				"----------\n" + 
				"1. ERROR in X.java (at line 10)\n" + 
				"	System.out.println(s2); // Error: var is not effectively final\n" + 
				"	                   ^^\n" + 
				"Local variable s2 defined in an enclosing scope must be final or effectively final\n" + 
				"----------\n");
}
// https://bugs.eclipse.org/bugs/show_bug.cgi?id=382721, [1.8][compiler] Effectively final variables needs special treatment
public void test053() {
	// This test checks that common semantic checks are indeed run
	this.runNegativeTest(
			new String[] {
					"X.java",
					"interface I {\n" + 
					"	void doit();\n" + 
					"}\n" + 
					"public class X {\n" + 
					"  void foo() {\n" + 
					"    try {\n" + 
					"       System.out.println(\"try\");\n" +
					"  } catch (NullPointerException | ArrayIndexOutOfBoundsException e) {\n" + 
					"    I i = () -> {\n" + 
					"      System.out.println(e);\n" + 
					"     };\n" + 
					"    }\n" + 
					"  }\n" +
					"}\n" ,
				},
				"");
}
// https://bugs.eclipse.org/bugs/show_bug.cgi?id=382721, [1.8][compiler] Effectively final variables needs special treatment
public void test054() {
	// This test checks that common semantic checks are indeed run
	this.runNegativeTest(
			new String[] {
					"X.java",
					"interface I {\n" + 
					"	void doit();\n" + 
					"}\n" + 
					"public class X {\n" + 
					"  void foo2(String[] args) {\n" + 
					"   int var;\n" + 
					"   if (args != null)\n" + 
					"      var = args.length;\n" + 
					"   else\n" + 
					"      var = 2;\n" + 
					"   I x = new I() {\n" + 
					"     public void doit() {\n" + 
					"       System.out.println(var);\n" +  // no error here.
					"       args = null;\n" + // error here.
					"     }\n" + 
					"   };\n" + 
					"  }\n" +
					"}\n" ,
				}, 		
				"----------\n" + 
				"1. ERROR in X.java (at line 14)\n" + 
				"	args = null;\n" + 
				"	^^^^\n" + 
				"Local variable args defined in an enclosing scope must be final or effectively final\n" + 
				"----------\n");
}
// https://bugs.eclipse.org/bugs/show_bug.cgi?id=382721, [1.8][compiler] Effectively final variables needs special treatment
public void test055() {
	// This test checks that common semantic checks are indeed run
	this.runNegativeTest(
			new String[] {
					"X.java",
					"interface I {\n" + 
					"	void doit();\n" + 
					"}\n" + 
					"public class X {\n" + 
					"  void foo(final int x) {\n" + 
					"    I i = () -> {\n" + 
					"      x = 10;\n" + 
					"     };\n" + 
					"  }\n" +
					"}\n" ,
				},
				"----------\n" + 
				"1. ERROR in X.java (at line 7)\n" + 
				"	x = 10;\n" + 
				"	^\n" + 
				"The final local variable x cannot be assigned. It must be blank and not using a compound assignment\n" + 
				"----------\n");
}
// https://bugs.eclipse.org/bugs/show_bug.cgi?id=382721, [1.8][compiler] Effectively final variables needs special treatment
public void test056() {
	// This test checks that common semantic checks are indeed run
	this.runNegativeTest(
			new String[] {
					"X.java",
					"interface I {\n" + 
					"	void doit();\n" + 
					"}\n" + 
					"public class X {\n" + 
					"  void foo(final int x) {\n" + 
					"    X i = new X() {\n" + 
					"      { x = 10; }\n" + 
					"     };\n" + 
					"  }\n" +
					"}\n" ,
				},
				"----------\n" + 
				"1. ERROR in X.java (at line 7)\n" + 
				"	{ x = 10; }\n" + 
				"	  ^\n" + 
				"The final local variable x cannot be assigned, since it is defined in an enclosing type\n" + 
				"----------\n");
}
// https://bugs.eclipse.org/bugs/show_bug.cgi?id=382721, [1.8][compiler] Effectively final variables needs special treatment
public void test057() {
	// This test checks that common semantic checks are indeed run
	this.runNegativeTest(
			new String[] {
					"X.java",
					"interface I {\n" + 
					"	void doit();\n" + 
					"}\n" + 
					"public class X {\n" + 
					"  void foo(int x) {\n" + 
					"    I i = () -> {\n" + 
					"      x = 10;\n" + 
					"     };\n" + 
					"  }\n" +
					"}\n" ,
				},
				"----------\n" + 
				"1. ERROR in X.java (at line 7)\n" + 
				"	x = 10;\n" + 
				"	^\n" + 
				"Local variable x defined in an enclosing scope must be final or effectively final\n" + 
				"----------\n");
}
// https://bugs.eclipse.org/bugs/show_bug.cgi?id=382721, [1.8][compiler] Effectively final variables needs special treatment
public void test058() {
	// This test checks that common semantic checks are indeed run
	this.runNegativeTest(
			new String[] {
					"X.java",
					"interface I {\n" + 
					"	void doit();\n" + 
					"}\n" + 
					"public class X {\n" + 
					"  void foo(int x) {\n" + 
					"    X i = new X() {\n" + 
					"      { x = 10; }\n" + 
					"     };\n" + 
					"  }\n" +
					"}\n" ,
				},
				"----------\n" + 
				"1. ERROR in X.java (at line 7)\n" + 
				"	{ x = 10; }\n" + 
				"	  ^\n" + 
				"Local variable x defined in an enclosing scope must be final or effectively final\n" + 
				"----------\n");
}
// https://bugs.eclipse.org/bugs/show_bug.cgi?id=382721, [1.8][compiler] Effectively final variables needs special treatment
public void test059() {
	// This test checks that common semantic checks are indeed run
	this.runNegativeTest(
			new String[] {
					"X.java",
					"interface I {\n" +
					"	void foo();\n" +
					"}\n" +
					"class X {\n" +
					"	void foo(int [] p) {\n" +
					"		for (int is : p) {\n" +
					"			I j = new I () {\n" +
					"				public void foo() {\n" +
					"					System.out.println(is);\n" +
					"				};\n" +
					"			};\n" +
					"		}\n" +
					"	}\n" +
					"}\n",
				},
				"");
}
// https://bugs.eclipse.org/bugs/show_bug.cgi?id=382721, [1.8][compiler] Effectively final variables needs special treatment
public void test060() {
	// This test checks that common semantic checks are indeed run
	this.runNegativeTest(
			new String[] {
					"X.java",
					"interface I {\n" +
					"	void foo();\n" +
					"}\n" +
					"class X {\n" +
					"	void foo(int [] p) {\n" +
					"		for (int is : p) {\n" +
					"			I j = () -> {\n" +
					"					System.out.println(is);\n" +
					"			};\n" +
					"		}\n" +
					"	}\n" +
					"}\n",
				},
				"");
}
// https://bugs.eclipse.org/bugs/show_bug.cgi?id=382721, [1.8][compiler] Effectively final variables needs special treatment
public void test061() {
	// This test checks that common semantic checks are indeed run
	this.runNegativeTest(
			new String[] {
					"X.java",
					"interface I {\n" + 
					"	void doit();\n" + 
					"}\n" + 
					"public class X {\n" + 
					"  void foo2(String[] args) {\n" + 
					"   int var;\n" + 
					"   if (args != null)\n" + 
					"      var = args.length;\n" + 
					"   else\n" + 
					"      var = 2;\n" + 
					"   I x = () ->  {\n" + 
					"       System.out.println(var);\n" +  // no error here.
					"       args = null;\n" + // error here.
					"   };\n" + 
					"  }\n" +
					"}\n" ,
				}, 		
				"----------\n" + 
				"1. ERROR in X.java (at line 13)\n" + 
				"	args = null;\n" + 
				"	^^^^\n" + 
				"Local variable args defined in an enclosing scope must be final or effectively final\n" + 
				"----------\n");
}
// https://bugs.eclipse.org/bugs/show_bug.cgi?id=382721, [1.8][compiler] Effectively final variables needs special treatment
public void test062() {
	// This test checks that common semantic checks are indeed run
	this.runNegativeTest(
			new String[] {
					"X.java",
					"interface I {\n" +
					"	void doit();\n" +
					"}\n" +
					"public class X {\n" +
					"  public static void main(String[] args) {\n" +
					"    int var;\n" +
					"    if (args != null) {\n" +
					"       var = args.length;\n" +
					"       I x = new I() {\n" +
					"         public void doit() {\n" +
					"           System.out.println(var);\n" +
					"         }\n" +
					"       };\n" +
					"    } else {\n" +
					"       var = 2; // HERE\n" +
					"    }\n" +
					"  }\n" +
					"}\n",
				},
				"");
}
// https://bugs.eclipse.org/bugs/show_bug.cgi?id=382721, [1.8][compiler] Effectively final variables needs special treatment
public void test063() {
	// This test checks that common semantic checks are indeed run
	this.runNegativeTest(
			new String[] {
					"X.java",
					"import java.io.IOException;\n" +
					"interface I {\n" +
					"    void doit();\n" +
					"}\n" +
					"public class X {\n" +
					"  public static void main(String[] args) throws IOException {\n" +
					"\n" +
					"	try {\n" +
					"		throw new IOException();\n" +
					"	} catch (Exception e) {\n" +
					"		if (args == null) {\n" +
					"			throw e;\n" +
					"		} \n" +
					"                else {\n" +
					"			e = null;\n" +
					"		}\n" +
					"	}\n" +
					"  }\n" +
					"}\n",
				},
				"----------\n" + 
				"1. ERROR in X.java (at line 12)\n" + 
				"	throw e;\n" + 
				"	^^^^^^^^\n" + 
				"Unhandled exception type Exception\n" + 
				"----------\n" + 
				"2. WARNING in X.java (at line 14)\n" + 
				"	else {\n" + 
				"			e = null;\n" + 
				"		}\n" + 
				"	     ^^^^^^^^^^^^^^^^^^\n" + 
				"Statement unnecessarily nested within else clause. The corresponding then clause does not complete normally\n" + 
				"----------\n");
}
// https://bugs.eclipse.org/bugs/show_bug.cgi?id=382721, [1.8][compiler] Effectively final variables needs special treatment
public void test064() {
	// This test checks that common semantic checks are indeed run
	this.runNegativeTest(
			new String[] {
					"X.java",
					"import java.io.IOException;\n" +
					"interface I {\n" +
					"    void doit();\n" +
					"}\n" +
					"public class X {\n" +
					"  public static void main(String[] args) throws IOException {\n" +
					"\n" +
					"	try {\n" +
					"		throw new IOException();\n" +
					"	} catch (Exception e) {\n" +
					"		if (args == null) {\n" +
					"			throw e;\n" +
					"		} \n" +
					"	}\n" +
					"  }\n" +
					"}\n",
				},
				"");
}
// https://bugs.eclipse.org/bugs/show_bug.cgi?id=382721, [1.8][compiler] Effectively final variables needs special treatment
public void test065() {
	// This test checks that common semantic checks are indeed run
	this.runNegativeTest(
			new String[] {
					"X.java",
					"interface I {\n" +
					"	void foo();\n" +
					"}\n" +
					"class X {\n" +
					"	void foo() {\n" +
					"		int x = 10;\n" +
					"		I i = () -> {\n" +
					"			System.out.println(x++);\n" +
					"		};\n" +
					"	}\n" +
					"}\n",
				},
				"----------\n" + 
				"1. ERROR in X.java (at line 8)\n" + 
				"	System.out.println(x++);\n" + 
				"	                   ^\n" + 
				"Local variable x defined in an enclosing scope must be final or effectively final\n" + 
				"----------\n");
}
// https://bugs.eclipse.org/bugs/show_bug.cgi?id=382721, [1.8][compiler] Effectively final variables needs special treatment
public void test066() {
	// This test checks that common semantic checks are indeed run
	this.runNegativeTest(
			new String[] {
					"X.java",
					"import java.io.IOException;\n" +
					"class X {\n" +
					"	void foo(int x) throws IOException {\n" +
					"		try {\n" +
					"			throw new IOException();\n" +
					"		} catch (Exception e) {\n" +
					"			if (x == 0) {\n" +
					"				throw e;\n" +
					"			} else {\n" +
					"				e = null;\n" +
					"			}\n" +
					"		}\n" +
					"	}\n" +
					"}\n" ,
				},
				"----------\n" + 
				"1. ERROR in X.java (at line 8)\n" + 
				"	throw e;\n" + 
				"	^^^^^^^^\n" + 
				"Unhandled exception type Exception\n" + 
				"----------\n" + 
				"2. WARNING in X.java (at line 9)\n" + 
				"	} else {\n" + 
				"				e = null;\n" + 
				"			}\n" + 
				"	       ^^^^^^^^^^^^^^^^^^^^\n" + 
				"Statement unnecessarily nested within else clause. The corresponding then clause does not complete normally\n" + 
				"----------\n");
}
// https://bugs.eclipse.org/bugs/show_bug.cgi?id=382721, [1.8][compiler] Effectively final variables needs special treatment
public void test067() {
	// This test checks that common semantic checks are indeed run
	this.runNegativeTest(
			new String[] {
					"X.java",
					"interface I {\n" +
					"	void doit ();\n" +
					"}\n" +
					"class X {\n" +
					"	int p;\n" +
					"	void foo(int p) {\n" +
					"		int i = 10;\n" +
					"		X x = new X();\n" +
					"		x = new X();\n" +
					"		I l = () -> {\n" +
					"			x.p = i++;\n" +
					"		};\n" +
					"	}\n" +
					"}\n",
				},
				"----------\n" + 
				"1. WARNING in X.java (at line 6)\n" + 
				"	void foo(int p) {\n" + 
				"	             ^\n" + 
				"The parameter p is hiding a field from type X\n" + 
				"----------\n" + 
				"2. ERROR in X.java (at line 11)\n" + 
				"	x.p = i++;\n" + 
				"	      ^\n" + 
				"Local variable i defined in an enclosing scope must be final or effectively final\n" + 
				"----------\n");
}
// https://bugs.eclipse.org/bugs/show_bug.cgi?id=382721, [1.8][compiler] Effectively final variables needs special treatment
public void test068() {
	// This test checks that common semantic checks are indeed run
	this.runNegativeTest(
			new String[] {
					"X.java",
					"interface I {\n" +
					"	void doit ();\n" +
					"}\n" +
					"class X {\n" +
					"	int p;\n" +
					"	void foo(int p) {\n" +
					"		int i = 10;\n" +
					"		X x = new X();\n" +
					"		x = new X();\n" +
					"		I l = () -> {\n" +
					"			x.p = i;\n" +
					"		};\n" +
					"	}\n" +
					"}\n",
				},
				"----------\n" + 
				"1. WARNING in X.java (at line 6)\n" + 
				"	void foo(int p) {\n" + 
				"	             ^\n" + 
				"The parameter p is hiding a field from type X\n" + 
				"----------\n" + 
				"2. ERROR in X.java (at line 11)\n" + 
				"	x.p = i;\n" + 
				"	^\n" + 
				"Local variable x defined in an enclosing scope must be final or effectively final\n" + 
				"----------\n");
}
// https://bugs.eclipse.org/bugs/show_bug.cgi?id=382727, [1.8][compiler] Lambda expression parameters and locals cannot shadow variables from context
public void test069() {
	// Lambda argument hides a field.
	this.runNegativeTest(
			false /* skipJavac */,
			JavacTestOptions.Excuse.EclipseHasSomeMoreWarnings,
			new String[] {
					"X.java",
					"interface I {\n" +
					"	void foo(int p);\n" +
					"}\n" +
					"public class X {\n" +
					"	int f1;\n" +
					"	int f2;\n" +
					"\n" +
					"	void foo() {\n" +
					"		I i = (int f1)  -> {\n" +
					"		};\n" +
					"	}	\n" +
					"}\n",
				},
				"----------\n" + 
				"1. WARNING in X.java (at line 9)\n" + 
				"	I i = (int f1)  -> {\n" + 
				"	           ^^\n" + 
				"The parameter f1 is hiding a field from type X\n" + 
				"----------\n");
}
// https://bugs.eclipse.org/bugs/show_bug.cgi?id=382727, [1.8][compiler] Lambda expression parameters and locals cannot shadow variables from context
public void test070() {
	// Lambda argument redeclares outer method argument.
	this.runNegativeTest(
			new String[] {
					"X.java",
					"interface I {\n" +
					"	void foo(int p);\n" +
					"}\n" +
					"public class X {\n" +
					"	void foo(int x) {\n" +
					"		I i = (int x)  -> {\n" +
					"		};\n" +
					"	}	\n" +
					"}\n",
				},
				"----------\n" + 
				"1. ERROR in X.java (at line 6)\n" + 
				"	I i = (int x)  -> {\n" + 
				"	           ^\n" + 
				"Lambda expression\'s parameter x cannot redeclare another local variable defined in an enclosing scope. \n" + 
				"----------\n");
}
// https://bugs.eclipse.org/bugs/show_bug.cgi?id=382727, [1.8][compiler] Lambda expression parameters and locals cannot shadow variables from context
public void test071() {
	// Lambda argument redeclares outer method local.
	this.runNegativeTest(
			new String[] {
					"X.java",
					"interface I {\n" +
					"	void foo(int p);\n" +
					"}\n" +
					"public class X {\n" +
					"	void foo(int x) {\n" +
					"       int l;\n" +
					"		I i = (int l)  -> {\n" +
					"		};\n" +
					"	}	\n" +
					"}\n",
				},
				"----------\n" + 
				"1. ERROR in X.java (at line 7)\n" + 
				"	I i = (int l)  -> {\n" + 
				"	           ^\n" + 
				"Lambda expression\'s parameter l cannot redeclare another local variable defined in an enclosing scope. \n" + 
				"----------\n");
}
// https://bugs.eclipse.org/bugs/show_bug.cgi?id=382727, [1.8][compiler] Lambda expression parameters and locals cannot shadow variables from context
public void test072() {
	// Lambda redeclares its own argument
	this.runNegativeTest(
			new String[] {
					"X.java",
					"interface I {\n" +
					"	void foo(int p, int q);\n" +
					"}\n" +
					"public class X {\n" +
					"	void foo(int x) {\n" +
					"       int l;\n" +
					"		I i = (int p, int p)  -> {\n" +
					"		};\n" +
					"	}	\n" +
					"}\n",
				},
				"----------\n" + 
				"1. ERROR in X.java (at line 7)\n" + 
				"	I i = (int p, int p)  -> {\n" + 
				"	                  ^\n" + 
				"Duplicate parameter p\n" + 
				"----------\n");
}
// https://bugs.eclipse.org/bugs/show_bug.cgi?id=382727, [1.8][compiler] Lambda expression parameters and locals cannot shadow variables from context
public void test073() {
	// Lambda local hides a field
	this.runNegativeTest(
			false /* skipJavac */,
			JavacTestOptions.Excuse.EclipseHasSomeMoreWarnings,
			new String[] {
					"X.java",
					"interface I {\n" +
					"	void foo(int p, int q);\n" +
					"}\n" +
					"public class X {\n" +
					"   int f;\n" +
					"	void foo() {\n" +
					"		I i = (int p, int q)  -> {\n" +
					"           int f;\n" +
					"		};\n" +
					"	}	\n" +
					"}\n",
				},
				"----------\n" + 
				"1. WARNING in X.java (at line 8)\n" + 
				"	int f;\n" + 
				"	    ^\n" + 
				"The local variable f is hiding a field from type X\n" + 
				"----------\n");
}
// https://bugs.eclipse.org/bugs/show_bug.cgi?id=382727, [1.8][compiler] Lambda expression parameters and locals cannot shadow variables from context
public void test074() {
	// Lambda local redeclares the enclosing method's argument
	this.runNegativeTest(
			new String[] {
					"X.java",
					"interface I {\n" +
					"	void foo(int p, int q);\n" +
					"}\n" +
					"public class X {\n" +
					"   int f;\n" +
					"	void foo(int a) {\n" +
					"		I i = (int p, int q)  -> {\n" +
					"           int a;\n" +
					"		};\n" +
					"	}	\n" +
					"}\n",
				},
				"----------\n" + 
				"1. ERROR in X.java (at line 8)\n" + 
				"	int a;\n" + 
				"	    ^\n" + 
				"Lambda expression\'s local variable a cannot redeclare another local variable defined in an enclosing scope. \n" + 
				"----------\n");
}
// https://bugs.eclipse.org/bugs/show_bug.cgi?id=382727, [1.8][compiler] Lambda expression parameters and locals cannot shadow variables from context
public void test075() {
	// Lambda local redeclares the enclosing method's local
	this.runNegativeTest(
			new String[] {
					"X.java",
					"interface I {\n" +
					"	void foo(int p, int q);\n" +
					"}\n" +
					"public class X {\n" +
					"   int f;\n" +
					"	void foo(int a) {\n" +
					"       int loc;\n" +
					"		I i = (int p, int q)  -> {\n" +
					"           int loc;\n" +
					"		};\n" +
					"	}	\n" +
					"}\n",
				},
				"----------\n" + 
				"1. ERROR in X.java (at line 9)\n" + 
				"	int loc;\n" + 
				"	    ^^^\n" + 
				"Lambda expression\'s local variable loc cannot redeclare another local variable defined in an enclosing scope. \n" + 
				"----------\n");
}
// https://bugs.eclipse.org/bugs/show_bug.cgi?id=382727, [1.8][compiler] Lambda expression parameters and locals cannot shadow variables from context
public void test076() {
	// Lambda local redeclares its own parameter
	this.runNegativeTest(
			new String[] {
					"X.java",
					"interface I {\n" +
					"	void foo(int p, int q);\n" +
					"}\n" +
					"public class X {\n" +
					"   int f;\n" +
					"	void foo(int a) {\n" +
					"       int loc;\n" +
					"		I i = (int p, int q)  -> {\n" +
					"           int p;\n" +
					"		};\n" +
					"	}	\n" +
					"}\n",
				},
				"----------\n" + 
				"1. ERROR in X.java (at line 9)\n" + 
				"	int p;\n" + 
				"	    ^\n" + 
				"Duplicate local variable p\n" + 
				"----------\n");
}
// https://bugs.eclipse.org/bugs/show_bug.cgi?id=382727, [1.8][compiler] Lambda expression parameters and locals cannot shadow variables from context
public void test077() {
	// Lambda local redeclares its own self
	this.runNegativeTest(
			new String[] {
					"X.java",
					"interface I {\n" +
					"	void foo(int p, int q);\n" +
					"}\n" +
					"public class X {\n" +
					"   int f;\n" +
					"	void foo(int a) {\n" +
					"       int loc;\n" +
					"		I i = (int p, int q)  -> {\n" +
					"           int self, self;\n" +
					"		};\n" +
					"	}	\n" +
					"}\n",
				},
				"----------\n" + 
				"1. ERROR in X.java (at line 9)\n" + 
				"	int self, self;\n" + 
				"	          ^^^^\n" + 
				"Duplicate local variable self\n" + 
				"----------\n");
}
// https://bugs.eclipse.org/bugs/show_bug.cgi?id=382727, [1.8][compiler] Lambda expression parameters and locals cannot shadow variables from context
public void test078() {
	// Nested Lambda argument redeclares a field.
	this.runNegativeTest(
			false /* skipJavac */,
			JavacTestOptions.Excuse.EclipseHasSomeMoreWarnings,
			new String[] {
					"X.java",
					"interface I {\n" +
					"	void foo(int p, int q);\n" +
					"}\n" +
					"public class X {\n" +
					"   int f;\n" +
					"	void foo(int a) {\n" +
					"       int loc;\n" +
					"		I i = (int p, int q)  -> {\n" +
					"           I i2 = (int f, int p0) -> {};\n" +
					"		};\n" +
					"	}	\n" +
					"}\n",
				},
				"----------\n" + 
				"1. WARNING in X.java (at line 9)\n" + 
				"	I i2 = (int f, int p0) -> {};\n" + 
				"	            ^\n" + 
				"The parameter f is hiding a field from type X\n" + 
				"----------\n");
}
// https://bugs.eclipse.org/bugs/show_bug.cgi?id=382727, [1.8][compiler] Lambda expression parameters and locals cannot shadow variables from context
public void test079() {
	// Nested Lambda argument redeclares outer method's argument.
	this.runNegativeTest(
			new String[] {
					"X.java",
					"interface I {\n" +
					"	void foo(int p, int q);\n" +
					"}\n" +
					"public class X {\n" +
					"   int f;\n" +
					"	void foo(int outerp) {\n" +
					"       int loc;\n" +
					"		I i = (int p, int q)  -> {\n" +
					"           I i2 = (int f, int outerp) -> {};\n" +
					"		};\n" +
					"	}	\n" +
					"}\n",
				},
				"----------\n" + 
				"1. WARNING in X.java (at line 9)\n" + 
				"	I i2 = (int f, int outerp) -> {};\n" + 
				"	            ^\n" + 
				"The parameter f is hiding a field from type X\n" + 
				"----------\n" + 
				"2. ERROR in X.java (at line 9)\n" + 
				"	I i2 = (int f, int outerp) -> {};\n" + 
				"	                   ^^^^^^\n" + 
				"Lambda expression\'s parameter outerp cannot redeclare another local variable defined in an enclosing scope. \n" + 
				"----------\n");
}
// https://bugs.eclipse.org/bugs/show_bug.cgi?id=382727, [1.8][compiler] Lambda expression parameters and locals cannot shadow variables from context
public void test080() {
	// Nested Lambda argument redeclares outer method's local.
	this.runNegativeTest(
			new String[] {
					"X.java",
					"interface I {\n" +
					"	void foo(int p, int q);\n" +
					"}\n" +
					"public class X {\n" +
					"   int f;\n" +
					"	void foo(int outerp) {\n" +
					"       int locouter;\n" +
					"		I i = (int p, int q)  -> {\n" +
					"           I i2 = (int locouter, int outerp) -> {};\n" +
					"		};\n" +
					"	}	\n" +
					"}\n",
				},
				"----------\n" + 
				"1. ERROR in X.java (at line 9)\n" + 
				"	I i2 = (int locouter, int outerp) -> {};\n" + 
				"	            ^^^^^^^^\n" + 
				"Lambda expression\'s parameter locouter cannot redeclare another local variable defined in an enclosing scope. \n" + 
				"----------\n" + 
				"2. ERROR in X.java (at line 9)\n" + 
				"	I i2 = (int locouter, int outerp) -> {};\n" + 
				"	                          ^^^^^^\n" + 
				"Lambda expression\'s parameter outerp cannot redeclare another local variable defined in an enclosing scope. \n" + 
				"----------\n");
}
// https://bugs.eclipse.org/bugs/show_bug.cgi?id=382727, [1.8][compiler] Lambda expression parameters and locals cannot shadow variables from context
public void test081() {
	// Nested Lambda argument redeclares outer lambda's argument.
	this.runNegativeTest(
			new String[] {
					"X.java",
					"interface I {\n" +
					"	void foo(int p, int q);\n" +
					"}\n" +
					"public class X {\n" +
					"   int f;\n" +
					"	void foo(int outerp) {\n" +
					"       int locouter;\n" +
					"		I i = (int p, int q)  -> {\n" +
					"           I i2 = (int p, int q) -> {};\n" +
					"		};\n" +
					"	}	\n" +
					"}\n",
				},
				"----------\n" + 
				"1. ERROR in X.java (at line 9)\n" + 
				"	I i2 = (int p, int q) -> {};\n" + 
				"	            ^\n" + 
				"Lambda expression\'s parameter p cannot redeclare another local variable defined in an enclosing scope. \n" + 
				"----------\n" + 
				"2. ERROR in X.java (at line 9)\n" + 
				"	I i2 = (int p, int q) -> {};\n" + 
				"	                   ^\n" + 
				"Lambda expression\'s parameter q cannot redeclare another local variable defined in an enclosing scope. \n" + 
				"----------\n");
}
// https://bugs.eclipse.org/bugs/show_bug.cgi?id=382727, [1.8][compiler] Lambda expression parameters and locals cannot shadow variables from context
public void test082() {
	// Nested Lambda argument redeclares outer lambda's local.
	this.runNegativeTest(
			new String[] {
					"X.java",
					"interface I {\n" +
					"	void foo(int p, int q);\n" +
					"}\n" +
					"public class X {\n" +
					"   int f;\n" +
					"	void foo(int outerp) {\n" +
					"       int locouter;\n" +
					"		I i = (int p, int q)  -> {\n" +
					"       int lamlocal;\n" +
					"           I i2 = (int lamlocal, int q) -> {};\n" +
					"		};\n" +
					"	}	\n" +
					"}\n",
				},
				"----------\n" + 
				"1. ERROR in X.java (at line 10)\n" + 
				"	I i2 = (int lamlocal, int q) -> {};\n" + 
				"	            ^^^^^^^^\n" + 
				"Lambda expression\'s parameter lamlocal cannot redeclare another local variable defined in an enclosing scope. \n" + 
				"----------\n" + 
				"2. ERROR in X.java (at line 10)\n" + 
				"	I i2 = (int lamlocal, int q) -> {};\n" + 
				"	                          ^\n" + 
				"Lambda expression\'s parameter q cannot redeclare another local variable defined in an enclosing scope. \n" + 
				"----------\n");
}
// https://bugs.eclipse.org/bugs/show_bug.cgi?id=382727, [1.8][compiler] Lambda expression parameters and locals cannot shadow variables from context
public void test083() {
	// Nested Lambda local redeclares a field.
	this.runNegativeTest(
			new String[] {
					"X.java",
					"interface I {\n" +
					"	void foo(int p, int q);\n" +
					"}\n" +
					"public class X {\n" +
					"   int f;\n" +
					"	void foo(int outerp) {\n" +
					"       int locouter;\n" +
					"		I i = (int p, int q)  -> {\n" +
					"       int lamlocal;\n" +
					"           I i2 = (int lamlocal, int q) -> {int f;};\n" +
					"		};\n" +
					"	}	\n" +
					"}\n",
				},
				"----------\n" + 
				"1. ERROR in X.java (at line 10)\n" + 
				"	I i2 = (int lamlocal, int q) -> {int f;};\n" + 
				"	            ^^^^^^^^\n" + 
				"Lambda expression\'s parameter lamlocal cannot redeclare another local variable defined in an enclosing scope. \n" + 
				"----------\n" + 
				"2. ERROR in X.java (at line 10)\n" + 
				"	I i2 = (int lamlocal, int q) -> {int f;};\n" + 
				"	                          ^\n" + 
				"Lambda expression\'s parameter q cannot redeclare another local variable defined in an enclosing scope. \n" + 
				"----------\n" + 
				"3. WARNING in X.java (at line 10)\n" + 
				"	I i2 = (int lamlocal, int q) -> {int f;};\n" + 
				"	                                     ^\n" + 
				"The local variable f is hiding a field from type X\n" + 
				"----------\n");
}
// https://bugs.eclipse.org/bugs/show_bug.cgi?id=382727, [1.8][compiler] Lambda expression parameters and locals cannot shadow variables from context
public void test084() {
	// Nested Lambda local redeclares outer methods local.
	this.runNegativeTest(
			new String[] {
					"X.java",
					"interface I {\n" +
					"	void foo(int p, int q);\n" +
					"}\n" +
					"public class X {\n" +
					"   int f;\n" +
					"	void foo(int outerp) {\n" +
					"       int locouter;\n" +
					"		I i = (int p, int q)  -> {\n" +
					"       int lamlocal;\n" +
					"           I i2 = (int lamlocal, int q) -> {int locouter;};\n" +
					"		};\n" +
					"	}	\n" +
					"}\n",
				},
				"----------\n" + 
				"1. ERROR in X.java (at line 10)\n" + 
				"	I i2 = (int lamlocal, int q) -> {int locouter;};\n" + 
				"	            ^^^^^^^^\n" + 
				"Lambda expression\'s parameter lamlocal cannot redeclare another local variable defined in an enclosing scope. \n" + 
				"----------\n" + 
				"2. ERROR in X.java (at line 10)\n" + 
				"	I i2 = (int lamlocal, int q) -> {int locouter;};\n" + 
				"	                          ^\n" + 
				"Lambda expression\'s parameter q cannot redeclare another local variable defined in an enclosing scope. \n" + 
				"----------\n" + 
				"3. ERROR in X.java (at line 10)\n" + 
				"	I i2 = (int lamlocal, int q) -> {int locouter;};\n" + 
				"	                                     ^^^^^^^^\n" + 
				"Lambda expression\'s local variable locouter cannot redeclare another local variable defined in an enclosing scope. \n" + 
				"----------\n");
}
// https://bugs.eclipse.org/bugs/show_bug.cgi?id=382727, [1.8][compiler] Lambda expression parameters and locals cannot shadow variables from context
public void test085() {
	// Nested Lambda local redeclares outer lambda's argument & local
	this.runNegativeTest(
			new String[] {
					"X.java",
					"interface I {\n" +
					"	void foo(int p, int q);\n" +
					"}\n" +
					"public class X {\n" +
					"   int f;\n" +
					"	void foo(int outerp) {\n" +
					"       int locouter;\n" +
					"		I i = (int p, int q)  -> {\n" +
					"       int lamlocal;\n" +
					"           I i2 = (int j, int q) -> {int p, lamlocal;};\n" +
					"		};\n" +
					"	}	\n" +
					"}\n",
				},
				"----------\n" + 
				"1. ERROR in X.java (at line 10)\n" + 
				"	I i2 = (int j, int q) -> {int p, lamlocal;};\n" + 
				"	                   ^\n" + 
				"Lambda expression\'s parameter q cannot redeclare another local variable defined in an enclosing scope. \n" + 
				"----------\n" + 
				"2. ERROR in X.java (at line 10)\n" + 
				"	I i2 = (int j, int q) -> {int p, lamlocal;};\n" + 
				"	                              ^\n" + 
				"Lambda expression\'s local variable p cannot redeclare another local variable defined in an enclosing scope. \n" + 
				"----------\n" + 
				"3. ERROR in X.java (at line 10)\n" + 
				"	I i2 = (int j, int q) -> {int p, lamlocal;};\n" + 
				"	                                 ^^^^^^^^\n" + 
				"Lambda expression\'s local variable lamlocal cannot redeclare another local variable defined in an enclosing scope. \n" + 
				"----------\n");
}
// https://bugs.eclipse.org/bugs/show_bug.cgi?id=382727, [1.8][compiler] Lambda expression parameters and locals cannot shadow variables from context
public void test086() {
	// Nested Lambda local redeclares its own argument & local
	this.runNegativeTest(
			new String[] {
					"X.java",
					"interface I {\n" +
					"	void foo(int p, int q);\n" +
					"}\n" +
					"public class X {\n" +
					"   int f;\n" +
					"	void foo(int outerp) {\n" +
					"       int locouter;\n" +
					"		I i = (int p, int q)  -> {\n" +
					"       int lamlocal;\n" +
					"           I i2 = (int x1, int x2) -> {int x1, x2;};\n" +
					"		};\n" +
					"	}	\n" +
					"}\n",
				},
				"----------\n" + 
				"1. ERROR in X.java (at line 10)\n" + 
				"	I i2 = (int x1, int x2) -> {int x1, x2;};\n" + 
				"	                                ^^\n" + 
				"Duplicate local variable x1\n" + 
				"----------\n" + 
				"2. ERROR in X.java (at line 10)\n" + 
				"	I i2 = (int x1, int x2) -> {int x1, x2;};\n" + 
				"	                                    ^^\n" + 
				"Duplicate local variable x2\n" + 
				"----------\n");
}
// https://bugs.eclipse.org/bugs/show_bug.cgi?id=382727, [1.8][compiler] Lambda expression parameters and locals cannot shadow variables from context
public void test087() {
	// Inner class (!) inside Lambda hides field
	this.runNegativeTest(
			new String[] {
					"X.java",
					"interface I {\n" +
					"	void foo(int p, int q);\n" +
					"}\n" +
					"public class X {\n" +
					"   int f;\n" +
					"	void foo(int outerp) {\n" +
					"       int locouter;\n" +
					"		I i = (int p, int q)  -> {\n" +
					"       int lamlocal;\n" +
					"           class X { void foo(int f) {} }\n" +
					"		};\n" +
					"	}	\n" +
					"}\n",
				},
				"----------\n" + 
				"1. ERROR in X.java (at line 10)\n" + 
				"	class X { void foo(int f) {} }\n" + 
				"	      ^\n" + 
				"The nested type X cannot hide an enclosing type\n" + 
				"----------\n" + 
				"2. WARNING in X.java (at line 10)\n" + 
				"	class X { void foo(int f) {} }\n" + 
				"	                       ^\n" + 
				"The parameter f is hiding a field from type X\n" + 
				"----------\n");
}
// https://bugs.eclipse.org/bugs/show_bug.cgi?id=382727, [1.8][compiler] Lambda expression parameters and locals cannot shadow variables from context
public void test088() {
	// class inside lambda (!) redeclares a field.
	this.runNegativeTest(
			false /* skipJavac */,
			JavacTestOptions.Excuse.EclipseHasSomeMoreWarnings,
			new String[] {
					"X.java",
					"interface I {\n" +
					"	void foo(int p, int q);\n" +
					"}\n" +
					"public class X {\n" +
					"   int f;\n" +
					"	void foo(int a) {\n" +
					"       int loc;\n" +
					"		I i = (int p, int q)  -> {\n" +
					"           I i2 = new I() { public void foo(int f, int p0) {};\n" +
					"		};};\n" +
					"	}	\n" +
					"}\n",
				},
				"----------\n" + 
				"1. WARNING in X.java (at line 9)\n" + 
				"	I i2 = new I() { public void foo(int f, int p0) {};\n" + 
				"	                                     ^\n" + 
				"The parameter f is hiding a field from type X\n" + 
				"----------\n");
}
// https://bugs.eclipse.org/bugs/show_bug.cgi?id=382727, [1.8][compiler] Lambda expression parameters and locals cannot shadow variables from context
public void test089() {
	// class inside lambda redeclares outer method's argument.
	this.runNegativeTest(
			false /* skipJavac */,
			JavacTestOptions.Excuse.EclipseHasSomeMoreWarnings,
			new String[] {
					"X.java",
					"interface I {\n" +
					"	void foo(int p, int q);\n" +
					"}\n" +
					"public class X {\n" +
					"   int f;\n" +
					"	void foo(int outerp) {\n" +
					"       int loc;\n" +
					"		I i = (int p, int q)  -> {\n" +
					"           I i2 = new I() { public void foo(int f, int outerp) {}};\n" +
					"		};\n" +
					"	}	\n" +
					"}\n",
				},
				"----------\n" + 
				"1. WARNING in X.java (at line 9)\n" + 
				"	I i2 = new I() { public void foo(int f, int outerp) {}};\n" + 
				"	                                     ^\n" + 
				"The parameter f is hiding a field from type X\n" + 
				"----------\n" + 
				"2. WARNING in X.java (at line 9)\n" + 
				"	I i2 = new I() { public void foo(int f, int outerp) {}};\n" + 
				"	                                            ^^^^^^\n" + 
				"The parameter outerp is hiding another local variable defined in an enclosing scope\n" + 
				"----------\n");
}
// https://bugs.eclipse.org/bugs/show_bug.cgi?id=382727, [1.8][compiler] Lambda expression parameters and locals cannot shadow variables from context
public void test090() {
	// class inside lambda redeclares outer method's local.
	this.runNegativeTest(
			false /* skipJavac */,
			JavacTestOptions.Excuse.EclipseHasSomeMoreWarnings,
			new String[] {
					"X.java",
					"interface I {\n" +
					"	void foo(int p, int q);\n" +
					"}\n" +
					"public class X {\n" +
					"   int f;\n" +
					"	void foo(int outerp) {\n" +
					"       int locouter;\n" +
					"		I i = (int p, int q)  -> {\n" +
					"           I i2 = new I() { public void foo(int locouter, int outerp)  {}};\n" +
					"		};\n" +
					"	}	\n" +
					"}\n",
				},
				"----------\n" + 
				"1. WARNING in X.java (at line 9)\n" + 
				"	I i2 = new I() { public void foo(int locouter, int outerp)  {}};\n" + 
				"	                                     ^^^^^^^^\n" + 
				"The parameter locouter is hiding another local variable defined in an enclosing scope\n" + 
				"----------\n" + 
				"2. WARNING in X.java (at line 9)\n" + 
				"	I i2 = new I() { public void foo(int locouter, int outerp)  {}};\n" + 
				"	                                                   ^^^^^^\n" + 
				"The parameter outerp is hiding another local variable defined in an enclosing scope\n" + 
				"----------\n");
}
// https://bugs.eclipse.org/bugs/show_bug.cgi?id=382727, [1.8][compiler] Lambda expression parameters and locals cannot shadow variables from context
public void test091() {
	// class inside lambda redeclares outer lambda's argument.
	this.runNegativeTest(
			false /* skipJavac */,
			JavacTestOptions.Excuse.EclipseHasSomeMoreWarnings,
			new String[] {
					"X.java",
					"interface I {\n" +
					"	void foo(int p, int q);\n" +
					"}\n" +
					"public class X {\n" +
					"   int f;\n" +
					"	void foo(int outerp) {\n" +
					"       int locouter;\n" +
					"		I i = (int p, int q)  -> {\n" +
					"           I i2 = new I() { public void foo (int p, int q) {}};\n" +
					"		};\n" +
					"	}	\n" +
					"}\n",
				},
				"----------\n" + 
				"1. WARNING in X.java (at line 9)\n" + 
				"	I i2 = new I() { public void foo (int p, int q) {}};\n" + 
				"	                                      ^\n" + 
				"The parameter p is hiding another local variable defined in an enclosing scope\n" + 
				"----------\n" + 
				"2. WARNING in X.java (at line 9)\n" + 
				"	I i2 = new I() { public void foo (int p, int q) {}};\n" + 
				"	                                             ^\n" + 
				"The parameter q is hiding another local variable defined in an enclosing scope\n" + 
				"----------\n");
}
// https://bugs.eclipse.org/bugs/show_bug.cgi?id=382727, [1.8][compiler] Lambda expression parameters and locals cannot shadow variables from context
public void test092() {
	// class inside lambda redeclares outer lambda's local.
	this.runNegativeTest(
			false /* skipJavac */,
			JavacTestOptions.Excuse.EclipseHasSomeMoreWarnings,
			new String[] {
					"X.java",
					"interface I {\n" +
					"	void foo(int p, int q);\n" +
					"}\n" +
					"public class X {\n" +
					"   int f;\n" +
					"	void foo(int outerp) {\n" +
					"       int locouter;\n" +
					"		I i = (int p, int q)  -> {\n" +
					"       int lamlocal;\n" +
					"           I i2 = new I() { public void foo (int lamlocal, int q)  {} };\n" +
					"		};\n" +
					"	}	\n" +
					"}\n",
				},
				"----------\n" + 
				"1. WARNING in X.java (at line 10)\n" + 
				"	I i2 = new I() { public void foo (int lamlocal, int q)  {} };\n" + 
				"	                                      ^^^^^^^^\n" + 
				"The parameter lamlocal is hiding another local variable defined in an enclosing scope\n" + 
				"----------\n" + 
				"2. WARNING in X.java (at line 10)\n" + 
				"	I i2 = new I() { public void foo (int lamlocal, int q)  {} };\n" + 
				"	                                                    ^\n" + 
				"The parameter q is hiding another local variable defined in an enclosing scope\n" + 
				"----------\n");
}
// https://bugs.eclipse.org/bugs/show_bug.cgi?id=382727, [1.8][compiler] Lambda expression parameters and locals cannot shadow variables from context
public void test093() {
	// local of class inside lambda redeclares a field.
	this.runNegativeTest(
			false /* skipJavac */,
			JavacTestOptions.Excuse.EclipseHasSomeMoreWarnings,
			new String[] {
					"X.java",
					"interface I {\n" +
					"	void foo(int p, int q);\n" +
					"}\n" +
					"public class X {\n" +
					"   int f;\n" +
					"	void foo(int outerp) {\n" +
					"       int locouter;\n" +
					"		I i = (int p, int q)  -> {\n" +
					"       int lamlocal;\n" +
					"           I i2 = new I() { public void foo (int lamlocal, int q) {int f;}};\n" +
					"		};\n" +
					"	}	\n" +
					"}\n",
				},
				"----------\n" + 
				"1. WARNING in X.java (at line 10)\n" + 
				"	I i2 = new I() { public void foo (int lamlocal, int q) {int f;}};\n" + 
				"	                                      ^^^^^^^^\n" + 
				"The parameter lamlocal is hiding another local variable defined in an enclosing scope\n" + 
				"----------\n" + 
				"2. WARNING in X.java (at line 10)\n" + 
				"	I i2 = new I() { public void foo (int lamlocal, int q) {int f;}};\n" + 
				"	                                                    ^\n" + 
				"The parameter q is hiding another local variable defined in an enclosing scope\n" + 
				"----------\n" + 
				"3. WARNING in X.java (at line 10)\n" + 
				"	I i2 = new I() { public void foo (int lamlocal, int q) {int f;}};\n" + 
				"	                                                            ^\n" + 
				"The local variable f is hiding a field from type X\n" + 
				"----------\n");
}
// https://bugs.eclipse.org/bugs/show_bug.cgi?id=382727, [1.8][compiler] Lambda expression parameters and locals cannot shadow variables from context
public void test094() {
	// local of class under lambda redeclares outer methods local.
	this.runNegativeTest(
			false /* skipJavac */,
			JavacTestOptions.Excuse.EclipseHasSomeMoreWarnings,
			new String[] {
					"X.java",
					"interface I {\n" +
					"	void foo(int p, int q);\n" +
					"}\n" +
					"public class X {\n" +
					"   int f;\n" +
					"	void foo(int outerp) {\n" +
					"       int locouter;\n" +
					"		I i = (int p, int q)  -> {\n" +
					"       int lamlocal;\n" +
					"           I i2 = new I() { public void foo(int lamlocal, int q) {int locouter;}};\n" +
					"		};\n" +
					"	}	\n" +
					"}\n",
				},
				"----------\n" + 
				"1. WARNING in X.java (at line 10)\n" + 
				"	I i2 = new I() { public void foo(int lamlocal, int q) {int locouter;}};\n" + 
				"	                                     ^^^^^^^^\n" + 
				"The parameter lamlocal is hiding another local variable defined in an enclosing scope\n" + 
				"----------\n" + 
				"2. WARNING in X.java (at line 10)\n" + 
				"	I i2 = new I() { public void foo(int lamlocal, int q) {int locouter;}};\n" + 
				"	                                                   ^\n" + 
				"The parameter q is hiding another local variable defined in an enclosing scope\n" + 
				"----------\n" + 
				"3. WARNING in X.java (at line 10)\n" + 
				"	I i2 = new I() { public void foo(int lamlocal, int q) {int locouter;}};\n" + 
				"	                                                           ^^^^^^^^\n" + 
				"The local variable locouter is hiding another local variable defined in an enclosing scope\n" + 
				"----------\n");
}
// https://bugs.eclipse.org/bugs/show_bug.cgi?id=382727, [1.8][compiler] Lambda expression parameters and locals cannot shadow variables from context
public void test095() {
	// local of class under lambda redeclares outer lambda's argument & local
	this.runNegativeTest(
			false /* skipJavac */,
			JavacTestOptions.Excuse.EclipseHasSomeMoreWarnings,
			new String[] {
					"X.java",
					"interface I {\n" +
					"	void foo(int p, int q);\n" +
					"}\n" +
					"public class X {\n" +
					"   int f;\n" +
					"	void foo(int outerp) {\n" +
					"       int locouter;\n" +
					"		I i = (int p, int q)  -> {\n" +
					"       int lamlocal;\n" +
					"           I i2 = new I() { public void foo(int j, int q) {int p, lamlocal;}};\n" +
					"		};\n" +
					"	}	\n" +
					"}\n",
				},
				"----------\n" + 
				"1. WARNING in X.java (at line 10)\n" + 
				"	I i2 = new I() { public void foo(int j, int q) {int p, lamlocal;}};\n" + 
				"	                                            ^\n" + 
				"The parameter q is hiding another local variable defined in an enclosing scope\n" + 
				"----------\n" + 
				"2. WARNING in X.java (at line 10)\n" + 
				"	I i2 = new I() { public void foo(int j, int q) {int p, lamlocal;}};\n" + 
				"	                                                    ^\n" + 
				"The local variable p is hiding another local variable defined in an enclosing scope\n" + 
				"----------\n" + 
				"3. WARNING in X.java (at line 10)\n" + 
				"	I i2 = new I() { public void foo(int j, int q) {int p, lamlocal;}};\n" + 
				"	                                                       ^^^^^^^^\n" + 
				"The local variable lamlocal is hiding another local variable defined in an enclosing scope\n" + 
				"----------\n");
}
// https://bugs.eclipse.org/bugs/show_bug.cgi?id=382727, [1.8][compiler] Lambda expression parameters and locals cannot shadow variables from context
public void test096() {
	// local of class under lambda redeclares its own argument & local
	this.runNegativeTest(
			new String[] {
					"X.java",
					"interface I {\n" +
					"	void foo(int p, int q);\n" +
					"}\n" +
					"public class X {\n" +
					"   int f;\n" +
					"	void foo(int outerp) {\n" +
					"       int locouter;\n" +
					"		I i = (int p, int q)  -> {\n" +
					"       int lamlocal;\n" +
					"           I i2 = new I() { public void foo(int x1, int x2) {int x1, x2;}};\n" +
					"		};\n" +
					"	}	\n" +
					"}\n",
				},
				"----------\n" + 
				"1. ERROR in X.java (at line 10)\n" + 
				"	I i2 = new I() { public void foo(int x1, int x2) {int x1, x2;}};\n" + 
				"	                                                      ^^\n" + 
				"Duplicate local variable x1\n" + 
				"----------\n" + 
				"2. ERROR in X.java (at line 10)\n" + 
				"	I i2 = new I() { public void foo(int x1, int x2) {int x1, x2;}};\n" + 
				"	                                                          ^^\n" + 
				"Duplicate local variable x2\n" + 
				"----------\n");
}
// https://bugs.eclipse.org/bugs/show_bug.cgi?id=384687 [1.8] Wildcard type arguments should be rejected for lambda and reference expressions
public void test097() {
	this.runNegativeTest(
			new String[] {
			"X.java",
			"class Action<K> {\r\n" + 
			"  static <T1> int fooMethod(Object x) { return 0; }\r\n" + 
			"}\r\n" + 
			"interface I {\r\n" + 
			"  int foo(Object x);\r\n" + 
			"}\r\n" + 
			"public class X {\r\n" + 
			"  public static void main(String[] args) {\r\n" + 
			"    I functional = Action::<?>fooMethod;\r\n" + // no raw type warning here, Action:: is really Action<>::
			"  }\r\n" + 
			"}"},
			"----------\n" + 
			"1. ERROR in X.java (at line 9)\n" + 
			"	I functional = Action::<?>fooMethod;\n" + 
			"	                        ^\n" + 
			"Wildcard is not allowed at this location\n" + 
			"----------\n");
}

//https://bugs.eclipse.org/bugs/show_bug.cgi?id=384687 [1.8] Wildcard type arguments should be rejected for lambda and reference expressions
public void test098() {
	this.runNegativeTest(
			new String[] {
			"X.java",
			"class Action<K> {\r\n" + 
			"  int foo(Object x, Object y, Object z) { return 0; }\r\n" + 
			"}\r\n" + 
			"interface I {\r\n" + 
			"  void foo(Object x);\r\n" + 
			"}\r\n" + 
			"public class X {\r\n" + 
			"  public static void main(String[] args) {\r\n" + 
			"    Action<Object> exp = new Action<Object>();\r\n" + 
			"    int x,y,z;\r\n" + 
			"    I len6 = foo->exp.<?>method(x, y, z);\r\n" + 
			"  }\r\n" + 
			"}"},
			"----------\n" + 
			"1. ERROR in X.java (at line 11)\n" + 
			"	I len6 = foo->exp.<?>method(x, y, z);\n" + 
			"	                   ^\n" + 
			"Wildcard is not allowed at this location\n" + 
			"----------\n");
}
// https://bugs.eclipse.org/bugs/show_bug.cgi?id=399770: [1.8][compiler] Implement support for @FunctionalInterface
public void test_bug399770_1() {
	this.runConformTest(
			new String[] {
					"YYY.java",
					"interface BASE { void run(); }\n" +
					"@FunctionalInterface\n" +
					"interface DERIVED extends BASE {void run();}" +
					"public class YYY {\n" +
					"	public static void main(String[] args) {\n" +
					"		System.out.println(\"Hello\");" +
					"	}\n" +
					"}",
			},
			"Hello"
	);
}
// https://bugs.eclipse.org/bugs/show_bug.cgi?id=399770: [1.8][compiler] Implement support for @FunctionalInterface
public void test_bug399770_2() {
	this.runNegativeTest(
			new String[] {
					"YYY.java",
					"interface BASE { void run(); }\n" +
					"@FunctionalInterface\n" +
					"interface DERIVED extends BASE {void run1();}" +
					"@FunctionalInterface public class YYY {\n" +
					"   @FunctionalInterface int x;" +
					"	@FunctionalInterface public static void main(String[] args) {\n" +
					"       @FunctionalInterface int y;" +
					"		System.out.println(\"Hello\");" +
					"	}\n" +
					"}",
			},
			"----------\n" + 
			"1. ERROR in YYY.java (at line 3)\n" + 
			"	interface DERIVED extends BASE {void run1();}@FunctionalInterface public class YYY {\n" + 
			"	          ^^^^^^^\n" + 
			"Invalid \'@FunctionalInterface\' annotation; DERIVED is not a functional interface\n" + 
			"----------\n" + 
			"2. ERROR in YYY.java (at line 3)\n" + 
			"	interface DERIVED extends BASE {void run1();}@FunctionalInterface public class YYY {\n" + 
			"	                                                                               ^^^\n" + 
			"Invalid \'@FunctionalInterface\' annotation; YYY is not a functional interface\n" + 
			"----------\n" + 
			"3. ERROR in YYY.java (at line 4)\n" + 
			"	@FunctionalInterface int x;	@FunctionalInterface public static void main(String[] args) {\n" + 
			"	^^^^^^^^^^^^^^^^^^^^\n" + 
			"The annotation @FunctionalInterface is disallowed for this location\n" + 
			"----------\n" + 
			"4. ERROR in YYY.java (at line 4)\n" + 
			"	@FunctionalInterface int x;	@FunctionalInterface public static void main(String[] args) {\n" + 
			"	                           	^^^^^^^^^^^^^^^^^^^^\n" + 
			"The annotation @FunctionalInterface is disallowed for this location\n" + 
			"----------\n" + 
			"5. ERROR in YYY.java (at line 5)\n" + 
			"	@FunctionalInterface int y;		System.out.println(\"Hello\");	}\n" + 
			"	^^^^^^^^^^^^^^^^^^^^\n" + 
			"The annotation @FunctionalInterface is disallowed for this location\n" + 
			"----------\n"
	);
}
// https://bugs.eclipse.org/bugs/show_bug.cgi?id=400745, [1.8][compiler] Compiler incorrectly allows shadowing of local class names.
public void test400745() {
	// Lambda redeclares a local class from its outer scope.
	this.runNegativeTest(
			new String[] {
					"X.java",
					"interface I {\n" +
					"	void foo();\n" +
					"}\n" +
					"public class X {\n" +
					"	public void foo() {\n" +
					"		class Y {};\n" + 
					"		I i = ()  -> {\n" +
					"			class Y{} ;\n" +
					"		};\n" +
					"	}\n" +	
					"}\n",
			},
			"----------\n" + 
			"1. ERROR in X.java (at line 8)\n" + 
			"	class Y{} ;\n" + 
			"	      ^\n" + 
			"Duplicate nested type Y\n" + 
			"----------\n");
}
// https://bugs.eclipse.org/bugs/show_bug.cgi?id=400745, [1.8][compiler] Compiler incorrectly allows shadowing of local class names.
public void test400745a() {
	// local type hiding scenario 
	this.runNegativeTest(
			false /* skipJavac */,
			JavacTestOptions.Excuse.EclipseHasSomeMoreWarnings,
			new String[] {
					"X.java",
					"interface I {\n" +
					"	void foo();\n" +
					"}\n" +
					"public class X {\n" +
					"	private void foo() {\n" +
					"		class Y {}\n" +
					"		X x = new X() {\n" +
					"			private void foo() {\n" +
					"				class Y {};\n" +
					"			}\n" +
					"		};\n" +
					"		I i = () -> {\n" +
					"			class LX {\n" +
					"				void foo() {\n" +
					"					class Y {};\n" +
					"				}\n" +
					"			};\n" +
					"		};\n" +
					"	}\n" +
					"}\n",
			},
			"----------\n" + 
			"1. WARNING in X.java (at line 5)\n" + 
			"	private void foo() {\n" + 
			"	             ^^^^^\n" + 
			"The method foo() from the type X is never used locally\n" + 
			"----------\n" + 
			"2. WARNING in X.java (at line 6)\n" + 
			"	class Y {}\n" + 
			"	      ^\n" + 
			"The type Y is never used locally\n" + 
			"----------\n" + 
			"3. WARNING in X.java (at line 8)\n" + 
			"	private void foo() {\n" + 
			"	             ^^^^^\n" + 
			"The method foo() from the type new X(){} is never used locally\n" + 
			"----------\n" + 
			"4. WARNING in X.java (at line 9)\n" + 
			"	class Y {};\n" + 
			"	      ^\n" + 
			"The type Y is hiding the type Y\n" + 
			"----------\n" + 
			"5. WARNING in X.java (at line 9)\n" + 
			"	class Y {};\n" + 
			"	      ^\n" + 
			"The type Y is never used locally\n" + 
			"----------\n" + 
			"6. WARNING in X.java (at line 13)\n" + 
			"	class LX {\n" + 
			"	      ^^\n" + 
			"The type LX is never used locally\n" + 
			"----------\n" + 
			"7. WARNING in X.java (at line 14)\n" + 
			"	void foo() {\n" + 
			"	     ^^^^^\n" + 
			"The method foo() from the type LX is never used locally\n" + 
			"----------\n" + 
			"8. WARNING in X.java (at line 15)\n" + 
			"	class Y {};\n" + 
			"	      ^\n" + 
			"The type Y is hiding the type Y\n" + 
			"----------\n" + 
			"9. WARNING in X.java (at line 15)\n" + 
			"	class Y {};\n" + 
			"	      ^\n" + 
			"The type Y is never used locally\n" + 
			"----------\n");
}
// https://bugs.eclipse.org/bugs/show_bug.cgi?id=400556, [1.8][compiler] Visibility checks are missing for lambda/reference expressions
public void test400556() {
	this.runNegativeTest(
			new String[] {
					"p/I.java",
					"package p;\n" +
					"public interface I<P extends ParameterType> {\n" +
					"	<T extends ExceptionType , R extends ReturnType> R doit(P p) throws T;\n" +
					"}\n" +
					"\n" +
					"class ReturnType {\n" +
					"}\n" +
					"\n" +
					"class ParameterType {\n" +
					"}\n" +
					"\n" +
					"class ExceptionType extends Exception {\n" +
					"}\n",
					"X.java",
					"import p.I;\n" +
					"public class X {\n" +
					"	I i = (p) -> { return null; };\n" +
					"}\n"
			},
			"----------\n" + 
			"1. WARNING in p\\I.java (at line 12)\n" + 
			"	class ExceptionType extends Exception {\n" + 
			"	      ^^^^^^^^^^^^^\n" + 
			"The serializable class ExceptionType does not declare a static final serialVersionUID field of type long\n" + 
			"----------\n" + 
			"----------\n" + 
			"1. WARNING in X.java (at line 3)\n" + 
			"	I i = (p) -> { return null; };\n" + 
			"	^\n" + 
			"I is a raw type. References to generic type I<P> should be parameterized\n" + 
			"----------\n" + 
			"2. ERROR in X.java (at line 3)\n" + 
			"	I i = (p) -> { return null; };\n" + 
			"	      ^^^^^^\n" + 
			"The type ReturnType from the descriptor computed for the target context is not visible here.  \n" + 
			"----------\n" + 
			"3. ERROR in X.java (at line 3)\n" + 
			"	I i = (p) -> { return null; };\n" + 
			"	      ^^^^^^\n" + 
			"The type ParameterType from the descriptor computed for the target context is not visible here.  \n" + 
			"----------\n" + 
			"4. ERROR in X.java (at line 3)\n" + 
			"	I i = (p) -> { return null; };\n" + 
			"	      ^^^^^^\n" + 
			"The type ExceptionType from the descriptor computed for the target context is not visible here.  \n" + 
			"----------\n");
}

// https://bugs.eclipse.org/bugs/show_bug.cgi?id=400556, [1.8][compiler] Visibility checks are missing for lambda/reference expressions
public void test400556a() {
	this.runNegativeTest(
			new String[] {
					"p/I.java",
					"package p;\n" +
					"public interface I<P extends ParameterType> {\n" +
					"	<T extends ExceptionType , R extends ReturnType> R doit(P p) throws T;\n" +
					"}\n",
					"p/ReturnType.java",
					"package p;\n" +
					"public class ReturnType {\n" +
					"}\n" +
					"\n" +
					"class ParameterType {\n" +
					"}\n",
					"p/ExceptionType.java",
					"package p;\n" +
					"public class ExceptionType extends Exception {\n" +
					"}\n",
					"X.java",
					"import p.I;\n" +
					"public class X {\n" +
					"	I i = (p) -> { return null; };\n" +
					"}\n"
			},
			"----------\n" + 
			"1. WARNING in p\\ExceptionType.java (at line 2)\n" + 
			"	public class ExceptionType extends Exception {\n" + 
			"	             ^^^^^^^^^^^^^\n" + 
			"The serializable class ExceptionType does not declare a static final serialVersionUID field of type long\n" + 
			"----------\n" + 
			"----------\n" + 
			"1. WARNING in X.java (at line 3)\n" + 
			"	I i = (p) -> { return null; };\n" + 
			"	^\n" + 
			"I is a raw type. References to generic type I<P> should be parameterized\n" + 
			"----------\n" + 
			"2. ERROR in X.java (at line 3)\n" + 
			"	I i = (p) -> { return null; };\n" + 
			"	      ^^^^^^\n" + 
			"The type ParameterType from the descriptor computed for the target context is not visible here.  \n" + 
			"----------\n");
}
// https://bugs.eclipse.org/bugs/show_bug.cgi?id=400556, [1.8][compiler] Visibility checks are missing for lambda/reference expressions
public void test400556b() {
	this.runNegativeTest(
			new String[] {
					"p/I.java",
					"package p;\n" +
					"import java.util.List;\n" +
					"public interface I<P extends ParameterType> {\n" +
					"	<T extends ExceptionType , R extends ReturnType> R doit(List<? extends List<P>>[] p) throws T;\n" +
					"}\n" +
					"\n" +
					"class ReturnType {\n" +
					"}\n" +
					"\n" +
					"class ParameterType {\n" +
					"}\n" +
					"\n" +
					"class ExceptionType extends Exception {\n" +
					"}\n",
					"X.java",
					"import p.I;\n" +
					"public class X {\n" +
					"	I i = (p) -> { return null; };\n" +
					"}\n"
			},
			"----------\n" + 
			"1. WARNING in p\\I.java (at line 13)\n" + 
			"	class ExceptionType extends Exception {\n" + 
			"	      ^^^^^^^^^^^^^\n" + 
			"The serializable class ExceptionType does not declare a static final serialVersionUID field of type long\n" + 
			"----------\n" + 
			"----------\n" + 
			"1. WARNING in X.java (at line 3)\n" + 
			"	I i = (p) -> { return null; };\n" + 
			"	^\n" + 
			"I is a raw type. References to generic type I<P> should be parameterized\n" + 
			"----------\n" + 
			"2. ERROR in X.java (at line 3)\n" + 
			"	I i = (p) -> { return null; };\n" + 
			"	      ^^^^^^\n" + 
			"The type ReturnType from the descriptor computed for the target context is not visible here.  \n" + 
			"----------\n" + 
			"3. ERROR in X.java (at line 3)\n" + 
			"	I i = (p) -> { return null; };\n" + 
			"	      ^^^^^^\n" + 
			"The type ExceptionType from the descriptor computed for the target context is not visible here.  \n" + 
			"----------\n");
}
// https://bugs.eclipse.org/bugs/show_bug.cgi?id=400556, [1.8][compiler] Visibility checks are missing for lambda/reference expressions
public void test400556c() {
	this.runNegativeTest(
			new String[] {
					"p/I.java",
					"package p;\n" +
					"import java.util.List;\n" +
					"public interface I<P extends ParameterType, T extends ExceptionType , R extends ReturnType> {\n" +
					"	R doit(List<? extends List<P>>[] p) throws T;\n" +
					"}\n" +
					"class ParameterType {\n" +
					"}\n" +
					"class ReturnType {\n" +
					"}\n" +
					"class ExceptionType extends Exception {\n" +
					"}\n",
					"X.java",
					"import p.I;\n" +
					"public class X {\n" +
					"	I<?, ?, ?> i = (p) -> { return null; };\n" +
					"}\n"
			},
			"----------\n" + 
			"1. WARNING in p\\I.java (at line 10)\n" + 
			"	class ExceptionType extends Exception {\n" + 
			"	      ^^^^^^^^^^^^^\n" + 
			"The serializable class ExceptionType does not declare a static final serialVersionUID field of type long\n" + 
			"----------\n" + 
			"----------\n" + 
			"1. ERROR in X.java (at line 3)\n" + 
			"	I<?, ?, ?> i = (p) -> { return null; };\n" + 
			"	               ^^^^^^\n" + 
			"The type ReturnType from the descriptor computed for the target context is not visible here.  \n" + 
			"----------\n" + 
			"2. ERROR in X.java (at line 3)\n" + 
			"	I<?, ?, ?> i = (p) -> { return null; };\n" + 
			"	               ^^^^^^\n" + 
			"The type ParameterType from the descriptor computed for the target context is not visible here.  \n" + 
			"----------\n" + 
			"3. ERROR in X.java (at line 3)\n" + 
			"	I<?, ?, ?> i = (p) -> { return null; };\n" + 
			"	               ^^^^^^\n" + 
			"The type ExceptionType from the descriptor computed for the target context is not visible here.  \n" + 
			"----------\n");
}
// https://bugs.eclipse.org/bugs/show_bug.cgi?id=400556, [1.8][compiler] Visibility checks are missing for lambda/reference expressions
public void test400556d() {
	this.runNegativeTest(
			new String[] {
					"p/I.java",
					"package p;\n" +
					"import java.util.List;\n" +
					"public interface I<P extends ParameterType, T extends ExceptionType , R extends ReturnType> {\n" +
					"	R doit(List<? extends List<P>>[] p) throws T;\n" +
					"}\n",
					"p/ParameterType.java",
					"package p;\n" +
					"public class ParameterType {\n" +
					"}\n",
					"p/ReturnType.java",
					"package p;\n" +
					"public class ReturnType {\n" +
					"}\n",
					"p/ExceptionType.java",
					"package p;\n" +
					"public class ExceptionType extends Exception {\n" +
					"}\n",
					"X.java",
					"import p.I;\n" +
					"public class X {\n" +
					"	I<?, ?, ?> i = (p) -> { return null; };\n" +
					"}\n"
			},
			"----------\n" + 
			"1. WARNING in p\\ExceptionType.java (at line 2)\n" + 
			"	public class ExceptionType extends Exception {\n" + 
			"	             ^^^^^^^^^^^^^\n" + 
			"The serializable class ExceptionType does not declare a static final serialVersionUID field of type long\n" + 
			"----------\n");
}
// https://bugs.eclipse.org/bugs/show_bug.cgi?id=400556, [1.8][compiler] Visibility checks are missing for lambda/reference expressions
public void test400556e() {
	this.runNegativeTest(
			new String[] {
					"p/I.java",
					"package p;\n" +
					"import java.util.List;\n" +
					"public interface I<P extends ParameterType, T extends ExceptionType , R extends ReturnType> {\n" +
					"	R doit(List<? extends List<P>>[] p) throws T;\n" +
					"}\n",
					"p/ParameterType.java",
					"package p;\n" +
					"public class ParameterType {\n" +
					"}\n",
					"p/ReturnType.java",
					"package p;\n" +
					"public class ReturnType {\n" +
					"}\n",
					"p/ExceptionType.java",
					"package p;\n" +
					"public class ExceptionType extends Exception {\n" +
					"}\n",
					"X.java",
					"import p.I;\n" +
					"public class X {\n" +
					"	I<?, ?, ?> i = (String p) -> { return null; };\n" +
					"}\n"
			},
			"----------\n" + 
			"1. WARNING in p\\ExceptionType.java (at line 2)\n" + 
			"	public class ExceptionType extends Exception {\n" + 
			"	             ^^^^^^^^^^^^^\n" + 
			"The serializable class ExceptionType does not declare a static final serialVersionUID field of type long\n" + 
			"----------\n" + 
			"----------\n" + 
			"1. ERROR in X.java (at line 3)\n" + 
			"	I<?, ?, ?> i = (String p) -> { return null; };\n" + 
			"	                ^^^^^^\n" + 
			"Lambda expression\'s parameter p is expected to be of type List<? extends List<ParameterType>>[]\n" + 
			"----------\n");
}
// https://bugs.eclipse.org/bugs/show_bug.cgi?id=400556, [1.8][compiler] Visibility checks are missing for lambda/reference expressions
public void test400556f() {
	this.runNegativeTest(
			new String[] {
					"p/I.java",
					"package p;\n" +
					"import java.util.List;\n" +
					"public interface I<P extends ParameterType, T extends ExceptionType , R extends ReturnType> {\n" +
					"	R doit(List<? extends List<P>>[] p) throws T;\n" +
					"}\n",
					"p/ParameterType.java",
					"package p;\n" +
					"public class ParameterType {\n" +
					"}\n",
					"p/ReturnType.java",
					"package p;\n" +
					"public class ReturnType {\n" +
					"}\n",
					"p/ExceptionType.java",
					"package p;\n" +
					"public class ExceptionType extends Exception {\n" +
					"}\n",
					"X.java",
					"import p.I;\n" +
					"public class X {\n" +
					"	I<? extends p.ParameterType, ? extends p.ExceptionType, ? extends p.ReturnType> i = (String p) -> { return null; };\n" +
					"}\n"
			},
			"----------\n" + 
			"1. WARNING in p\\ExceptionType.java (at line 2)\n" + 
			"	public class ExceptionType extends Exception {\n" + 
			"	             ^^^^^^^^^^^^^\n" + 
			"The serializable class ExceptionType does not declare a static final serialVersionUID field of type long\n" + 
			"----------\n" + 
			"----------\n" + 
			"1. ERROR in X.java (at line 3)\n" + 
			"	I<? extends p.ParameterType, ? extends p.ExceptionType, ? extends p.ReturnType> i = (String p) -> { return null; };\n" + 
			"	                                                                                     ^^^^^^\n" + 
			"Lambda expression\'s parameter p is expected to be of type List<? extends List<ParameterType>>[]\n" + 
			"----------\n");
}
// https://bugs.eclipse.org/bugs/show_bug.cgi?id=400556, [1.8][compiler] Visibility checks are missing for lambda/reference expressions
public void test400556g() {
	this.runNegativeTest(
			new String[] {
					"p/I.java",
					"package p;\n" +
					"import java.util.List;\n" +
					"public interface I<P extends ParameterType, T extends ExceptionType , R extends ReturnType> {\n" +
					"	R doit(List<? extends List<P>>[] p) throws T;\n" +
					"}\n",
					"p/ParameterType.java",
					"package p;\n" +
					"public class ParameterType {\n" +
					"}\n",
					"p/ReturnType.java",
					"package p;\n" +
					"public class ReturnType {\n" +
					"}\n",
					"p/ExceptionType.java",
					"package p;\n" +
					"public class ExceptionType extends Exception {\n" +
					"}\n",
					"X.java",
					"import p.I;\n" +
					"class P extends p.ParameterType {}\n" +
					"class T extends p.ExceptionType {}\n" +
					"class R extends p.ReturnType {}\n" +
					"public class X {\n" +
					"	I<P, T, R> i = (String p) -> { return null; };\n" +
					"}\n"
			},
			"----------\n" + 
			"1. WARNING in p\\ExceptionType.java (at line 2)\n" + 
			"	public class ExceptionType extends Exception {\n" + 
			"	             ^^^^^^^^^^^^^\n" + 
			"The serializable class ExceptionType does not declare a static final serialVersionUID field of type long\n" + 
			"----------\n" + 
			"----------\n" + 
			"1. WARNING in X.java (at line 3)\n" + 
			"	class T extends p.ExceptionType {}\n" + 
			"	      ^\n" + 
			"The serializable class T does not declare a static final serialVersionUID field of type long\n" + 
			"----------\n" + 
			"2. ERROR in X.java (at line 6)\n" + 
			"	I<P, T, R> i = (String p) -> { return null; };\n" + 
			"	                ^^^^^^\n" + 
			"Lambda expression\'s parameter p is expected to be of type List<? extends List<P>>[]\n" + 
			"----------\n");
}
// https://bugs.eclipse.org/bugs/show_bug.cgi?id=400556, [1.8][compiler] Visibility checks are missing for lambda/reference expressions
public void test400556h() {
	this.runNegativeTest(
			new String[] {
					"p/I.java",
					"package p;\n" +
					"import java.util.List;\n" +
					"public interface I<P extends ParameterType, T extends ExceptionType , R extends ReturnType> {\n" +
					"	R doit(List<? extends List<P>>[] p) throws T;\n" +
					"}\n",
					"p/ParameterType.java",
					"package p;\n" +
					"public class ParameterType {\n" +
					"}\n",
					"p/ReturnType.java",
					"package p;\n" +
					"public class ReturnType {\n" +
					"}\n",
					"p/ExceptionType.java",
					"package p;\n" +
					"public class ExceptionType extends Exception {\n" +
					"}\n",
					"X.java",
					"import p.I;\n" +
					"class P extends p.ParameterType {}\n" +
					"class T extends p.ExceptionType {}\n" +
					"class R extends p.ReturnType {}\n" +
					"public class X {\n" +
					"	I<T, R, P> i = (String p) -> { return null; };\n" +
					"}\n"
			},
			"----------\n" + 
			"1. WARNING in p\\ExceptionType.java (at line 2)\n" + 
			"	public class ExceptionType extends Exception {\n" + 
			"	             ^^^^^^^^^^^^^\n" + 
			"The serializable class ExceptionType does not declare a static final serialVersionUID field of type long\n" + 
			"----------\n" + 
			"----------\n" + 
			"1. WARNING in X.java (at line 3)\n" + 
			"	class T extends p.ExceptionType {}\n" + 
			"	      ^\n" + 
			"The serializable class T does not declare a static final serialVersionUID field of type long\n" + 
			"----------\n" + 
			"2. ERROR in X.java (at line 6)\n" + 
			"	I<T, R, P> i = (String p) -> { return null; };\n" + 
			"	  ^\n" + 
			"Bound mismatch: The type T is not a valid substitute for the bounded parameter <P extends ParameterType> of the type I<P,T,R>\n" + 
			"----------\n" + 
			"3. ERROR in X.java (at line 6)\n" + 
			"	I<T, R, P> i = (String p) -> { return null; };\n" + 
			"	     ^\n" + 
			"Bound mismatch: The type R is not a valid substitute for the bounded parameter <T extends ExceptionType> of the type I<P,T,R>\n" + 
			"----------\n" + 
			"4. ERROR in X.java (at line 6)\n" + 
			"	I<T, R, P> i = (String p) -> { return null; };\n" + 
			"	        ^\n" + 
			"Bound mismatch: The type P is not a valid substitute for the bounded parameter <R extends ReturnType> of the type I<P,T,R>\n" + 
			"----------\n" + 
			"5. ERROR in X.java (at line 6)\n" + 
			"	I<T, R, P> i = (String p) -> { return null; };\n" + 
			"	               ^^^^^^^^^^^^^\n" + 
			"The target type of this expression is not a well formed parameterized type due to bound(s) mismatch\n" + 
			"----------\n");
}
// https://bugs.eclipse.org/bugs/show_bug.cgi?id=400556, [1.8][compiler] Visibility checks are missing for lambda/reference expressions
public void test400556i() {
	this.runNegativeTest(
			new String[] {
					"p/I.java",
					"package p;\n" +
					"import java.util.List;\n" +
					"public interface I<P extends ParameterType, T extends ExceptionType , R extends ReturnType> {\n" +
					"	R doit(List<? extends List<P>>[] p) throws T;\n" +
					"}\n",
					"p/ParameterType.java",
					"package p;\n" +
					"public class ParameterType {\n" +
					"}\n",
					"p/ReturnType.java",
					"package p;\n" +
					"public class ReturnType {\n" +
					"}\n",
					"p/ExceptionType.java",
					"package p;\n" +
					"public class ExceptionType extends Exception {\n" +
					"}\n",
					"X.java",
					"import p.I;\n" +
					"class P extends p.ParameterType {}\n" +
					"class T extends p.ExceptionType {}\n" +
					"class R extends p.ReturnType {}\n" +
					"public class X {\n" +
					"	I<? super P, ? super T, ? super R> i = (String p) -> { return null; };\n" +
					"}\n"
			},
			"----------\n" + 
			"1. WARNING in p\\ExceptionType.java (at line 2)\n" + 
			"	public class ExceptionType extends Exception {\n" + 
			"	             ^^^^^^^^^^^^^\n" + 
			"The serializable class ExceptionType does not declare a static final serialVersionUID field of type long\n" + 
			"----------\n" + 
			"----------\n" + 
			"1. WARNING in X.java (at line 3)\n" + 
			"	class T extends p.ExceptionType {}\n" + 
			"	      ^\n" + 
			"The serializable class T does not declare a static final serialVersionUID field of type long\n" + 
			"----------\n" + 
			"2. ERROR in X.java (at line 6)\n" + 
			"	I<? super P, ? super T, ? super R> i = (String p) -> { return null; };\n" + 
			"	                                        ^^^^^^\n" + 
			"Lambda expression\'s parameter p is expected to be of type List<? extends List<P>>[]\n" + 
			"----------\n");
}
// https://bugs.eclipse.org/bugs/show_bug.cgi?id=400556, [1.8][compiler] Visibility checks are missing for lambda/reference expressions
public void test400556j() {
	this.runNegativeTest(
			new String[] {
					"p/I.java",
					"package p;\n" +
					"import java.util.List;\n" +
					"public interface I<P extends ParameterType, T extends P , R extends T> {\n" +
					"	R doit(List<? extends List<P>>[] p) throws T;\n" +
					"}\n",
					"p/ParameterType.java",
					"package p;\n" +
					"public class ParameterType {\n" +
					"}\n",
					"p/ReturnType.java",
					"package p;\n" +
					"public class ReturnType {\n" +
					"}\n",
					"p/ExceptionType.java",
					"package p;\n" +
					"public class ExceptionType extends Exception {\n" +
					"}\n",
					"X.java",
					"import p.I;\n" +
					"class P extends p.ParameterType {}\n" +
					"class T extends p.ExceptionType {}\n" +
					"class R extends p.ReturnType {}\n" +
					"public class X {\n" +
					"	I<?, ?, ?> i = (String p) -> { return null; };\n" +
					"}\n"
			},
			"----------\n" + 
			"1. ERROR in p\\I.java (at line 4)\n" + 
			"	R doit(List<? extends List<P>>[] p) throws T;\n" + 
			"	                                           ^\n" + 
			"No exception of type T can be thrown; an exception type must be a subclass of Throwable\n" + 
			"----------\n" + 
			"----------\n" + 
			"1. WARNING in p\\ExceptionType.java (at line 2)\n" + 
			"	public class ExceptionType extends Exception {\n" + 
			"	             ^^^^^^^^^^^^^\n" + 
			"The serializable class ExceptionType does not declare a static final serialVersionUID field of type long\n" + 
			"----------\n" + 
			"----------\n" + 
			"1. WARNING in X.java (at line 3)\n" + 
			"	class T extends p.ExceptionType {}\n" + 
			"	      ^\n" + 
			"The serializable class T does not declare a static final serialVersionUID field of type long\n" + 
			"----------\n" + 
			"2. ERROR in X.java (at line 6)\n" + 
			"	I<?, ?, ?> i = (String p) -> { return null; };\n" + 
			"	               ^^^^^^^^^^^^^\n" + 
			"The target type of this expression is not a well formed parameterized type due to bound(s) mismatch\n" + 
			"----------\n");
}
// https://bugs.eclipse.org/bugs/show_bug.cgi?id=400556, [1.8][compiler] Visibility checks are missing for lambda/reference expressions
public void test400556k() {
	this.runNegativeTest(
			new String[] {
					"p/I.java",
					"package p;\n" +
					"import java.util.List;\n" +
					"public interface I<P extends ParameterType, T extends ExceptionType , R extends ReturnType> {\n" +
					"	R doit(List<? extends List<P>>[] p) throws T;\n" +
					"}\n",
					"p/ParameterType.java",
					"package p;\n" +
					"public class ParameterType {\n" +
					"}\n",
					"p/ReturnType.java",
					"package p;\n" +
					"public class ReturnType {\n" +
					"}\n",
					"p/ExceptionType.java",
					"package p;\n" +
					"public class ExceptionType extends Exception {\n" +
					"}\n",
					"X.java",
					"import p.I;\n" +
					"public class X {\n" +
					"	I i = (String p) -> { return null; };\n" +
					"}\n"
			},
			"----------\n" + 
			"1. WARNING in p\\ExceptionType.java (at line 2)\n" + 
			"	public class ExceptionType extends Exception {\n" + 
			"	             ^^^^^^^^^^^^^\n" + 
			"The serializable class ExceptionType does not declare a static final serialVersionUID field of type long\n" + 
			"----------\n" + 
			"----------\n" + 
			"1. WARNING in X.java (at line 3)\n" + 
			"	I i = (String p) -> { return null; };\n" + 
			"	^\n" + 
			"I is a raw type. References to generic type I<P,T,R> should be parameterized\n" + 
			"----------\n" + 
			"2. ERROR in X.java (at line 3)\n" + 
			"	I i = (String p) -> { return null; };\n" + 
			"	       ^^^^^^\n" + 
			"Lambda expression\'s parameter p is expected to be of type List[]\n" + 
			"----------\n");
}
// https://bugs.eclipse.org/bugs/show_bug.cgi?id=384750, [1.8] Compiler should reject invalid method reference expressions
public void test384750() {
	this.runNegativeTest(
			new String[] {
					"X.java",
					"interface I {\n" +
					"  void zoo(int x, String p);\n" +
					"}\n" +
					"public class X {\n" +
					"	int x = 0;\n" +
					"	I i = x::zoo;\n" +
					"}\n"
			},
			"----------\n" + 
			"1. ERROR in X.java (at line 6)\n" + 
			"	I i = x::zoo;\n" + 
			"	      ^\n" + 
			"Cannot invoke zoo(int, String) on the primitive type int\n" + 
			"----------\n");
}
// https://bugs.eclipse.org/bugs/show_bug.cgi?id=384750, [1.8] Compiler should reject invalid method reference expressions
public void test384750a() {
	this.runNegativeTest(
			new String[] {
					"X.java",
					"interface I {\n" +
					"  void zoo(int x, String p);\n" +
					"}\n" +
					"public class X {\n" +
					"	int x = 0;\n" +
					"	I i = I::new;\n" +
					"}\n"
			},
			"----------\n" + 
			"1. ERROR in X.java (at line 6)\n" + 
			"	I i = I::new;\n" + 
			"	      ^\n" + 
			"Cannot instantiate the type I\n" + 
			"----------\n");
}
// https://bugs.eclipse.org/bugs/show_bug.cgi?id=384750, [1.8] Compiler should reject invalid method reference expressions
public void test384750b() {
	this.runNegativeTest(
			new String[] {
					"X.java",
					"interface I {\n" +
					"  void zoo(int x, String p);\n" +
					"}\n" +
					"abstract public class X {\n" +
					"	int x = 0;\n" +
					"	I i = X::new;\n" +
					"}\n"
			},
			"----------\n" + 
			"1. ERROR in X.java (at line 6)\n" + 
			"	I i = X::new;\n" + 
			"	      ^\n" + 
			"Cannot instantiate the type X\n" + 
			"----------\n");
}
// https://bugs.eclipse.org/bugs/show_bug.cgi?id=384750, [1.8] Compiler should reject invalid method reference expressions
public void test384750c() {
	this.runNegativeTest(
			new String[] {
					"X.java",
					"interface I {\n" +
					"  void zoo(int x, String p);\n" +
					"}\n" +
					"abstract public class X {\n" +
					"	int x = 0;\n" +
					"	I i = E::new;\n" +
					"}\n" +
					"enum E {}\n"
			},
			"----------\n" + 
			"1. ERROR in X.java (at line 6)\n" + 
			"	I i = E::new;\n" + 
			"	      ^\n" + 
			"Cannot instantiate the type E\n" + 
			"----------\n");
}
// https://bugs.eclipse.org/bugs/show_bug.cgi?id=384750, [1.8] Compiler should reject invalid method reference expressions
public void test384750d() {
	this.runNegativeTest(
			new String[] {
					"X.java",
					"interface I {\n" +
					"  X<?> zoo(int x, String p);\n" +
					"}\n" +
					"public class X<T> {\n" +
					"	X(int x, String p) {}\n" +
					"	I i = X<? extends String>::new;\n" +
					"}\n"
			},
			"----------\n" + 
			"1. ERROR in X.java (at line 6)\n" + 
			"	I i = X<? extends String>::new;\n" + 
			"	      ^^^^^^^^^^^^^^^^^^^\n" + 
			"Cannot instantiate the type X<? extends String>\n" + 
			"----------\n");
}
// https://bugs.eclipse.org/bugs/show_bug.cgi?id=384750, [1.8] Compiler should reject invalid method reference expressions
public void test384750e() {
	this.runNegativeTest(
			new String[] {
					"X.java",
					"interface I {\n" +
					"  X<?> zoo(int x, String p);\n" +
					"}\n" +
					"public class X<T> {\n" +
					"	X(int x, String p) {}\n" +
					"	I i = T::new;\n" +
					"}\n"
			},
			"----------\n" + 
			"1. ERROR in X.java (at line 6)\n" + 
			"	I i = T::new;\n" + 
			"	      ^\n" + 
			"Cannot instantiate the type T\n" + 
			"----------\n");
}
// https://bugs.eclipse.org/bugs/show_bug.cgi?id=384750, [1.8] Compiler should reject invalid method reference expressions
public void test384750f() {
	this.runNegativeTest(
			new String[] {
					"X.java",
					"interface I {\n" +
					"  X<?> zoo(int x, String p);\n" +
					"}\n" +
					"public class X<T> {\n" +
					"	X(int x, String p) {}\n" +
					"	I i = Annot::new;\n" +
					"}\n" +
					"@interface Annot {}\n"
			},
			"----------\n" + 
			"1. ERROR in X.java (at line 6)\n" + 
			"	I i = Annot::new;\n" + 
			"	      ^^^^^\n" + 
			"Cannot instantiate the type Annot\n" + 
			"----------\n");
}
// https://bugs.eclipse.org/bugs/show_bug.cgi?id=384750, [1.8] Compiler should reject invalid method reference expressions
public void test384750g() {
	this.runNegativeTest(
			new String[] {
					"X.java",
					"interface I {\n" +
					"  X<?> zoo(int x, String p);\n" +
					"}\n" +
					"public class X<T> {\n" +
					"	X(int x, String p) {}\n" +
					"   static {\n" +
					"	    I i = this::foo;\n" +
					"   }\n" +
					"   X<?> foo(int x, String p) { return null; }\n" +
					"}\n"
			},
			"----------\n" + 
			"1. ERROR in X.java (at line 7)\n" + 
			"	I i = this::foo;\n" + 
			"	      ^^^^\n" + 
			"Cannot use this in a static context\n" + 
			"----------\n");
}
// https://bugs.eclipse.org/bugs/show_bug.cgi?id=384750, [1.8] Compiler should reject invalid method reference expressions
public void test384750h() {
	this.runNegativeTest(
			new String[] {
					"X.java",
					"interface I {\n" +
					"  X<?> zoo(int x, String p);\n" +
					"}\n" +
					"public class X<T> {\n" +
					"	X(int x, String p) {}\n" +
					"	I i = this::foo;\n" +
					"   X<?> foo(int x, String p) { return null; }\n" +
					"}\n"
			},
			"");
}
// https://bugs.eclipse.org/bugs/show_bug.cgi?id=384750, [1.8] Compiler should reject invalid method reference expressions
public void test384750i() {
	this.runNegativeTest(
			new String[] {
					"X.java",
					"interface I {\n" +
					"  X<?> zoo(int x, String p);\n" +
					"}\n" +
					"public class X<T> extends Y {\n" +
					"   static {\n" +
					"	    I i = super::foo;\n" +
					"   }\n" +
					"}\n" +
					"class Y {\n" +
					"    X<?> foo(int x, String p) { return null; }\n" +
					"}\n"
					},
					"----------\n" + 
					"1. ERROR in X.java (at line 6)\n" + 
					"	I i = super::foo;\n" + 
					"	      ^^^^^\n" + 
					"Cannot use super in a static context\n" + 
					"----------\n");
}
// https://bugs.eclipse.org/bugs/show_bug.cgi?id=384750, [1.8] Compiler should reject invalid method reference expressions
public void test384750j() {
	this.runNegativeTest(
			false /* skipJavac */,
			JavacTestOptions.Excuse.EclipseHasSomeMoreWarnings,
			new String[] {
					"X.java",
					"interface I {\n" +
					"  X<?> zoo(int x, String p);\n" +
					"}\n" +
					"public class X<T> extends Y {\n" +
					"	I i = super::foo;\n" +
					"}\n" +
					"class Y {\n" +
					"    X<?> foo(int x, String p) { return null; }\n" +
					"}\n"
					},
					"----------\n" + 
					"1. WARNING in X.java (at line 5)\n" + 
					"	I i = super::foo;\n" + 
					"	      ^^^^^^^^^^\n" + 
					"Access to enclosing method foo(int, String) from the type Y is emulated by a synthetic accessor method\n" + 
					"----------\n");
}
// https://bugs.eclipse.org/bugs/show_bug.cgi?id=384750, [1.8] Compiler should reject invalid method reference expressions
public void test384750k() {
	this.runNegativeTest(
			new String[] {
					"X.java",
					"interface I {\n" +
					"  void zoo();\n" +
					"}\n" +
					"class Z {\n" +
					"	void zoo() {}\n" +
					"}\n" +
					"class X extends Z {\n" +
					"    static class N {\n" +
					"    	I i = X.super::zoo;\n" +
					"    }\n" +
					"}\n" 
					},
					"----------\n" + 
					"1. ERROR in X.java (at line 9)\n" + 
					"	I i = X.super::zoo;\n" + 
					"	      ^^^^^^^\n" + 
					"No enclosing instance of the type X is accessible in scope\n" + 
					"----------\n");
}
// https://bugs.eclipse.org/bugs/show_bug.cgi?id=384750, [1.8] Compiler should reject invalid method reference expressions
public void test384750l() {
	this.runNegativeTest(
			false /* skipJavac */,
			JavacTestOptions.Excuse.EclipseHasSomeMoreWarnings,
			new String[] {
					"X.java",
					"interface I {\n" +
					"  void zoo();\n" +
					"}\n" +
					"class Z {\n" +
					"	void zoo() {}\n" +
					"}\n" +
					"class X extends Z {\n" +
					"    class N {\n" +
					"    	I i = X.super::zoo;\n" +
					"    }\n" +
					"}\n" 
					},
					"----------\n" + 
					"1. WARNING in X.java (at line 9)\n" + 
					"	I i = X.super::zoo;\n" + 
					"	      ^^^^^^^^^^^^\n" + 
					"Access to enclosing method zoo() from the type Z is emulated by a synthetic accessor method\n" + 
					"----------\n");
}
// https://bugs.eclipse.org/bugs/show_bug.cgi?id=384750, [1.8] Compiler should reject invalid method reference expressions
public void test384750m() {
	this.runNegativeTest(
			new String[] {
					"X.java",
					"import java.util.ArrayList;\n" +
					"import java.util.List;\n" +
					"interface I {\n" +
					"	List<String> doit();\n" +
					"}\n" +
					"interface J {\n" +
					"	int size(ArrayList<String> als);\n" +
					"}\n" +
					"class X {\n" +
					"   I i1 = ArrayList::new;\n" +
					"   I i2 = ArrayList<String>::new;\n" +
					"   I i3 = ArrayList<Integer>::new;\n" +
					"   I i4 = List<String>::new;\n" +
					"   J j1 = String::length;\n" +
					"   J j2 = List::size;\n" +
					"   J j3 = List<String>::size;\n" +
					"   J j4 = List<Integer>::size;\n" +
					"}\n"
					},
					"----------\n" + 
					"1. ERROR in X.java (at line 12)\n" + 
					"	I i3 = ArrayList<Integer>::new;\n" + 
					"	       ^^^^^^^^^^^^^^^^^^^^^^^\n" + 
					"The constructed object of type ArrayList<Integer> is incompatible with the descriptor\'s return type: List<String>\n" + 
					"----------\n" + 
					"2. ERROR in X.java (at line 13)\n" + 
					"	I i4 = List<String>::new;\n" + 
					"	       ^^^^^^^^^^^^\n" + 
					"Cannot instantiate the type List<String>\n" + 
					"----------\n" + 
					"3. ERROR in X.java (at line 14)\n" + 
					"	J j1 = String::length;\n" + 
					"	       ^^^^^^^^^^^^^^\n" + 
					"The type String does not define length(ArrayList<String>) that is applicable here\n" + 
					"----------\n" + 
					"4. ERROR in X.java (at line 17)\n" + 
					"	J j4 = List<Integer>::size;\n" + 
					"	       ^^^^^^^^^^^^^^^^^^^\n" + 
					"The type List<Integer> does not define size(ArrayList<String>) that is applicable here\n" + 
					"----------\n");
}
// https://bugs.eclipse.org/bugs/show_bug.cgi?id=384750, [1.8] Compiler should reject invalid method reference expressions
public void test384750n() {
	this.runNegativeTest(
			new String[] {
					"X.java",
					"import java.util.ArrayList;\n" +
					"import java.util.List;\n" +
					"interface I {\n" +
					"	List<String> doit();\n" +
					"}\n" +
					"public class X {\n" +
					"   I i1 = ArrayList<String>[]::new;\n" +
					"   I i2 = List<String>[]::new;\n" +
					"   I i3 = ArrayList<String>::new;\n" +
					"}\n"
					},
					"----------\n" + 
					"1. ERROR in X.java (at line 7)\n" + 
					"	I i1 = ArrayList<String>[]::new;\n" + 
					"	       ^^^^^^^^^^^^^^^^^^^^^^^^\n" + 
					"Cannot create a generic array of ArrayList<String>\n" + 
					"----------\n" + 
					"2. ERROR in X.java (at line 8)\n" + 
					"	I i2 = List<String>[]::new;\n" + 
					"	       ^^^^^^^^^^^^^^^^^^^\n" + 
					"Cannot create a generic array of List<String>\n" + 
					"----------\n");
}
// https://bugs.eclipse.org/bugs/show_bug.cgi?id=384750, [1.8] Compiler should reject invalid method reference expressions
public void test384750o() {
	this.runNegativeTest(
			new String[] {
					"X.java",
					"import java.util.ArrayList;\n" +
					"import java.util.List;\n" +
					"interface I {\n" +
					"	List<String> [] doit();\n" +
					"}\n" +
					"interface J {\n" +
					"	List<String> [] doit(long l);\n" +
					"}\n" +
					"interface K {\n" +
					"	List<String> [] doit(String s, long l);\n" +
					"}\n" +
					"interface L {\n" +
					"	List<String> [] doit(short s);\n" +
					"}\n" +
					"interface M {\n" +
					"	List<String> [] doit(byte b);\n" +
					"}\n" +
					"interface N {\n" +
					"	List<String> [] doit(int i);\n" +
					"}\n" +
					"interface O {\n" +
					"	List<String> [] doit(Integer i);\n" +
					"}\n" +
					"interface P {\n" +
					"	List<String> [] doit(Short i);\n" +
					"}\n" +
					"interface Q {\n" +
					"	List<String> [] doit(Float i);\n" +
					"}\n" +
					"interface R {\n" +
					"	List<String> [] doit(int i);\n" +
					"}\n" +
					"public class X {\n" +
					"   I i = List[]::new;\n" +
					"   J j = ArrayList[]::new;\n" +
					"   K k = ArrayList[]::new;\n" +
					"   L l = ArrayList[]::new;\n" +
					"   M m = ArrayList[]::new;\n" +
					"   N n = ArrayList[]::new;\n" +
					"   O o = ArrayList[]::new;\n" +
					"   P p = ArrayList[]::new;\n" +
					"   Q q = ArrayList[]::new;\n" +
					"   R r = ArrayList[][][]::new;\n" +
					"}\n"
					},
					"----------\n" + 
					"1. ERROR in X.java (at line 34)\n" + 
					"	I i = List[]::new;\n" + 
					"	      ^^^^^^^^^^^\n" + 
					"Incompatible parameter list for array constructor. Expected (int), but found ()\n" + 
					"----------\n" + 
					"2. ERROR in X.java (at line 35)\n" + 
					"	J j = ArrayList[]::new;\n" + 
					"	      ^^^^^^^^^^^^^^^^\n" + 
					"Incompatible parameter list for array constructor. Expected (int), but found (long)\n" + 
					"----------\n" + 
					"3. ERROR in X.java (at line 36)\n" + 
					"	K k = ArrayList[]::new;\n" + 
					"	      ^^^^^^^^^^^^^^^^\n" + 
					"Incompatible parameter list for array constructor. Expected (int), but found (String, long)\n" + 
					"----------\n" + 
					"4. ERROR in X.java (at line 42)\n" + 
					"	Q q = ArrayList[]::new;\n" + 
					"	      ^^^^^^^^^^^^^^^^\n" + 
					"Incompatible parameter list for array constructor. Expected (int), but found (Float)\n" + 
					"----------\n" + 
					"5. ERROR in X.java (at line 43)\n" + 
					"	R r = ArrayList[][][]::new;\n" + 
					"	      ^^^^^^^^^^^^^^^^^^^^\n" + 
					"Constructed array ArrayList[][][] cannot be assigned to List<String>[] as required in the interface descriptor  \n" + 
					"----------\n");
}
// https://bugs.eclipse.org/bugs/show_bug.cgi?id=384750, [1.8] Compiler should reject invalid method reference expressions
public void test384750p() {
	this.runNegativeTest(
			new String[] {
					"X.java",
					"import java.util.List;\n" +
					"interface I {\n" +
					"	List<String> doit();\n" +
					"}\n" +
					"class X<T> {\n" +
					"	static void foo() {}\n" +
					"	{\n" +
					"		X<String> x = new X<String>();\n" +
					"		I i1 = x::foo;\n" +
					"		I i2 = X<String>::foo;\n" +
					"		I i3 = X::foo;\n" +
					"	}\n" +
					"}\n"
					},
					"----------\n" + 
					"1. ERROR in X.java (at line 9)\n" + 
					"	I i1 = x::foo;\n" + 
					"	       ^^^^^^\n" + 
					"The method foo() from the type X<String> should be accessed in a static way \n" + 
					"----------\n" + 
					"2. ERROR in X.java (at line 10)\n" + 
					"	I i2 = X<String>::foo;\n" + 
					"	       ^^^^^^^^^^^^^^\n" + 
					"The method foo() from the type X<String> should be accessed in a static way \n" + 
					"----------\n" + 
					"3. ERROR in X.java (at line 11)\n" + 
					"	I i3 = X::foo;\n" + 
					"	       ^^^^^^\n" + 
					"The type of foo() from the type X is void, this is incompatible with the descriptor\'s return type: List<String>\n" + 
					"----------\n");
}
// https://bugs.eclipse.org/bugs/show_bug.cgi?id=384750, [1.8] Compiler should reject invalid method reference expressions
public void test384750q() {
	this.runNegativeTest(
			new String[] {
					"X.java",
					"import java.util.List;\n" +
					"interface I {\n" +
					"	List<String> doit();\n" +
					"}\n" +
					"class X<T> {\n" +
					"	void foo() {}\n" +
					"	{\n" +
					"		X<String> x = new X<String>();\n" +
					"		I i1 = x::foo;\n" +
					"		I i2 = X<String>::foo;\n" +
					"		I i3 = X::foo;\n" +
					"	}\n" +
					"}\n"
					},
					"----------\n" + 
					"1. ERROR in X.java (at line 9)\n" + 
					"	I i1 = x::foo;\n" + 
					"	       ^^^^^^\n" + 
					"The type of foo() from the type X<String> is void, this is incompatible with the descriptor\'s return type: List<String>\n" + 
					"----------\n" + 
					"2. ERROR in X.java (at line 10)\n" + 
					"	I i2 = X<String>::foo;\n" + 
					"	       ^^^^^^^^^^^^^^\n" + 
					"Cannot make a static reference to the non-static method foo() from the type X<String>\n" + 
					"----------\n" + 
					"3. ERROR in X.java (at line 11)\n" + 
					"	I i3 = X::foo;\n" + 
					"	       ^^^^^^\n" + 
					"Cannot make a static reference to the non-static method foo() from the type X\n" + 
					"----------\n");
}
// https://bugs.eclipse.org/bugs/show_bug.cgi?id=384750, [1.8] Compiler should reject invalid method reference expressions
public void test384750r() {
	this.runNegativeTest(
			new String[] {
					"X.java",
					"import java.util.List;\n" +
					"interface I {\n" +
					"	List<String> doit(X<String> xs);\n" +
					"}\n" +
					"class X<T> {\n" +
					"	void foo() {}\n" +
					"	{\n" +
					"		X<String> x = new X<String>();\n" +
					"		I i1 = X::foo;\n" +
					"	}\n" +
					"}\n"
					},
					"----------\n" + 
					"1. ERROR in X.java (at line 9)\n" + 
					"	I i1 = X::foo;\n" + 
					"	       ^^^^^^\n" + 
					"The type of foo() from the type X<String> is void, this is incompatible with the descriptor\'s return type: List<String>\n" + 
					"----------\n");
}
// https://bugs.eclipse.org/bugs/show_bug.cgi?id=384750, [1.8] Compiler should reject invalid method reference expressions
public void test384750s() {
	this.runNegativeTest(
			new String[] {
					"X.java",
					"import java.util.List;\n" +
					"interface I {\n" +
					"	List<String> doit(X<String> xs);\n" +
					"}\n" +
					"class X<T> {\n" +
					"	void foo() {}\n" +
					"	{\n" +
					"		X<String> x = new X<String>();\n" +
					"		I i1 = X<String>::foo;\n" +
					"	}\n" +
					"}\n"
					},
					"----------\n" + 
					"1. ERROR in X.java (at line 9)\n" + 
					"	I i1 = X<String>::foo;\n" + 
					"	       ^^^^^^^^^^^^^^\n" + 
					"The type of foo() from the type X<String> is void, this is incompatible with the descriptor\'s return type: List<String>\n" + 
					"----------\n");
}
// https://bugs.eclipse.org/bugs/show_bug.cgi?id=384750, [1.8] Compiler should reject invalid method reference expressions
public void test384750t() {
	this.runNegativeTest(
			new String[] {
					"X.java",
					"import java.util.List;\n" +
					"interface I {\n" +
					"	List<String> doit(X<String> xs);\n" +
					"}\n" +
					"class X<T> {\n" +
					"	static List<String> foo() {}\n" +
					"	{\n" +
					"		X<String> x = new X<String>();\n" +
					"		I i1 = X<String>::foo;\n" +
					"	}\n" +
					"}\n"
					},
					"----------\n" + 
					"1. ERROR in X.java (at line 9)\n" + 
					"	I i1 = X<String>::foo;\n" + 
					"	       ^^^^^^^^^^^^^^\n" + 
					"The method foo() from the type X<String> should be accessed in a static way \n" + 
					"----------\n");
}
// https://bugs.eclipse.org/bugs/show_bug.cgi?id=384750, [1.8] Compiler should reject invalid method reference expressions
public void test384750u() {
	this.runNegativeTest(
			new String[] {
					"X.java",
					"import java.util.List;\n" +
					"interface I {\n" +
					"	List<String> doit(X<String> xs, int x);\n" +
					"}\n" +
					"class X<T> {\n" +
					"	static List<String> foo() {}\n" +
					"	{\n" +
					"		X<String> x = new X<String>();\n" +
					"		I i1 = X::foo;\n" +
					"	}\n" +
					"}\n"
					},
					"----------\n" + 
					"1. ERROR in X.java (at line 9)\n" + 
					"	I i1 = X::foo;\n" + 
					"	       ^^^^^^\n" + 
					"The type X does not define foo(X<String>, int) that is applicable here\n" + 
					"----------\n");
}
// https://bugs.eclipse.org/bugs/show_bug.cgi?id=384750, [1.8] Compiler should reject invalid method reference expressions
public void test384750v() {
	this.runNegativeTest(
			new String[] {
					"X.java",
					"import java.util.List;\n" +
					"interface I {\n" +
					"	List<String> doit(X<String> xs, int x);\n" +
					"}\n" +
					"class X<T> {\n" +
					"	static List<String> foo(X<String> xs, int x) {}\n" +
					"	List<String> foo(int x) {}\n" +
					"	{\n" +
					"		X<String> x = new X<String>();\n" +
					"		I i1 = X::foo;\n" +
					"	}\n" +
					"}\n"
					},
					"----------\n" + 
					"1. ERROR in X.java (at line 10)\n" + 
					"	I i1 = X::foo;\n" + 
					"	       ^^^^^^\n" + 
					"Ambiguous method reference: both foo(int) and foo(X<String>, int) from the type X<String> are eligible\n" + 
					"----------\n");
}
// https://bugs.eclipse.org/bugs/show_bug.cgi?id=384750, [1.8] Compiler should reject invalid method reference expressions
public void test384750w() {
	this.runNegativeTest(
			new String[] {
					"X.java",
					"import java.util.List;\n" +
					"interface I {\n" +
					"	X<String> doit(int x);\n" +
					"}\n" +
					"interface J {\n" +
					"	X<String> doit(int x, int p);\n" +
					"}\n" +
					"interface K {\n" +
					"	X<String> doit(int x);\n" +
					"   void goo();\n" +
					"}\n" +
					"interface L {\n" +
					"	X<String> doit(short x);\n" +
					"}\n" +
					"interface M {\n" +
					"	X<String> doit(String s);\n" +
					"}\n" +
					"class X<T> {\n" +
					"	X(int x, int y) {}\n" +
					"	X(int x) {}\n" +
					"	{\n" +
					"		I i = X::new;\n" +
					"       J j = X<Integer>::new;\n" +
					"       K k = X::new;\n" +
					"       L l = X<String>::new;\n" +
					"       M m = X<String>::new;\n" +
					"	}\n" +
					"}\n"
					},
					"----------\n" + 
					"1. ERROR in X.java (at line 23)\n" + 
					"	J j = X<Integer>::new;\n" + 
					"	      ^^^^^^^^^^^^^^^\n" + 
					"The constructed object of type X<Integer> is incompatible with the descriptor\'s return type: X<String>\n" + 
					"----------\n" + 
					"2. ERROR in X.java (at line 24)\n" + 
					"	K k = X::new;\n" + 
					"	      ^^^^^^\n" + 
					"The target type of this expression must be a functional interface\n" + 
					"----------\n" + 
					"3. ERROR in X.java (at line 26)\n" + 
					"	M m = X<String>::new;\n" + 
					"	      ^^^^^^^^^^^^^^\n" + 
					"The type X<String> does not define X(String) that is applicable here\n" + 
					"----------\n");
}
// https://bugs.eclipse.org/bugs/show_bug.cgi?id=384750, [1.8] Compiler should reject invalid method reference expressions
public void test384750x() {
	this.runNegativeTest(
			new String[] {
					"X.java",
					"import java.util.List;\n" +
					"import java.io.IOException;\n" +
					"import java.io.FileNotFoundException;\n" +		
					"interface I {\n" +
					"	X<String> doit(int x);\n" +
					"}\n" +
					"interface J {\n" +
					"	X<String> doit(int x) throws IOException;\n" +
					"}\n" +
					"interface K {\n" +
					"	X<String> doit(int x) throws FileNotFoundException;\n" +
					"}\n" +
					"interface L {\n" +
					"	X<String> doit(short x) throws Exception;\n" +
					"}\n" +
					"class X<T> {\n" +
					"	X(int x) throws IOException, FileNotFoundException {}\n" +
					"	{\n" +
					"		I i = X::new;\n" +
					"       J j = X<Integer>::new;\n" +
					"       K k = X::new;\n" +
					"       L l = X<String>::new;\n" +
					"	}\n" +
					"}\n"
					},
					"----------\n" + 
					"1. ERROR in X.java (at line 19)\n" + 
					"	I i = X::new;\n" + 
					"	      ^^^^^^\n" + 
					"Unhandled exception type IOException\n" + 
					"----------\n" + 
					"2. ERROR in X.java (at line 19)\n" + 
					"	I i = X::new;\n" + 
					"	      ^^^^^^\n" + 
					"Unhandled exception type FileNotFoundException\n" + 
					"----------\n" + 
					"3. ERROR in X.java (at line 20)\n" + 
					"	J j = X<Integer>::new;\n" + 
					"	      ^^^^^^^^^^^^^^^\n" + 
					"The constructed object of type X<Integer> is incompatible with the descriptor\'s return type: X<String>\n" + 
					"----------\n" + 
					"4. ERROR in X.java (at line 21)\n" + 
					"	K k = X::new;\n" + 
					"	      ^^^^^^\n" + 
					"Unhandled exception type IOException\n" + 
					"----------\n");
}
// https://bugs.eclipse.org/bugs/show_bug.cgi?id=384750, [1.8] Compiler should reject invalid method reference expressions
public void test384750y() {
	this.runNegativeTest(
			new String[] {
					"X.java",
					"import java.util.List;\n" +
					"interface I {\n" +
					"	void doit();\n" +
					"}\n" +
					"abstract class Y {\n" +
					"    abstract void foo();\n" +
					"}\n" +
					"class X extends Y {\n" +
					"	void foo() {}\n" +
					"   I i = super::foo;\n" +
					"}\n"
					},
					"----------\n" + 
					"1. ERROR in X.java (at line 10)\n" + 
					"	I i = super::foo;\n" + 
					"	      ^^^^^^^^^^\n" + 
					"Cannot directly invoke the abstract method foo() for the type Y\n" + 
					"----------\n");
}
// https://bugs.eclipse.org/bugs/show_bug.cgi?id=384750, [1.8] Compiler should reject invalid method reference expressions
public void test384750z() {
	Map customOptions = getCompilerOptions();
	customOptions.put(CompilerOptions.OPTION_ReportIndirectStaticAccess, CompilerOptions.WARNING);
	this.runNegativeTest(
			false /* skipJavac */,
			JavacTestOptions.Excuse.EclipseHasSomeMoreWarnings,
			new String[] {
					"X.java",
					"interface I {\n" +
					"	void doit();\n" +
					"}\n" +
					"class Y {\n" +
					"    static void foo() {}\n" +
					"}\n" +
					"class X extends Y {\n" +
					"   I i = X::foo;\n" +
					"}\n"
					},
					"----------\n" + 
					"1. WARNING in X.java (at line 8)\n" + 
					"	I i = X::foo;\n" + 
					"	      ^^^^^^\n" + 
					"The static method foo() from the type Y should be accessed directly \n" + 
					"----------\n",
					null, false, customOptions);
}
// https://bugs.eclipse.org/bugs/show_bug.cgi?id=384750, [1.8] Compiler should reject invalid method reference expressions
public void test384750z1() {
	Map customOptions = getCompilerOptions();
	customOptions.put(CompilerOptions.OPTION_ReportDeprecation, CompilerOptions.WARNING);
	this.runNegativeTest(
			new String[] {
					"X.java",
					"interface I {\n" +
					"	void doit();\n" +
					"}\n" +
					"class X extends Y {\n" +
					"   I i = X::foo;\n" +
					"}\n",
					"Y.java", 
					"@Deprecated class Y {\n" +
					"    @Deprecated static void foo() {}\n" +
					"}\n"
					},
					"----------\n" + 
					"1. WARNING in X.java (at line 4)\n" + 
					"	class X extends Y {\n" + 
					"	                ^\n" + 
					"The type Y is deprecated\n" + 
					"----------\n" + 
					"2. WARNING in X.java (at line 5)\n" + 
					"	I i = X::foo;\n" + 
					"	      ^^^^^^\n" + 
					"The method foo() from the type Y is deprecated\n" + 
					"----------\n",
					null, false, customOptions);
}
// https://bugs.eclipse.org/bugs/show_bug.cgi?id=384750, [1.8] Compiler should reject invalid method reference expressions
public void test384750z2() {
	Map customOptions = getCompilerOptions();
	customOptions.put(CompilerOptions.OPTION_ReportUnusedTypeArgumentsForMethodInvocation, CompilerOptions.WARNING);
	this.runNegativeTest(
			new String[] {
					"X.java",
					"interface I {\n" +
					"	void doit();\n" +
					"}\n" +
					"class X extends Y {\n" +
					"   I i = X::<String>foo;\n" +
					"}\n",
					"Y.java", 
					"@Deprecated class Y {\n" +
					"    @Deprecated static void foo() {}\n" +
					"}\n"
					},
					"----------\n" + 
					"1. WARNING in X.java (at line 4)\n" + 
					"	class X extends Y {\n" + 
					"	                ^\n" + 
					"The type Y is deprecated\n" + 
					"----------\n" + 
					"2. WARNING in X.java (at line 5)\n" + 
					"	I i = X::<String>foo;\n" + 
					"	      ^^^^^^^^^^^^^^\n" + 
					"The method foo() from the type Y is deprecated\n" + 
					"----------\n" + 
					"3. WARNING in X.java (at line 5)\n" + 
					"	I i = X::<String>foo;\n" + 
					"	          ^^^^^^\n" + 
					"Unused type arguments for the non generic method foo() of type Y; it should not be parameterized with arguments <String>\n" + 
					"----------\n",
					null, false, customOptions);
}
// https://bugs.eclipse.org/bugs/show_bug.cgi?id=384750, [1.8] Compiler should reject invalid method reference expressions
public void test384750z3() {
	this.runNegativeTest(
			new String[] {
					"X.java",
					"interface I {\n" +
					"	void doit();\n" +
					"}\n" +
					"class X {\n" +
					"   String foo() { return null; }\n" +
					"   I i = new X()::foo;\n" +
					"}\n",
					},
					"");
}
// https://bugs.eclipse.org/bugs/show_bug.cgi?id=384750, [1.8] Compiler should reject invalid method reference expressions
public void test384750z4() {
	this.runNegativeTest(
			new String[] {
					"X.java",
					"import java.util.List;\n" +
					"interface I {\n" +
					"	List<String> doit();\n" +
					"}\n" +
					"class X {\n" +
					"   void foo() { return; }\n" +
					"   I i = new X()::foo;\n" +
					"}\n",
					},
					"----------\n" + 
					"1. ERROR in X.java (at line 7)\n" + 
					"	I i = new X()::foo;\n" + 
					"	      ^^^^^^^^^^^^\n" + 
					"The type of foo() from the type X is void, this is incompatible with the descriptor\'s return type: List<String>\n" + 
					"----------\n");
}
// https://bugs.eclipse.org/bugs/show_bug.cgi?id=384750, [1.8] Compiler should reject invalid method reference expressions
public void test384750z5() {
	this.runNegativeTest(
			new String[] {
					"X.java",
					"import java.util.List;\n" +
					"import java.util.ArrayList;\n" +
					"interface I {\n" +
					"	List<String> doit();\n" +
					"}\n" +
					"class X {\n" +
					"   ArrayList<Integer> foo() { return null; }\n" +
					"   I i = new X()::foo;\n" +
					"}\n",
					},
					"----------\n" + 
					"1. ERROR in X.java (at line 8)\n" + 
					"	I i = new X()::foo;\n" + 
					"	      ^^^^^^^^^^^^\n" + 
					"The type of foo() from the type X is ArrayList<Integer>, this is incompatible with the descriptor\'s return type: List<String>\n" + 
					"----------\n");
}
//  https://bugs.eclipse.org/bugs/show_bug.cgi?id=384750, [1.8] Compiler should reject invalid method reference expressions
public void test384750z6() {
	this.runNegativeTest(
			false /* skipJavac */,
			JavacTestOptions.DEFAULT,
			new String[] {
					"X.java",
					"import java.util.List;\n" +
					"import java.util.ArrayList;\n" +
					"interface I {\n" +
					"	List<String> doit(X<String> x, int y);\n" +
					"}\n" +
					"class X<T> {\n" +
					"   ArrayList<String> foo(int x) { return null; }\n" +
					"   I i = X::foo;\n" +
					"}\n",
					},
					"");
}
// https://bugs.eclipse.org/bugs/show_bug.cgi?id=384750, [1.8] Compiler should reject invalid method reference expressions
public void test384750z7() {
this.runNegativeTest(
		false /* skipJavac */,
		new JavacTestOptions("-Xlint:rawtypes"),
		new String[] {
				"X.java",
				"import java.util.List;\n" +
				"import java.util.ArrayList;\n" +
				"interface I {\n" +
				"	List<String> doit(X x, int y);\n" +
				"}\n" +
				"class X<T> {\n" +
				"   ArrayList<Integer> foo(int x) { return null; }\n" +
				"   I i = X::foo;\n" +
				"}\n",
				},
				"----------\n" + 
				"1. WARNING in X.java (at line 4)\n" + 
				"	List<String> doit(X x, int y);\n" + 
				"	                  ^\n" + 
				"X is a raw type. References to generic type X<T> should be parameterized\n" + 
				"----------\n");
}
// https://bugs.eclipse.org/bugs/show_bug.cgi?id=384750, [1.8] Compiler should reject invalid method reference expressions
public void test384750z8() {
this.runNegativeTest(
		new String[] {
				"X.java",
				"interface I {\n" +
				"	int [] doit(int [] ia);\n" +
				"}\n" +
				"class X<T> {\n" +
				"   I i = int []::clone;\n" +
				"}\n",
				},
				"");
}
// https://bugs.eclipse.org/bugs/show_bug.cgi?id=384750, [1.8] Compiler should reject invalid method reference expressions
public void test384750z9() {
this.runNegativeTest(
		new String[] {
				"X.java",
				"interface I {\n" +
				"	int [] doit(X x);\n" +
				"}\n" +
				"public class X {\n" +
    			"	Zork foo() {\n" +
    			"	}\n" +
    			"   I i = X::foo;\n" +
    			"}\n",
				},
				"----------\n" + 
				"1. ERROR in X.java (at line 5)\n" + 
				"	Zork foo() {\n" + 
				"	^^^^\n" + 
				"Zork cannot be resolved to a type\n" + 
				"----------\n" + 
				"2. ERROR in X.java (at line 7)\n" + 
				"	I i = X::foo;\n" + 
				"	      ^^^^^^\n" + 
				"The method foo() from the type X refers to the missing type Zork\n" + 
				"----------\n" + 
				"3. ERROR in X.java (at line 7)\n" + 
				"	I i = X::foo;\n" + 
				"	      ^^^^^^\n" + 
				"The type of foo() from the type X is Zork, this is incompatible with the descriptor\'s return type: int[]\n" + 
				"----------\n");
}
// https://bugs.eclipse.org/bugs/show_bug.cgi?id=401610, [1.8][compiler] Allow lambda/reference expressions in non-overloaded method invocation contexts
public void test401610() {
this.runConformTest(
		new String[] {
				"X.java",
				"interface I {\n" +
				"    void foo();\n" +
				"}\n" +
				"public class X {\n" +
				"	void foo(I i) {\n" +
				"		System.out.println(\"foo\");\n" +
				"	}\n" +
				"	public static void main(String[] args) {\n" +
				"		new X().foo(()->{});\n" +
				"	}\n" +
				"}\n",
				},
				"foo");
}
// https://bugs.eclipse.org/bugs/show_bug.cgi?id=401610, [1.8][compiler] Allow lambda/reference expressions in non-overloaded method invocation contexts
public void test401610a() {
this.runConformTest(
		new String[] {
				"X.java",
				"interface I {\n" +
				"    void foo();\n" +
				"}\n" +
				"interface J {\n" +
				"    void foo(int x, int y);\n" +
				"}\n" +
				"interface K {\n" +
				"    void foo(String s);\n" +
				"}\n" +
				"public class X {\n" +
				"	void foo(I i) {\n" +
				"		System.out.println(\"foo(I)\");\n" +
				"	}\n" +
				"	void foo(J j) {\n" +
				"		System.out.println(\"foo(J)\");\n" +
				"	}\n" +
				"	void foo(K k) {\n" +
				"		System.out.println(\"foo(K)\");\n" +
				"	}\n" +
				"	public static void main(String[] args) {\n" +
				"		new X().foo(()->{});\n" +
				"		new X().foo((x, y)->{});\n" +
				"		new X().foo((s)->{});\n" +
				"	}\n" +
				"}\n",
				},
				"foo(I)\n" + 
				"foo(J)\n" + 
				"foo(K)");
}
// https://bugs.eclipse.org/bugs/show_bug.cgi?id=401610, [1.8][compiler] Allow lambda/reference expressions in non-overloaded method invocation contexts
public void test401610b() {
this.runNegativeTest(
		new String[] {
				"X.java",
				"interface I {\n" +
				"    void foo();\n" +
				"}\n" +
				"interface J {\n" +
				"    void foo(int x, int y);\n" +
				"}\n" +
				"interface K {\n" +
				"    void foo(String s);\n" +
				"}\n" +
				"public class X {\n" +
				"	void foo(I i) {\n" +
				"		System.out.println(\"foo(I)\");\n" +
				"	}\n" +
				"	void foo(J j) {\n" +
				"		System.out.println(\"foo(J)\");\n" +
				"	}\n" +
				"	public static void main(String[] args) {\n" +
				"		new X().foo(()->{});\n" +
				"		new X().foo((x, y)->{});\n" +
				"		new X().foo((s)->{});\n" +
				"	}\n" +
				"}\n",
				},
				"----------\n" + 
				"1. ERROR in X.java (at line 20)\n" + 
				"	new X().foo((s)->{});\n" + 
				"	        ^^^\n" + 
				"The method foo(I) in the type X is not applicable for the arguments ((<no type> s) -> {})\n" + 
				"----------\n" + 
				"2. ERROR in X.java (at line 20)\n" + 
				"	new X().foo((s)->{});\n" + 
				"	            ^^^^^\n" + 
				"Lambda expression\'s signature does not match the signature of the functional interface method foo()\n" + 
				"----------\n");
}
// https://bugs.eclipse.org/bugs/show_bug.cgi?id=401610, [1.8][compiler] Allow lambda/reference expressions in non-overloaded method invocation contexts
public void test401610c() {
this.runNegativeTest(
		new String[] {
				"X.java",
				"interface I {\n" +
				"    void foo();\n" +
				"}\n" +
				"interface K {\n" +
				"    String foo(String s);\n" +
				"}\n" +
				"public class X {\n" +
				"	void foo(I i) {\n" +
				"		System.out.println(\"foo(I)\");\n" +
				"	}\n" +
				"	void foo(K k) {\n" +
				"		System.out.println(\"foo(K)\");\n" +
				"	}\n" +
				"	public static void main(String[] args) {\n" +
				"		new X().foo(()->{ return \"\";});\n" +
				"		new X().foo(()-> 10);\n" +
				"		new X().foo((s)->{});\n" +
				"		new X().foo((s)->{ return;});\n" +
				"		new X().foo((s)->{ return \"\";});\n" +
				"		new X().foo((s)-> \"hello\");\n" +
				"		new X().foo(()->{ return;});\n" +
				"		new X().foo(()-> System.out.println());\n" +
				"	}\n" +
				"}\n",
				},
				"----------\n" + 
				"1. ERROR in X.java (at line 15)\n" + 
				"	new X().foo(()->{ return \"\";});\n" + 
				"	        ^^^\n" + 
				"The method foo(I) in the type X is not applicable for the arguments (() -> {})\n" + 
				"----------\n" + 
				"2. ERROR in X.java (at line 15)\n" + 
				"	new X().foo(()->{ return \"\";});\n" + 
				"	                  ^^^^^^^^^^\n" + 
				"Void methods cannot return a value\n" + 
				"----------\n" + 
				"3. ERROR in X.java (at line 16)\n" + 
				"	new X().foo(()-> 10);\n" + 
				"	        ^^^\n" + 
				"The method foo(I) in the type X is not applicable for the arguments (() -> {})\n" + 
				"----------\n" + 
				"4. ERROR in X.java (at line 16)\n" + 
				"	new X().foo(()-> 10);\n" + 
				"	                 ^^\n" + 
				"Void methods cannot return a value\n" + 
				"----------\n" + 
				"5. ERROR in X.java (at line 17)\n" + 
				"	new X().foo((s)->{});\n" + 
				"	        ^^^\n" + 
				"The method foo(I) in the type X is not applicable for the arguments ((<no type> s) -> {})\n" + 
				"----------\n" + 
				"6. ERROR in X.java (at line 17)\n" + 
				"	new X().foo((s)->{});\n" + 
				"	            ^^^^^\n" + 
				"Lambda expression\'s signature does not match the signature of the functional interface method foo()\n" + 
				"----------\n" + 
				"7. ERROR in X.java (at line 18)\n" + 
				"	new X().foo((s)->{ return;});\n" + 
				"	        ^^^\n" + 
				"The method foo(I) in the type X is not applicable for the arguments ((<no type> s) -> {})\n" + 
				"----------\n" + 
				"8. ERROR in X.java (at line 18)\n" + 
				"	new X().foo((s)->{ return;});\n" + 
				"	            ^^^^^\n" + 
				"Lambda expression\'s signature does not match the signature of the functional interface method foo()\n" + 
				"----------\n");
}
// https://bugs.eclipse.org/bugs/show_bug.cgi?id=401610, [1.8][compiler] Allow lambda/reference expressions in non-overloaded method invocation contexts
public void test401610d() {
this.runNegativeTest(
		new String[] {
				"X.java",
				"public class X {\n" +
				"    <T> T id(T arg) { return arg; }\n" +
				"    Runnable r = id(() -> { System.out.println(); });\n" +
				"}\n",
				},
				"");
}
// https://bugs.eclipse.org/bugs/show_bug.cgi?id=401610, [1.8][compiler] Allow lambda/reference expressions in non-overloaded method invocation contexts
public void test401610e() {
this.runNegativeTest(
		new String[] {
				"X.java",
				"interface I<T extends String> {\n" +
				"	void foo();\n" +
				"}\n" +
				"public class X {\n" +
				"	<T> T foo(I<T> it) { return null; }\n" +
				"	public static void main(String[] args) {\n" +
				"		new X().foo(()->{});\n" +
				"	}\n" +
				"}\n",
				},
				"----------\n" + 
				"1. WARNING in X.java (at line 1)\n" + 
				"	interface I<T extends String> {\n" + 
				"	                      ^^^^^^\n" + 
				"The type parameter T should not be bounded by the final type String. Final types cannot be further extended\n" + 
				"----------\n" + 
				"2. ERROR in X.java (at line 5)\n" + 
				"	<T> T foo(I<T> it) { return null; }\n" + 
				"	            ^\n" + 
				"Bound mismatch: The type T is not a valid substitute for the bounded parameter <T extends String> of the type I<T>\n" + 
				"----------\n" + 
				"3. ERROR in X.java (at line 7)\n" + 
				"	new X().foo(()->{});\n" + 
				"	            ^^^^\n" + 
				"The target type of this expression is not a well formed parameterized type due to bound(s) mismatch\n" + 
				"----------\n");
}
//https://bugs.eclipse.org/bugs/show_bug.cgi?id=401610, [1.8][compiler] Allow lambda/reference expressions in non-overloaded method invocation contexts
// demonstrate that the bound problem is the only real issue in test401610e()
public void test401610ee() {
this.runNegativeTest(
		false /* skipJavac */,
		JavacTestOptions.Excuse.EclipseHasSomeMoreWarnings,
		new String[] {
				"X.java",
				"interface I<T extends String> {\n" +
				"	void foo();\n" +
				"}\n" +
				"public class X {\n" +
				"	<T extends String> T foo(I<T> it) { return null; }\n" +
				"	public static void main(String[] args) {\n" +
				"		new X().foo(()->{});\n" +
				"	}\n" +
				"}\n",
				},
				"----------\n" + 
				"1. WARNING in X.java (at line 1)\n" + 
				"	interface I<T extends String> {\n" + 
				"	                      ^^^^^^\n" + 
				"The type parameter T should not be bounded by the final type String. Final types cannot be further extended\n" + 
				"----------\n" + 
				"2. WARNING in X.java (at line 5)\n" + 
				"	<T extends String> T foo(I<T> it) { return null; }\n" + 
				"	           ^^^^^^\n" + 
				"The type parameter T should not be bounded by the final type String. Final types cannot be further extended\n" + 
				"----------\n");
}
// https://bugs.eclipse.org/bugs/show_bug.cgi?id=401610, [1.8][compiler] Allow lambda/reference expressions in non-overloaded method invocation contexts
public void test401610f() {
this.runNegativeTest(
		new String[] {
				"X.java",
				"interface I<T> {\n" +
				"	void foo();\n" +
				"}\n" +
				"public class X {\n" +
				"	<T> T foo(I<T> it) { return null; }\n" +
				"	public static void main(String[] args) {\n" +
				"		new X().foo(()->{});\n" +
				"	}\n" +
				"}\n",
				},
				"");
}
// https://bugs.eclipse.org/bugs/show_bug.cgi?id=401610, [1.8][compiler] Allow lambda/reference expressions in non-overloaded method invocation contexts
public void test401610g() {
this.runConformTest(
		new String[] {
				"X.java",
				"interface I {\n" +
				"	void foo();\n" +
				"}\n" +
				"interface J { \n" +
				"    String foo();\n" +
				"}\n" +
				"public class X {\n" +
				"	void foo(I it) { System.out.println(\"foo(I)\");}\n" +
				"	void foo(J it) { System.out.println(\"foo(J)\");}\n" +
				"	public static void main(String[] args) {\n" +
				"		new X().foo(()->{});\n" +
				"	}\n" +
				"}\n",
				},
				"foo(I)");
}
// https://bugs.eclipse.org/bugs/show_bug.cgi?id=401610, [1.8][compiler] Allow lambda/reference expressions in non-overloaded method invocation contexts
public void test401610h() {
this.runNegativeTest(
		new String[] {
				"X.java",
				"interface I {\n" +
				"	void foo();\n" +
				"}\n" +
				"interface J { \n" +
				"    String foo();\n" +
				"}\n" +
				"public class X {\n" +
				"	void foo(I it) { System.out.println(\"foo(I)\");}\n" +
				"	void foo(J it) { System.out.println(\"foo(J)\");}\n" +
				"	public static void main(String[] args) {\n" +
				"		new X().foo(()->{ return 10; });\n" +
				"	}\n" +
				"}\n",
				},
				"----------\n" + 
				"1. ERROR in X.java (at line 11)\n" + 
				"	new X().foo(()->{ return 10; });\n" + 
				"	        ^^^\n" + 
				"The method foo(I) in the type X is not applicable for the arguments (() -> {})\n" + 
				"----------\n" + 
				"2. ERROR in X.java (at line 11)\n" + 
				"	new X().foo(()->{ return 10; });\n" + 
				"	                  ^^^^^^^^^^\n" + 
				"Void methods cannot return a value\n" + 
				"----------\n");
}
// https://bugs.eclipse.org/bugs/show_bug.cgi?id=401610, [1.8][compiler] Allow lambda/reference expressions in non-overloaded method invocation contexts
public void test401610i() {
this.runConformTest(
		new String[] {
				"X.java",
				"interface I {\n" +
				"	void foo(int x);\n" +
				"}\n" +
				"interface J { \n" +
				"    void foo(String s);\n" +
				"}\n" +
				"public class X {\n" +
				"	void foo(I it) { System.out.println(\"foo(I)\");}\n" +
				"	void foo(J it) { System.out.println(\"foo(J)\");}\n" +
				
				"	public static void main(String[] args) {\n" +
				"		new X().foo((String s)->{});\n" +
				"	}\n" +
				"}\n",
				},
				"foo(J)");
}
// https://bugs.eclipse.org/bugs/show_bug.cgi?id=401610, [1.8][compiler] Allow lambda/reference expressions in non-overloaded method invocation contexts
public void test401610j() {
this.runNegativeTest(
		new String[] {
				"X.java",
				"interface I {\n" +
				"	void foo(int x);\n" +
				"}\n" +
				"interface J { \n" +
				"    void foo(String s);\n" +
				"}\n" +
				"public class X {\n" +
				"	void foo(I it) { System.out.println(\"foo(I)\");}\n" +
				"	void foo(J it) { System.out.println(\"foo(J)\");}\n" +
				
				"	public static void main(String[] args) {\n" +
				"		new X().foo((Object o)->{});\n" +
				"	}\n" +
				"}\n",
				},
				"----------\n" + 
				"1. ERROR in X.java (at line 11)\n" + 
				"	new X().foo((Object o)->{});\n" + 
				"	        ^^^\n" + 
				"The method foo(I) in the type X is not applicable for the arguments ((Object o) -> {})\n" + 
				"----------\n" + 
				"2. ERROR in X.java (at line 11)\n" + 
				"	new X().foo((Object o)->{});\n" + 
				"	             ^^^^^^\n" + 
				"Lambda expression\'s parameter o is expected to be of type int\n" + 
				"----------\n");
}
// https://bugs.eclipse.org/bugs/show_bug.cgi?id=401789, [1.8][compiler] Enable support for method/constructor references in non-overloaded method calls.
// https://bugs.eclipse.org/bugs/show_bug.cgi?id=401790, Follow up of bug 401610, explicit constructor calls and allocation expressions needs updates too.
public void test401789_401790() {
this.runNegativeTest(
		new String[] {
				"X.java",
				"interface I {\n" +
				"	Integer foo(X x);\n" +
				"}\n" +
				"public class X {\n" +
				"	int foo(I i) { return 10;}\n" +
				"	class Y {\n" +
				"		Y (I i) {}\n" +
				"		Y() {\n" +
				"			this(X::goo);\n" +
				"		}\n" +
				"	}\n" +
				"	X(I i) {}\n" +
				"	X() {\n" +
				"		this((x) -> { return 10;});\n" +
				"	}\n" +
				"	int goo() { return 0;}\n" +
				"	{\n" +
				"		foo(X::goo);\n" +
				"		new X((x)->{ return 10;});\n" +
				"		new X((x)->{ return 10;}).new Y((x) -> { return 0;});\n" +
				"		new X((x)->{ return 10;}) {};\n" +
				"	}\n" +
				"}\n" +
				"class Z extends X {\n" +
				"	Z() {\n" +
				"		super(X::goo);\n" +
				"	}\n" +
				"	Z(int i) {\n" +
				"		super (x -> 10);\n" +
				"	}\n" +
				"   Zork z;\n" +
				"}\n"
				},
				"----------\n" + 
				"1. ERROR in X.java (at line 31)\n" + 
				"	Zork z;\n" + 
				"	^^^^\n" + 
				"Zork cannot be resolved to a type\n" + 
				"----------\n");
}
// https://bugs.eclipse.org/bugs/show_bug.cgi?id=401789, [1.8][compiler] Enable support for method/constructor references in non-overloaded method calls.
// https://bugs.eclipse.org/bugs/show_bug.cgi?id=401790, Follow up of bug 401610, explicit constructor calls and allocation expressions needs updates too.
public void test401789_401790a() {
this.runNegativeTest(
		new String[] {
				"X.java",
				"interface I {\n" +
				"	String foo(X x);\n" +
				"}\n" +
				"public class X {\n" +
				"	int foo(I i) { return 10;}\n" +
				"	class Y {\n" +
				"		Y (I i) {}\n" +
				"		Y() {\n" +
				"			this(X::goo);\n" +
				"		}\n" +
				"	}\n" +
				"	X(I i) {}\n" +
				"	X() {\n" +
				"		this((x) -> { return 10;});\n" +
				"	}\n" +
				"	int goo() { return 0;}\n" +
				"	{\n" +
				"		foo(X::goo);\n" +
				"		new X((x)->{ return 10;});\n" +
				"		new X((x)->{ return 10;}).new Y((x) -> { return 0;});\n" +
				"		new X((x)->{ return 10;}) {};\n" +
				"	}\n" +
				"}\n" +
				"class Z extends X {\n" +
				"	Z() {\n" +
				"		super(X::goo);\n" +
				"	}\n" +
				"	Z(int i) {\n" +
				"		super (x -> 10);\n" +
				"	}\n" +
				"   Zork z;\n" +
				"}\n"
				},
				"----------\n" + 
				"1. ERROR in X.java (at line 9)\n" + 
				"	this(X::goo);\n" + 
				"	^^^^^^^^^^^^^\n" + 
				"The constructor X.Y(X::goo) is undefined\n" + 
				"----------\n" + 
				"2. ERROR in X.java (at line 9)\n" + 
				"	this(X::goo);\n" + 
				"	     ^^^^^^\n" + 
				"The type of goo() from the type X is int, this is incompatible with the descriptor\'s return type: String\n" + 
				"----------\n" + 
				"3. ERROR in X.java (at line 14)\n" + 
				"	this((x) -> { return 10;});\n" + 
				"	                     ^^\n" + 
				"Type mismatch: cannot convert from int to String\n" + 
				"----------\n" + 
				"4. ERROR in X.java (at line 18)\n" + 
				"	foo(X::goo);\n" + 
				"	^^^\n" + 
				"The method foo(I) in the type X is not applicable for the arguments (X::goo)\n" + 
				"----------\n" + 
				"5. ERROR in X.java (at line 18)\n" + 
				"	foo(X::goo);\n" + 
				"	    ^^^^^^\n" + 
				"The type of goo() from the type X is int, this is incompatible with the descriptor\'s return type: String\n" + 
				"----------\n" + 
				"6. ERROR in X.java (at line 19)\n" + 
				"	new X((x)->{ return 10;});\n" + 
				"	                    ^^\n" + 
				"Type mismatch: cannot convert from int to String\n" + 
				"----------\n" + 
				"7. ERROR in X.java (at line 20)\n" + 
				"	new X((x)->{ return 10;}).new Y((x) -> { return 0;});\n" + 
				"	                    ^^\n" + 
				"Type mismatch: cannot convert from int to String\n" + 
				"----------\n" + 
				"8. ERROR in X.java (at line 20)\n" + 
				"	new X((x)->{ return 10;}).new Y((x) -> { return 0;});\n" + 
				"	                                                ^\n" + 
				"Type mismatch: cannot convert from int to String\n" + 
				"----------\n" + 
				"9. ERROR in X.java (at line 21)\n" + 
				"	new X((x)->{ return 10;}) {};\n" + 
				"	                    ^^\n" + 
				"Type mismatch: cannot convert from int to String\n" + 
				"----------\n" + 
				"10. ERROR in X.java (at line 26)\n" + 
				"	super(X::goo);\n" + 
				"	^^^^^^^^^^^^^^\n" + 
				"The constructor X(X::goo) is undefined\n" + 
				"----------\n" + 
				"11. ERROR in X.java (at line 26)\n" + 
				"	super(X::goo);\n" + 
				"	      ^^^^^^\n" + 
				"The type of goo() from the type X is int, this is incompatible with the descriptor\'s return type: String\n" + 
				"----------\n" + 
				"12. ERROR in X.java (at line 29)\n" + 
				"	super (x -> 10);\n" + 
				"	            ^^\n" + 
				"Type mismatch: cannot convert from int to String\n" + 
				"----------\n" + 
				"13. ERROR in X.java (at line 31)\n" + 
				"	Zork z;\n" + 
				"	^^^^\n" + 
				"Zork cannot be resolved to a type\n" + 
				"----------\n");
}
// https://bugs.eclipse.org/bugs/show_bug.cgi?id=401845, [1.8][compiler] Bad interaction between varargs and lambas/references
public void test401845() {
	this.runNegativeTest(
			new String[] {
				"X.java",
				"interface I {\n" +
				"	Integer foo(X x);\n" +
				"}\n" +
				"public class X extends Zork {\n" +
				"	int foo(I ...i) { return 10;}\n" +
				"	int goo() { return 0;}\n" +
				"	{\n" +
				"		foo(X::goo);\n" +
				"		foo((x)-> {return 10;});\n" +
				"	}\n" +
				"}\n",
			},
			"----------\n" + 
			"1. ERROR in X.java (at line 4)\n" + 
			"	public class X extends Zork {\n" + 
			"	                       ^^^^\n" + 
			"Zork cannot be resolved to a type\n" + 
			"----------\n");
}
// https://bugs.eclipse.org/bugs/show_bug.cgi?id=401845, [1.8][compiler] Bad interaction between varargs and lambas/references
public void test401845a() {
	this.runNegativeTest(
			new String[] {
				"X.java",
				"interface I {\n" +
				"	Integer foo(X x);\n" +
				"}\n" +
				"public class X {\n" +
				"	int foo(I [] ...i) { return 10;}\n" +
				"	int goo() { return 0;}\n" +
				"	{\n" +
				"		foo(X::goo);\n" +
				"		foo((x)-> {return 10;});\n" +
				"	}\n" +
				"}\n",
			},
			"----------\n" + 
			"1. ERROR in X.java (at line 8)\n" + 
			"	foo(X::goo);\n" + 
			"	^^^\n" + 
			"The method foo(I[]...) in the type X is not applicable for the arguments (X::goo)\n" + 
			"----------\n" + 
			"2. ERROR in X.java (at line 8)\n" + 
			"	foo(X::goo);\n" + 
			"	    ^^^^^^\n" + 
			"The target type of this expression must be a functional interface\n" + 
			"----------\n" + 
			"3. ERROR in X.java (at line 9)\n" + 
			"	foo((x)-> {return 10;});\n" + 
			"	^^^\n" + 
			"The method foo(I[]...) in the type X is not applicable for the arguments ((<no type> x) -> {})\n" + 
			"----------\n" + 
			"4. ERROR in X.java (at line 9)\n" + 
			"	foo((x)-> {return 10;});\n" + 
			"	    ^^^^^\n" + 
			"The target type of this expression must be a functional interface\n" + 
			"----------\n");
}
// https://bugs.eclipse.org/bugs/show_bug.cgi?id=401845, [1.8][compiler] Bad interaction between varargs and lambas/references
public void test401845b() {
	this.runNegativeTest(
			new String[] {
				"X.java",
				"interface I {\n" +
				"	Integer foo(X x);\n" +
				"}\n" +
				"public class X extends Zork {\n" +
				"	X(I ...i) {}\n" +
				"	int goo() { return 0;}\n" +
				"	{\n" +
				"		new X(X::goo);\n" +
				"		new X((x)-> {return 10;});\n" +
				"	}\n" +
				"}\n",
			},
			"----------\n" + 
			"1. ERROR in X.java (at line 4)\n" + 
			"	public class X extends Zork {\n" + 
			"	                       ^^^^\n" + 
			"Zork cannot be resolved to a type\n" + 
			"----------\n");
}
// https://bugs.eclipse.org/bugs/show_bug.cgi?id=401845, [1.8][compiler] Bad interaction between varargs and lambas/references
public void test401845c() {
	this.runNegativeTest(
			new String[] {
				"X.java",
				"interface I {\n" +
				"	Integer foo(X x);\n" +
				"}\n" +
				"public class X extends Zork {\n" +
				"	X(I ...i) {}\n" +
				"   X() {\n" +
				"       this((x)-> {return 10;});\n" +
				"}\n" +
				"	int goo() { return 0;}\n" +
				"	{\n" +
				"		new X(X::goo);\n" +
				"		new X((x)-> {return 10;});\n" +
				"	}\n" +
				"}\n",
			},
			"----------\n" + 
			"1. ERROR in X.java (at line 4)\n" + 
			"	public class X extends Zork {\n" + 
			"	                       ^^^^\n" + 
			"Zork cannot be resolved to a type\n" + 
			"----------\n");
}
// https://bugs.eclipse.org/bugs/show_bug.cgi?id=401845, [1.8][compiler] Bad interaction between varargs and lambas/references
public void test401845d() {
	this.runNegativeTest(
			new String[] {
				"X.java",
				"interface I {\n" +
				"	Integer foo(X x);\n" +
				"}\n" +
				"public class X extends Zork {\n" +
				"    class Y {\n" +
				"        Y(I ... i) {}\n" +
				"    }\n" +
				"	int goo() { return 0;}\n" +
				"	{\n" +
				"		new X().new Y(X::goo);\n" +
				"		new X().new Y((x)-> {return 10;});\n" +
				"	}\n" +
				"}\n",
			},
			"----------\n" + 
			"1. ERROR in X.java (at line 4)\n" + 
			"	public class X extends Zork {\n" + 
			"	                       ^^^^\n" + 
			"Zork cannot be resolved to a type\n" + 
			"----------\n");
}
// https://bugs.eclipse.org/bugs/show_bug.cgi?id=401845, [1.8][compiler] Bad interaction between varargs and lambas/references
public void test401845e() {
	this.runNegativeTest(
			new String[] {
				"X.java",
				"interface I {\n" +
				"	Integer foo(X x);\n" +
				"}\n" +
				"public class X extends Zork {\n" +
				"	X(I ...i) {}\n" +
				"   X() {\n" +
				"       this((x)-> {return 10;});\n" +
				"}\n" +
				"	int goo() { return 0;}\n" +
				"	{\n" +
				"		new X(X::goo) {};\n" +
				"		new X((x)-> {return 10;}){};\n" +
				"	}\n" +
				"}\n",
			},
			"----------\n" + 
			"1. ERROR in X.java (at line 4)\n" + 
			"	public class X extends Zork {\n" + 
			"	                       ^^^^\n" + 
			"Zork cannot be resolved to a type\n" + 
			"----------\n");
}
// https://bugs.eclipse.org/bugs/show_bug.cgi?id=401847, [1.8][compiler] Polyconditionals not accepted in method invocation contexts.
public void test401847() {
	this.runNegativeTest(
			false /* skipJavac */,
			JavacTestOptions.Excuse.EclipseHasSomeMoreWarnings,
			new String[] {
				"X.java",
				"interface I {\n" +
				"	Integer foo(X x);\n" +
				"}\n" +
				"public class X {\n" +
				"	int foo(I ...i) { return 10;}\n" +
				"	int goo() { return 0;}\n" +
				"	{\n" +
				"		foo(true ? X::goo : X::goo);\n" +
				"		foo(true ? x-> 1 : x->0);\n" +
				"	}\n" +
				"}\n",
			},
			"----------\n" + 
			"1. WARNING in X.java (at line 8)\n" + 
			"	foo(true ? X::goo : X::goo);\n" + 
			"	                    ^^^^^^\n" + 
			"Dead code\n" + 
			"----------\n" + 
			"2. WARNING in X.java (at line 9)\n" + 
			"	foo(true ? x-> 1 : x->0);\n" + 
			"	                   ^^^^\n" + 
			"Dead code\n" + 
			"----------\n");
}
// https://bugs.eclipse.org/bugs/show_bug.cgi?id=401847, [1.8][compiler] Polyconditionals not accepted in method invocation contexts.
public void test401847a() {
	this.runNegativeTest(
			new String[] {
				"X.java",
				"interface I {\n" +
				"	String foo(X x);\n" +
				"}\n" +
				"public class X {\n" +
				"	int foo(I ...i) { return 10;}\n" +
				"	int goo() { return 0;}\n" +
				"	{\n" +
				"		foo(true ? X::goo : X::goo);\n" +
				"		foo(true ? x-> 1 : x->0);\n" +
				"	}\n" +
				"}\n",
			},
			"----------\n" + 
			"1. ERROR in X.java (at line 8)\n" + 
			"	foo(true ? X::goo : X::goo);\n" + 
			"	^^^\n" + 
			"The method foo(I...) in the type X is not applicable for the arguments ((true ? X::goo : X::goo))\n" + 
			"----------\n" + 
			"2. ERROR in X.java (at line 8)\n" + 
			"	foo(true ? X::goo : X::goo);\n" + 
			"	           ^^^^^^\n" + 
			"The type of goo() from the type X is int, this is incompatible with the descriptor\'s return type: String\n" + 
			"----------\n" + 
			"3. ERROR in X.java (at line 8)\n" + 
			"	foo(true ? X::goo : X::goo);\n" + 
			"	                    ^^^^^^\n" + 
			"The type of goo() from the type X is int, this is incompatible with the descriptor\'s return type: String\n" + 
			"----------\n" + 
			"4. ERROR in X.java (at line 9)\n" + 
			"	foo(true ? x-> 1 : x->0);\n" + 
			"	               ^\n" + 
			"Type mismatch: cannot convert from int to String\n" + 
			"----------\n" + 
			"5. ERROR in X.java (at line 9)\n" + 
			"	foo(true ? x-> 1 : x->0);\n" + 
			"	                      ^\n" + 
			"Type mismatch: cannot convert from int to String\n" + 
			"----------\n");
}
// https://bugs.eclipse.org/bugs/show_bug.cgi?id=401939, [1.8][compiler] Incorrect shape analysis leads to method resolution failure .
public void test401939() {
	this.runNegativeTest(
			false /* skipJavac */,
			JavacTestOptions.Excuse.EclipseHasSomeMoreWarnings,
			new String[] {
				"X.java",
				"interface I {\n" +
				"	int foo();\n" +
				"}\n" +
				"class X {\n" +
				"	void foo(I i) {}\n" +
				"	I i = ()->{ throw new RuntimeException(); }; // OK\n" +
				"	{\n" +
				"		foo(()->{ throw new RuntimeException(); });\n" +
				"	}\n" +
				"}\n",			},
				"----------\n" + 
				"1. WARNING in X.java (at line 5)\n" + 
				"	void foo(I i) {}\n" + 
				"	           ^\n" + 
				"The parameter i is hiding a field from type X\n" + 
				"----------\n");
}
// https://bugs.eclipse.org/bugs/show_bug.cgi?id=401939, [1.8][compiler] Incorrect shape analysis leads to method resolution failure .
public void test401939a() {
	this.runNegativeTest(
			new String[] {
				"X.java",
				"interface I {\n" +
				"	int foo();\n" +
				"}\n" +
				"class X {\n" +
				"	void foo(I i) {}\n" +
				"	I i = ()->{ throw new RuntimeException(); }; // OK\n" +
				"	{\n" +
				"		foo(()->{ if (1 == 2) throw new RuntimeException(); });\n" +
				"	}\n" +
				"}\n",			},
				"----------\n" + 
				"1. WARNING in X.java (at line 5)\n" + 
				"	void foo(I i) {}\n" + 
				"	           ^\n" + 
				"The parameter i is hiding a field from type X\n" + 
				"----------\n" + 
				"2. ERROR in X.java (at line 8)\n" + 
				"	foo(()->{ if (1 == 2) throw new RuntimeException(); });\n" + 
				"	^^^\n" + 
				"The method foo(I) in the type X is not applicable for the arguments (() -> {})\n" + 
				"----------\n");
}
// https://bugs.eclipse.org/bugs/show_bug.cgi?id=401939, [1.8][compiler] Incorrect shape analysis leads to method resolution failure .
public void test401939b() {
	this.runNegativeTest(
			new String[] {
				"X.java",
				"interface I {\n" +
				"    String foo(String x) throws Exception;\n" +
				"}\n" +
				"public class X {\n" +
				"	static final boolean FALSE = false;\n" +
				"	static final boolean TRUE = true;\n" +
				"	void goo(I i) {\n" +
				"	}\n" +
				"	void zoo() {\n" +
				"		final boolean NIJAM = true;\n" +
				"		final boolean POI = false;\n" +
				"       final boolean BLANK;\n" +
				"       BLANK = true;\n" +
				"		goo((x) -> { while (FALSE) throw new Exception(); });\n" +
				"		goo((x) -> { while (TRUE) throw new Exception(); });\n" +
				"		goo((x) -> { while (NIJAM) throw new Exception(); });\n" +
				"		goo((x) -> { while (POI) throw new Exception(); });\n" +
				"		goo((x) -> { if (TRUE) throw new Exception(); else throw new Exception(); });\n" +
				"		goo((x) -> { if (TRUE) throw new Exception(); });\n" +
				"		goo((x) -> { if (true) throw new Exception(); else throw new Exception(); });\n" +
				"		goo((x) -> { if (false) throw new Exception(); else throw new Exception(); });\n" +
				"		goo((x) -> { while (BLANK) throw new Exception(); });\n" +
				"	}\n" +
				"}\n",			},
				"----------\n" + 
				"1. ERROR in X.java (at line 14)\n" + 
				"	goo((x) -> { while (FALSE) throw new Exception(); });\n" + 
				"	^^^\n" + 
				"The method goo(I) in the type X is not applicable for the arguments ((<no type> x) -> {})\n" + 
				"----------\n" + 
				"2. ERROR in X.java (at line 17)\n" + 
				"	goo((x) -> { while (POI) throw new Exception(); });\n" + 
				"	^^^\n" + 
				"The method goo(I) in the type X is not applicable for the arguments ((<no type> x) -> {})\n" + 
				"----------\n" + 
				"3. ERROR in X.java (at line 19)\n" + 
				"	goo((x) -> { if (TRUE) throw new Exception(); });\n" + 
				"	^^^\n" + 
				"The method goo(I) in the type X is not applicable for the arguments ((<no type> x) -> {})\n" + 
				"----------\n" + 
				"4. ERROR in X.java (at line 22)\n" + 
				"	goo((x) -> { while (BLANK) throw new Exception(); });\n" + 
				"	^^^\n" + 
				"The method goo(I) in the type X is not applicable for the arguments ((<no type> x) -> {})\n" + 
				"----------\n");
}
// https://bugs.eclipse.org/bugs/show_bug.cgi?id=401939, [1.8][compiler] Incorrect shape analysis leads to method resolution failure .
public void test401939c() {
	this.runNegativeTest(
			new String[] {
				"X.java",
				"interface I {\n" +
				"    String foo(String x) throws Exception;\n" +
				"}\n" +
				"public class X {\n" +
				"	void goo(I i) {\n" +
				"	}\n" +
				"	void zoo() {\n" +
				"		goo((x) -> { if (x) return null; });\n" +
				"		goo((x) -> {});\n" +
				"	}\n" +
				"}\n",			},
				"----------\n" + 
				"1. ERROR in X.java (at line 8)\n" + 
				"	goo((x) -> { if (x) return null; });\n" + 
				"	                 ^\n" + 
				"Type mismatch: cannot convert from String to boolean\n" + 
				"----------\n" + 
				"2. ERROR in X.java (at line 9)\n" + 
				"	goo((x) -> {});\n" + 
				"	^^^\n" + 
				"The method goo(I) in the type X is not applicable for the arguments ((<no type> x) -> {})\n" + 
				"----------\n");
}
// https://bugs.eclipse.org/bugs/show_bug.cgi?id=401939, [1.8][compiler] Incorrect shape analysis leads to method resolution failure .
public void test401939ca() {
	this.runNegativeTest(
			new String[] {
				"X.java",
				"interface I {\n" +
				"    String foo(String x) throws Exception;\n" +
				"}\n" +
				"public class X {\n" +
				"	void goo(I i) {\n" +
				"	}\n" +
				"	void zoo() {\n" +
				"		goo((x) -> {});\n" +
				"	}\n" +
				"}\n",			},
				"----------\n" + 
				"1. ERROR in X.java (at line 8)\n" + 
				"	goo((x) -> {});\n" + 
				"	^^^\n" + 
				"The method goo(I) in the type X is not applicable for the arguments ((<no type> x) -> {})\n" + 
				"----------\n");
}
// https://bugs.eclipse.org/bugs/show_bug.cgi?id=401939, [1.8][compiler] Incorrect shape analysis leads to method resolution failure .
public void test401939d() {
	this.runNegativeTest(
			new String[] {
				"X.java",
				"interface I {\n" +
				"    String foo(boolean x) throws Exception;\n" +
				"}\n" +
				"public class X {\n" +
				"	void goo(I i) {\n" +
				"	}\n" +
				"	void zoo() {\n" +
				"		goo((x) -> { if (x) return null; });\n" +
				"	}\n" +
				"}\n",			},
				"----------\n" + 
				"1. ERROR in X.java (at line 8)\n" + 
				"	goo((x) -> { if (x) return null; });\n" + 
				"	    ^^^^^^\n" + 
				"This method must return a result of type String\n" + 
				"----------\n");
}
// https://bugs.eclipse.org/bugs/show_bug.cgi?id=401939, [1.8][compiler] Incorrect shape analysis leads to method resolution failure .
public void test401939e() {
	this.runNegativeTest(
			new String[] {
				"X.java",
				"interface I {\n" +
				"    void foo(boolean x) throws Exception;\n" +
				"}\n" +
				"public class X {\n" +
				"	void goo(I i) {\n" +
				"	}\n" +
				"	void zoo() {\n" +
				"		goo((x) -> { return null; });\n" +
				"	}\n" +
				"}\n",			},
				"----------\n" + 
				"1. ERROR in X.java (at line 8)\n" + 
				"	goo((x) -> { return null; });\n" + 
				"	^^^\n" + 
				"The method goo(I) in the type X is not applicable for the arguments ((<no type> x) -> {})\n" + 
				"----------\n" + 
				"2. ERROR in X.java (at line 8)\n" + 
				"	goo((x) -> { return null; });\n" + 
				"	             ^^^^^^^^^^^^\n" + 
				"Void methods cannot return a value\n" + 
				"----------\n");
}
// https://bugs.eclipse.org/bugs/show_bug.cgi?id=401939, [1.8][compiler] Incorrect shape analysis leads to method resolution failure .
public void test401939f() {
	this.runNegativeTest(
			new String[] {
				"X.java",
				"interface I {\n" +
				"    void foo(boolean x) throws Exception;\n" +
				"}\n" +
				"public class X {\n" +
				"	void goo(I i) {\n" +
				"	}\n" +
				"	void zoo() {\n" +
				"		goo((x) -> { throw new Exception(); });\n" +
				"	}\n" +
				"}\n",			},
				"");
}
// https://bugs.eclipse.org/bugs/show_bug.cgi?id=402219, [1.8][compiler] Compile time errors in lambda during hypothetical type check should render candidate method inapplicable.
public void test402219() {
	this.runNegativeTest(
			new String[] {
				"X.java",
				"interface I {\n" +
				"	String foo(String s1, String s2);\n" +
				"}\n" +
				"interface J {\n" +
				"	X foo(X x1, X x2);\n" +
				"}\n" +
				"public class X { \n" +
				"	void goo(I i) {}\n" +
				"	void goo(J j) {}\n" +
				"    public static void main(String [] args) {\n" +
				"		new X().goo((p1, p2) -> p1 = p1 + p2);\n" +
				"    }\n" +
				"    Zork z;\n" +
				"}\n",			},
				"----------\n" + 
				"1. ERROR in X.java (at line 11)\n" + 
				"	new X().goo((p1, p2) -> p1 = p1 + p2);\n" + 
				"	        ^^^\n" + 
				"The method goo(I) is ambiguous for the type X\n" + 
				"----------\n" + 
				"2. ERROR in X.java (at line 13)\n" + 
				"	Zork z;\n" + 
				"	^^^^\n" + 
				"Zork cannot be resolved to a type\n" + 
				"----------\n");
}
// https://bugs.eclipse.org/bugs/show_bug.cgi?id=402219, [1.8][compiler] Compile time errors in lambda during hypothetical type check should render candidate method inapplicable.
public void test402219a() {
	Map options = getCompilerOptions();
	options.put(CompilerOptions.OPTION_ReportUndocumentedEmptyBlock, CompilerOptions.ERROR);
	this.runNegativeTest(
			false /* skipJavac */,
			new JavacTestOptions("Xlint:empty"),
			new String[] {
				"X.java",
				"interface I {\n" +
				"	void foo(String s1, String s2);\n" +
				"}\n" +
				"interface J {\n" +
				"	X foo(X x1, X x2);\n" +
				"}\n" +
				"public class X { \n" +
				"	void goo(I i) {/* */}\n" +
				"	void goo(J j) {/* */}\n" +
				"    public static void main(String [] args) {\n" +
				"		new X().goo((p1, p2) -> {});\n" +
				"    }\n" +
				"}\n",			},
				"----------\n" + 
				"1. ERROR in X.java (at line 11)\n" + 
				"	new X().goo((p1, p2) -> {});\n" + 
				"	                        ^^\n" + 
				"Empty block should be documented\n" + 
				"----------\n",
			null,
			false,
			options);
}
// https://bugs.eclipse.org/bugs/show_bug.cgi?id=402219, [1.8][compiler] Compile time errors in lambda during hypothetical type check should render candidate method inapplicable.
public void test402219b() {
	this.runNegativeTest(
			new String[] {
				"X.java",
				"interface I {\n" +
				"	String foo(String s1, String s2);\n" +
				"}\n" +
				"interface J {\n" +
				"	X foo(X x1, X x2);\n" +
				"}\n" +
				"public class X { \n" +
				"	void goo(I i) {}\n" +
				"	void goo(J j) {}\n" +
				"    public static void main(String [] args) {\n" +
				"		new X().goo((p1, p2) -> p1 + p2);\n" +
				"    }\n" +
				"    Zork z;\n" +
				"}\n",			},
				"----------\n" + 
				"1. ERROR in X.java (at line 11)\n" + 
				"	new X().goo((p1, p2) -> p1 + p2);\n" + 
				"	        ^^^\n" + 
				"The method goo(I) is ambiguous for the type X\n" + 
				"----------\n" + 
				"2. ERROR in X.java (at line 13)\n" + 
				"	Zork z;\n" + 
				"	^^^^\n" + 
				"Zork cannot be resolved to a type\n" + 
				"----------\n");
}
// https://bugs.eclipse.org/bugs/show_bug.cgi?id=402259, [1.8][compiler] NPE during overload resolution when there are syntax errors. 
public void test402259() {
	this.runNegativeTest(
			new String[] {
				"X.java",
				"interface I {\n" +
				"	J foo();\n" +
				"}\n" +
				"interface J {\n" +
				"	void foo();\n" +
				"}\n" +
				"public class X {\n" +
				"	void foo(I i) {};\n" +
				"	public static void main(String[] args) {\n" +
				"		new X().foo(() -> { return () -> { return}; });\n" +
				"	}\n" +
				"}\n",			},
				"----------\n" + 
				"1. ERROR in X.java (at line 10)\n" + 
				"	new X().foo(() -> { return () -> { return}; });\n" + 
				"	                                   ^^^^^^\n" + 
				"Syntax error, insert \";\" to complete BlockStatements\n" + 
				"----------\n");
}
// https://bugs.eclipse.org/bugs/show_bug.cgi?id=402261, [1.8][compiler] Shape analysis confused by returns from inner classes.. 
public void test402261() {
	this.runNegativeTest(
			new String[] {
				"X.java",
				"interface I {\n" +
				"	J foo();\n" +
				"}\n" +
				"interface J {\n" +
				"	void foo();\n" +
				"}\n" +
				"public class X {\n" +
				"	void foo(I i) {};\n" +
				"	public static void main(String[] args) {\n" +
				"		new X().foo(() -> { class local { void foo() { return; }} return () -> { return;}; });\n" +
				"	}\n" +
				"   Zork z;\n" +
				"}\n",			
			},
			"----------\n" + 
			"1. ERROR in X.java (at line 12)\n" + 
			"	Zork z;\n" + 
			"	^^^^\n" + 
			"Zork cannot be resolved to a type\n" + 
			"----------\n");
}
// https://bugs.eclipse.org/bugs/show_bug.cgi?id=402261, [1.8][compiler] Shape analysis confused by returns from inner classes.. 
public void test402261a() {
	this.runNegativeTest(
			new String[] {
				"X.java",
				"interface I {\n" +
				"	J foo();\n" +
				"}\n" +
				"interface J {\n" +
				"	void foo();\n" +
				"}\n" +
				"public class X {\n" +
				"	void foo(I i) {};\n" +
				"	public static void main(String[] args) {\n" +
				"		new X().foo(() -> { J j = () -> { return; }; return () -> { return;}; });\n" +
				"	}\n" +
				"   Zork z;\n" +
				"}\n",			
			},
			"----------\n" + 
			"1. ERROR in X.java (at line 12)\n" + 
			"	Zork z;\n" + 
			"	^^^^\n" + 
			"Zork cannot be resolved to a type\n" + 
			"----------\n");
}
// https://bugs.eclipse.org/bugs/show_bug.cgi?id=402261, [1.8][compiler] Shape analysis confused by returns from inner classes.. 
public void test402261b() {
	this.runNegativeTest(
			new String[] {
				"X.java",
				"interface I {\n" +
				"	J foo();\n" +
				"}\n" +
				"interface J {\n" +
				"	void foo();\n" +
				"}\n" +
				"public class X {\n" +
				"	void foo(I i) {};\n" +
				"	public static void main(String[] args) {\n" +
				"		new X().foo(() -> { J j = new J() { public void foo() { return; } }; return () -> { return;}; });\n" +
				"	}\n" +
				"   Zork z;\n" +
				"}\n",			
			},
			"----------\n" + 
			"1. ERROR in X.java (at line 12)\n" + 
			"	Zork z;\n" + 
			"	^^^^\n" + 
			"Zork cannot be resolved to a type\n" + 
			"----------\n");
}
// https://bugs.eclipse.org/bugs/show_bug.cgi?id=402261, [1.8][compiler] Shape analysis confused by returns from inner classes.. 
public void test402261c() {
	this.runNegativeTest(
			new String[] {
				"X.java",
				"interface I {\n" +
				"	J foo();\n" +
				"}\n" +
				"interface J {\n" +
				"	void foo();\n" +
				"}\n" +
				"public class X {\n" +
				"	void foo(I i) {};\n" +
				"	public static void main(String[] args) {\n" +
				"		new X().foo(() -> { return new J() { public void foo() { return; } }; });\n" +
				"	}\n" +
				"   Zork z;\n" +
				"}\n",			
			},
			"----------\n" + 
			"1. ERROR in X.java (at line 12)\n" + 
			"	Zork z;\n" + 
			"	^^^^\n" + 
			"Zork cannot be resolved to a type\n" + 
			"----------\n");
}
// https://bugs.eclipse.org/bugs/show_bug.cgi?id=401769, [1.8][compiler] Explore solutions with better performance characteristics than LambdaExpression#copy()
public void test401769() {
	this.runNegativeTest(
			new String[] {
				"X.java",
				"interface I {\n" +
				"	void foo();\n" +
				"}\n" +
				"interface J {\n" +
				"	void foo();\n" +
				"}\n" +
				"class X {\n" +
				"	void g(I i) {}\n" +
				"	void g(J j) {}\n" +
				"	int f;\n" +
				"	{\n" +
				"		g(() -> f++);\n" +
				"	}\n" +
				"}\n",			
			},
			"----------\n" + 
			"1. ERROR in X.java (at line 12)\n" + 
			"	g(() -> f++);\n" + 
			"	^\n" + 
			"The method g(I) is ambiguous for the type X\n" + 
			"----------\n");
}
// https://bugs.eclipse.org/bugs/show_bug.cgi?id=402609, [1.8][compiler] AIOOB exception with a program using method references.
public void test402609() {
	this.runNegativeTest(
			new String[] {
				"X.java",
				"interface I {\n" +
				"	void foo();\n" +
				"}\n" +
				"interface J {\n" +
				"	void foo();\n" +
				"}\n" +
				"abstract class Y {\n" +
				"	abstract void foo();\n" +
				"}\n" +
				"public class X extends Y {\n" +
				"	void f(I i) {}\n" +
				"	void f(J j) {}\n" +
				"	\n" +
				"	void foo() {\n" +
				"	}\n" +
				"	\n" +
				"	public static void main(String[] args) {\n" +
				"		f(super::foo);\n" +
				"	}\n" +
				"}\n",			
			},
			"----------\n" + 
			"1. ERROR in X.java (at line 18)\n" + 
			"	f(super::foo);\n" + 
			"	  ^^^^^\n" + 
			"Cannot use super in a static context\n" + 
			"----------\n");
}
// https://bugs.eclipse.org/bugs/show_bug.cgi?id=402609, [1.8][compiler] AIOOB exception with a program using method references.
public void test402609a() {
	this.runNegativeTest(
			new String[] {
				"X.java",
				"interface I {\n" +
				"	void foo();\n" +
				"}\n" +
				"interface J {\n" +
				"	void foo();\n" +
				"}\n" +
				"abstract class Y {\n" +
				"	abstract void foo();\n" +
				"}\n" +
				"public class X extends Y {\n" +
				"	void f(I i) {}\n" +
				"	\n" +
				"	void foo() {\n" +
				"	}\n" +
				"	\n" +
				"	public void main(String[] args) {\n" +
				"		f(super::foo);\n" +
				"       I i = super::foo;\n" +
				"	}\n" +
				"}\n",			
			},
			"----------\n" + 
			"1. ERROR in X.java (at line 17)\n" + 
			"	f(super::foo);\n" + 
			"	  ^^^^^^^^^^\n" + 
			"Cannot directly invoke the abstract method foo() for the type Y\n" + 
			"----------\n" + 
			"2. ERROR in X.java (at line 18)\n" + 
			"	I i = super::foo;\n" + 
			"	      ^^^^^^^^^^\n" + 
			"Cannot directly invoke the abstract method foo() for the type Y\n" + 
			"----------\n");
}
// https://bugs.eclipse.org/bugs/show_bug.cgi?id=402609, [1.8][compiler] AIOOB exception with a program using method references.
public void test402609b() {
	this.runNegativeTest(
			new String[] {
				"X.java",
				"interface I {\n" +
				"	void foo();\n" +
				"}\n" +
				"interface J {\n" +
				"	void foo();\n" +
				"}\n" +
				"abstract class Y {\n" +
				"	abstract void foo();\n" +
				"}\n" +
				"public class X extends Y {\n" +
				"	void f(I i) {}\n" +
				"	void f(J j) {}\n" +
				"	\n" +
				"	void foo() {\n" +
				"	}\n" +
				"	\n" +
				"	public void zoo(String[] args) {\n" +
				"		f(super::foo);\n" +
				"	}\n" +
				"}\n",			
			},
			"----------\n" + 
			"1. ERROR in X.java (at line 18)\n" + 
			"	f(super::foo);\n" + 
			"	^\n" + 
			"The method f(I) is ambiguous for the type X\n" + 
			"----------\n" + 
			"2. ERROR in X.java (at line 18)\n" + 
			"	f(super::foo);\n" + 
			"	  ^^^^^^^^^^\n" + 
			"Cannot directly invoke the abstract method foo() for the type Y\n" + 
			"----------\n");
}
// https://bugs.eclipse.org/bugs/show_bug.cgi?id=402609, [1.8][compiler] AIOOB exception with a program using method references.
public void test402609c() {
	this.runNegativeTest(
			new String[] {
				"X.java",
				"interface I {\n" +
				"	void foo();\n" +
				"}\n" +
				"interface J {\n" +
				"	void foo();\n" +
				"}\n" +
				"abstract class Y {\n" +
				"	void foo() {}\n" +
				"}\n" +
				"public class X extends Y {\n" +
				"	void f(I i) {}\n" +
				"	void f(J j) {}\n" +
				"	\n" +
				"	void foo() {\n" +
				"	}\n" +
				"	\n" +
				"	public void main(String[] args) {\n" +
				"		f(super::foo);\n" +
				"	}\n" +
				"}\n",			
			},
			"----------\n" + 
			"1. ERROR in X.java (at line 18)\n" + 
			"	f(super::foo);\n" + 
			"	^\n" + 
			"The method f(I) is ambiguous for the type X\n" + 
			"----------\n");
}

// 15.28:
// https://bugs.eclipse.org/382350 - [1.8][compiler] Unable to invoke inherited default method via I.super.m() syntax
public void testSuperReference01() {
	this.runNegativeTest(
		new String[] {
			"X.java",
			"public class X implements I2, I1 {\n" +
			"	@Override\n" +
			"	public void print() {\n" +
			"		System.out.print(\"!\");" +
			"	}\n" +
			"   void test() {\n" +
			"		doOutput(I1.super::print); // illegal attempt to skip I2.print()\n" +
			"	}\n" +
			"	public static void main(String... args) {\n" +
			"		new X().test();\n" +
			"	}\n" +
			"   void doOutput(CanPrint printer) {\n" +
			"      printer.print();" +
			"   }\n" +
			"}\n" +
			"interface CanPrint {\n" +
			"	void print();\n" +
			"}\n" +
			"interface I1 {\n" +
			"	default void print() {\n" +
			"		System.out.print(\"O\");\n" +
			"	}\n" +
			"}\n" +
			"interface I2 extends I1 {\n" +
			"}\n"
		},
		"----------\n" + 
		"1. ERROR in X.java (at line 6)\n" + 
		"	doOutput(I1.super::print); // illegal attempt to skip I2.print()\n" + 
		"	         ^^^^^^^^\n" + 
		"Illegal reference to super type I1, cannot bypass the more specific direct super type I2\n" + 
		"----------\n"
	);
}

// 15.28.1:
// https://bugs.eclipse.org/382350 - [1.8][compiler] Unable to invoke inherited default method via I.super.m() syntax
public void testSuperReference02() {
	this.runNegativeTest(
		new String[] {
			"X.java",
			"interface I0 {\n" + 
			"	default void print() { System.out.println(\"I0\"); }\n" + 
			"}\n" + 
			"\n" + 
			"interface IA extends I0 {}\n" + 
			"\n" + 
			"interface IB extends I0 {\n" + 
			"	@Override default void print() {\n" + 
			"		System.out.println(\"IB\");\n" + 
			"	}\n" + 
			"}\n" + 
			"public class X implements IA, IB {\n" +
			"	@Override\n" +
			"	public void print() {\n" +
			"		System.out.print(\"!\");" +
			"	}\n" +
			"   void test() {\n" +
			"		doOutput(IA.super::print); // illegal attempt to skip IB.print()\n" +
			"	}\n" +
			"	public static void main(String... args) {\n" +
			"		new X().test();\n" +
			"	}\n" +
			"   void doOutput(CanPrint printer) {\n" +
			"      printer.print();" +
			"   }\n" +
			"}\n" +
			"interface CanPrint {\n" +
			"	void print();\n" +
			"}\n"
		},
		"----------\n" + 
		"1. ERROR in X.java (at line 17)\n" + 
		"	doOutput(IA.super::print); // illegal attempt to skip IB.print()\n" + 
		"	         ^^^^^^^^^^^^^^^\n" + 
		"Illegal reference to super method print() from type I0, cannot bypass the more specific override from type IB\n" + 
		"----------\n"
	);
}

public void testSuperReference03() {
	this.runNegativeTest(
			new String[] {
				"XY.java",
				"interface J {\n" + 
				"	void foo(int x);\n" + 
				"}\n" + 
				"class XX {\n" + 
				"	public  void foo(int x) {}\n" + 
				"}\n" + 
				"class Y extends XX {\n" + 
				"	static class Z {\n" + 
				"		public static void foo(int x) {\n" + 
				"			System.out.print(x);\n" + 
				"		}\n" + 
				"	}\n" + 
				"		public void foo(int x) {\n" + 
				"			System.out.print(x);\n" + 
				"		}\n" + 
				"}\n" + 
				"\n" + 
				"public class XY extends XX {\n" + 
				"	@SuppressWarnings(\"unused\")\n" + 
				"	public  void bar(String [] args) {\n" + 
				"		 Y y = new Y();\n" + 
				"		 J jj = y :: foo;\n" + 
				"		 J jx = y.super ::  foo;\n" + 
				"	}\n" + 
				"	public static void main (String [] args) {}\n" + 
				"}"
			},
			"----------\n" + 
			"1. ERROR in XY.java (at line 23)\n" + 
			"	J jx = y.super ::  foo;\n" + 
			"	       ^\n" + 
			"y cannot be resolved to a type\n" + 
			"----------\n");
}
// https://bugs.eclipse.org/bugs/show_bug.cgi?id=406614, [1.8][compiler] Missing and incorrect errors for lambda in explicit constructor call. 
public void test406614() {
	this.runNegativeTest(
			new String[] {
				"X.java",
				"interface I {\n" +
				"	int doit();\n" +
				"}\n" +
				"public class X {\n" +
				"	int f;\n" +
				"	X(I i) {\n" +
				"	}\n" +
				"	X() {\n" +
				"		this(() -> this.f);\n" +
				"	}\n" +
				"	X(short s) {\n" +
				"		this(() -> this.g());\n" +
				"	}\n" +
				"	X (int x) {\n" +
				"	    this(() -> f);\n" +
				"	}\n" +
				"	X (long x) {\n" +
				"	    this(() -> g());\n" +
				"	}\n" +
				"	int g() {\n" +
				"		return 0;\n" +
				"	}\n" +
				"}\n"
			},
			"----------\n" + 
			"1. ERROR in X.java (at line 9)\n" + 
			"	this(() -> this.f);\n" + 
			"	^^^^^^^^^^^^^^^^^^^\n" + 
			"The constructor X(() -> {}) is undefined\n" + 
			"----------\n" + 
			"2. ERROR in X.java (at line 9)\n" + 
			"	this(() -> this.f);\n" + 
			"	           ^^^^\n" + 
			"Cannot refer to \'this\' nor \'super\' while explicitly invoking a constructor\n" + 
			"----------\n" + 
			"3. ERROR in X.java (at line 12)\n" + 
			"	this(() -> this.g());\n" + 
			"	^^^^^^^^^^^^^^^^^^^^^\n" + 
			"The constructor X(() -> {}) is undefined\n" + 
			"----------\n" + 
			"4. ERROR in X.java (at line 12)\n" + 
			"	this(() -> this.g());\n" + 
			"	           ^^^^\n" + 
			"Cannot refer to \'this\' nor \'super\' while explicitly invoking a constructor\n" + 
			"----------\n" + 
			"5. ERROR in X.java (at line 15)\n" + 
			"	this(() -> f);\n" + 
			"	^^^^^^^^^^^^^^\n" + 
			"The constructor X(() -> {}) is undefined\n" + 
			"----------\n" + 
			"6. ERROR in X.java (at line 15)\n" + 
			"	this(() -> f);\n" + 
			"	           ^\n" + 
			"Cannot refer to an instance field f while explicitly invoking a constructor\n" + 
			"----------\n" + 
			"7. ERROR in X.java (at line 18)\n" + 
			"	this(() -> g());\n" + 
			"	           ^\n" + 
			"Cannot refer to an instance method while explicitly invoking a constructor\n" + 
			"----------\n");
}
// https://bugs.eclipse.org/bugs/show_bug.cgi?id=406588, [1.8][compiler][codegen] java.lang.invoke.LambdaConversionException: Incorrect number of parameters for static method newinvokespecial 
public void test406588() {
	this.runNegativeTest(
			false /* skipJavac */,
			null,
			new String[] {
				"X.java",
				"interface I {\n" +
				"	X.Y.Z makeY(int x);\n" +
				"}\n" +
				"public class X {\n" +
				"	class Y {\n" +
				"		Y(I i) {\n" +
				"			\n" +
				"		}\n" +
				"		Y() {\n" +
				"			this(Z::new);\n" +
				"		}\n" +
				"		class Z {\n" +
				"			Z(int x) {\n" +
				"\n" +
				"			}\n" +
				"		}\n" +
				"	}\n" +
				"}\n"
			},
			"----------\n" + 
			"1. ERROR in X.java (at line 10)\n" + 
			"	this(Z::new);\n" + 
			"	     ^^^^^^\n" + 
			"No enclosing instance of the type X.Y is accessible in scope\n" + 
			"----------\n");
}
// https://bugs.eclipse.org/bugs/show_bug.cgi?id=406586, [1.8][compiler] Missing error about unavailable enclosing instance 
public void test406586() {
	this.runNegativeTest(
			new String[] {
				"X.java",
				"interface I {\n" +
				"	X.Y makeY();\n" +
				"}\n" +
				"public class X {\n" +
				"	public class Y {\n" +
				"	}\n" +
				"	static void foo() {\n" +
				"		I i = Y::new;\n" +
				"	}\n" +
				"}\n"
			},
			"----------\n" + 
			"1. ERROR in X.java (at line 8)\n" + 
			"	I i = Y::new;\n" + 
			"	      ^^^^^^\n" + 
			"No enclosing instance of the type X is accessible in scope\n" + 
			"----------\n");
}
// https://bugs.eclipse.org/bugs/show_bug.cgi?id=401989, [1.8][compiler] hook lambda expressions into "can be static" analysis 
public void test401989() {
		Map compilerOptions = getCompilerOptions();
		compilerOptions.put(CompilerOptions.OPTION_ReportMethodCanBeStatic, CompilerOptions.ERROR);
		compilerOptions.put(CompilerOptions.OPTION_ReportMethodCanBePotentiallyStatic, CompilerOptions.ERROR);
		this.runNegativeTest(
			false /* skipJavac */,
			JavacTestOptions.Excuse.EclipseWarningConfiguredAsError,
			new String[] {
				"X.java", 
				"interface I {\n" +
				"	void make();\n" +
				"}\n" +
				"public class X {\n" +
				"	int val;\n" +
				"	private I test() {\n" +
				"		return () -> System.out.println(val);\n" +
				"	}\n" +
				"	private I testCanBeStatic() {\n" +
				"		return () -> System.out.println();\n" +
				"	}\n" +
				"	public void call() { test().make(); testCanBeStatic().make();}\n" +
				"}\n"
			},
			"----------\n" + 
			"1. ERROR in X.java (at line 9)\n" + 
			"	private I testCanBeStatic() {\n" + 
			"	          ^^^^^^^^^^^^^^^^^\n" + 
			"The method testCanBeStatic() from the type X can be declared as static\n" + 
			"----------\n",
			null /* no extra class libraries */,
			true /* flush output directory */,
			compilerOptions /* custom options */
		);
}
// https://bugs.eclipse.org/bugs/show_bug.cgi?id=406773, [1.8][compiler][codegen] "java.lang.IncompatibleClassChangeError" caused by attempted invocation of private constructor
public void test406773() {
		Map compilerOptions = getCompilerOptions();
		compilerOptions.put(CompilerOptions.OPTION_ReportMethodCanBeStatic, CompilerOptions.ERROR);
		compilerOptions.put(CompilerOptions.OPTION_ReportMethodCanBePotentiallyStatic, CompilerOptions.ERROR);
		this.runNegativeTest(
			false,
			JavacTestOptions.SKIP, /* skip, because we are using custom error settings here */
			new String[] {
					"X.java", 
					"interface I {\n" +
					"	X makeX(int x);\n" +
					"}\n" +
					"public class X {\n" +
					"	void foo() {\n" +
					"		int local = 10;\n" +
					"		class Y extends X {\n" +
					"			class Z extends X {\n" +
					"				void f() {\n" +
					"					I i = X::new;\n" +
					"					i.makeX(123456);\n" +
					"					i = Y::new;\n" +
					"					i.makeX(987654);\n" +
					"					i = Z::new;\n" +
					"					i.makeX(456789);\n" +
					"				}\n" +
					"				private Z(int z) {\n" +
					"				}\n" +
					"				Z() {}\n" +
					"			}\n" +
					"			private Y(int y) {\n" +
					"				System.out.println(local);\n" +
					"			}\n" +
					"			private Y() {\n" +
					"			}\n" +
					"		}\n" +
					"		new Y().new Z().f();\n" +
					"	}\n" +
					"	private X(int x) {\n" +
					"	}\n" +
					"	X() {\n" +
					"	}\n" +
					"	public static void main(String[] args) {\n" +
					"		new X().foo();\n" +
					"	}\n" +
					"}\n"
			},
			"----------\n" + 
			"1. ERROR in X.java (at line 5)\n" + 
			"	void foo() {\n" + 
			"	     ^^^^^\n" + 
			"The method foo() from the type X can potentially be declared as static\n" + 
			"----------\n" + 
			"2. WARNING in X.java (at line 10)\n" + 
			"	I i = X::new;\n" + 
			"	      ^^^^^^\n" + 
			"Access to enclosing constructor X(int) is emulated by a synthetic accessor method\n" + 
			"----------\n",
			null /* no extra class libraries */,
			true /* flush output directory */,
			compilerOptions /* custom options */
		);
}
//https://bugs.eclipse.org/bugs/show_bug.cgi?id=406859,  [1.8][compiler] Bad hint that method could be declared static
public void test406859a() {
		Map compilerOptions = getCompilerOptions();
		compilerOptions.put(CompilerOptions.OPTION_ReportMethodCanBeStatic, CompilerOptions.ERROR);
		compilerOptions.put(CompilerOptions.OPTION_ReportMethodCanBePotentiallyStatic, CompilerOptions.ERROR);
		this.runNegativeTest(
			new String[] {
					"X.java",
					"interface I {\n" +
					"	int foo(int i);\n" +
					"}\n" +
					"public class X {\n" +
					"	public static void main(String[] args) {\n" +
					"		X x = new X();\n" +
					"		I i = x::foo;\n" +
					"		i.foo(3);\n" +
					"	}\n" +
					"	int foo(int x) {\n" +
					"		return x;\n" +
					"	}   \n" +
					"}\n"
			},
			"",
			null /* no extra class libraries */,
			true /* flush output directory */,
			compilerOptions /* custom options */
		);
}
//https://bugs.eclipse.org/bugs/show_bug.cgi?id=406859,  [1.8][compiler] Bad hint that method could be declared static
public void test406859b() {
		Map compilerOptions = getCompilerOptions();
		compilerOptions.put(CompilerOptions.OPTION_ReportMethodCanBeStatic, CompilerOptions.ERROR);
		compilerOptions.put(CompilerOptions.OPTION_ReportMethodCanBePotentiallyStatic, CompilerOptions.ERROR);
		this.runNegativeTest(
			new String[] {
					"X.java",
					"interface I {\n" +
					"	void doit (Y y);\n" +
					"}\n" +
					"\n" +
					"class Y {\n" +
					"	void foo() {\n" +
					"		return;\n" +
					"	}\n" +
					"}\n" +
					"\n" +
					"public class X {\n" +
					"	public static void main(String[] args) {\n" +
					"		I i = Y::foo; \n" +
					"		Y y = new Y();\n" +
					"		i.doit(y);\n" +
					"	}\n" +
					"}\n"
			},
			"",
			null /* no extra class libraries */,
			true /* flush output directory */,
			compilerOptions /* custom options */
		);
}
//https://bugs.eclipse.org/bugs/show_bug.cgi?id=406859,  [1.8][compiler] Bad hint that method could be declared static
public void test406859c() {
		Map compilerOptions = getCompilerOptions();
		compilerOptions.put(CompilerOptions.OPTION_ReportMethodCanBeStatic, CompilerOptions.ERROR);
		compilerOptions.put(CompilerOptions.OPTION_ReportMethodCanBePotentiallyStatic, CompilerOptions.ERROR);
		this.runNegativeTest(
			new String[] {
					"X.java",
					"interface I {\n" +
					"	void doit ();\n" +
					"}\n" +
					"\n" +
					"class Y {\n" +
					"	void foo() {  \n" +
					"		return;\n" +
					"	}\n" +
					"}\n" +
					"\n" +
					"public class X {\n" +
					"	public static void main(String[] args) {\n" +
					"		I i = new Y()::foo;\n" +
					"		i.doit();\n" +
					"	}\n" +
					"}\n"
			},
			"",
			null /* no extra class libraries */,
			true /* flush output directory */,
			compilerOptions /* custom options */
		);
}
// https://bugs.eclipse.org/bugs/show_bug.cgi?id=406859,  [1.8][compiler] Bad hint that method could be declared static
// A case where we can't help but report the wrong hint due to separate compilation.
public void test406859d() {
	Map compilerOptions = getCompilerOptions();
	compilerOptions.put(CompilerOptions.OPTION_ReportMethodCanBeStatic, CompilerOptions.ERROR);
	compilerOptions.put(CompilerOptions.OPTION_ReportMethodCanBePotentiallyStatic, CompilerOptions.WARNING);
	this.runNegativeTest(
		false /* skipJavac */,
		JavacTestOptions.Excuse.EclipseHasSomeMoreWarnings,
		new String[] {
				"Y.java",
				"public class Y {\n" +
				"	void foo() {\n" +
				"		return;\n" +
				"	}\n" +
				"}",
				"X.java",
				"interface I {\n" +
				"	void doit ();\n" +
				"}\n" +
				"\n" +
				"public class X {\n" +
				"	public static void main(String[] args) {\n" +
				"		I i = new Y()::foo;\n" +
				"		i.doit();\n" +
				"	}\n" +
				"}\n"
		},
		"----------\n" +
		"1. WARNING in Y.java (at line 2)\n" +
		"	void foo() {\n" +
		"	     ^^^^^\n" +
		"The method foo() from the type Y can potentially be declared as static\n" +
		"----------\n",
		null /* no extra class libraries */,
		true /* flush output directory */,
		compilerOptions /* custom options */
	);
}
// https://bugs.eclipse.org/bugs/show_bug.cgi?id=410114, [1.8] CCE when trying to parse method reference expression with inappropriate type arguments
public void test410114() throws IOException {
	String source = "interface I {\n" +
					"    void foo(Y<String> y);\n" +
					"}\n" +
					"public class Y<T> {\n" +
					"    class Z<K> {\n" +
					"        Z(Y<String> y) {\n" +
					"            System.out.println(\"Y<T>.Z<K>:: new\");\n" +
					"        }\n" +
					"        void bar() {\n" +
					"            I i = Y<String>.Z<Integer>::<String> new;\n" +
					"            i.foo(new Y<String>());\n" +
					"            i = Y<String>.Z<Integer>:: new;\n" +
					"            i.foo(new Y<String>());\n" +
					"            i = Y.Z:: new;\n" +
					"            i.foo(new Y<String>());\n" +
					"        }\n" +
					"    }\n" +
					"}\n";
	this.runNegativeTest(
			false /* skipJavac */,
			JavacTestOptions.Excuse.EclipseHasSomeMoreWarnings,
			new String[]{"Y.java",
						source},
						"----------\n" + 
						"1. WARNING in Y.java (at line 10)\n" + 
						"	I i = Y<String>.Z<Integer>::<String> new;\n" + 
						"	                             ^^^^^^\n" + 
						"Unused type arguments for the non generic constructor Y<String>.Z<Integer>(Y<String>) of type Y<String>.Z<Integer>; it should not be parameterized with arguments <String>\n" + 
						"----------\n" + 
						"2. WARNING in Y.java (at line 14)\n" + 
						"	i = Y.Z:: new;\n" + 
						"	    ^^^^^^^^^\n" + 
						"Type safety: The constructor Y.Z(Y) belongs to the raw type Y.Z. References to generic type Y<T>.Z<K> should be parameterized\n" + 
						"----------\n");
}
//https://bugs.eclipse.org/bugs/show_bug.cgi?id=412453,
//[1.8][compiler] Stackoverflow when compiling LazySeq
public void test412453() {
	this.runNegativeTest(
		new String[] {
				"X.java",
				"import java.util.AbstractList;\n" +
				"import java.util.Comparator;\n" +
				"import java.util.Optional;\n" +
				"\n" +
				"import java.util.function.*;\n" +
				"\n" +
				"abstract class Y<E> extends AbstractList<E> {\n" +
				"	public <C extends Comparable<? super C>> Optional<E> minBy(Function<E, C> propertyFun) { return null;} \n" +
				"}\n" +
				"\n" +
				"public class X {\n" +
				"	public void foo(Y<Integer> empty) throws Exception {\n" +
				"		final Optional<Integer> min = empty.minBy((a, b) -> a - b);\n" +
				"	}\n" +
				"}\n" +
				"\n"
		},
		"----------\n" + 
		"1. ERROR in X.java (at line 13)\n" + 
		"	final Optional<Integer> min = empty.minBy((a, b) -> a - b);\n" + 
		"	                                    ^^^^^\n" + 
		"The method minBy(Function<Integer,C>) in the type Y<Integer> is not applicable for the arguments ((<no type> a, <no type> b) -> {})\n" + 
		"----------\n" + 
		"2. ERROR in X.java (at line 13)\n" + 
		"	final Optional<Integer> min = empty.minBy((a, b) -> a - b);\n" + 
		"	                                          ^^^^^^^^^^^^^^^\n" + 
		"Lambda expression\'s signature does not match the signature of the functional interface method apply(Integer)\n" + 
		"----------\n",
		null /* no extra class libraries */,
		true /* flush output directory */,
		null /* custom options */
	);
}
//https://bugs.eclipse.org/bugs/show_bug.cgi?id=412284,
//[1.8][compiler] [1.8][compiler] Inspect all casts to/instanceof AbstractMethodDeclaration to eliminate potential CCEs
public void test412284a() {
	this.runNegativeTest(
		new String[] {
				"X.java",
				"import java.io.IOException;\n" +
				"interface I { void foo() throws IOException; }\n" +
				"public class X {\n" +
				" void bar() {\n" +
				"	 I i = () -> {\n" +
				"		 try {\n" +
				"			 throw new IOException();\n" +
				"		 } catch (IOException e) {			 \n" +
				"		 } finally {\n" +
				"			 i.foo();\n" +
				"		 }\n" +
				"	 };\n" +
				" }\n" +
				"}\n"
		},

		"----------\n" + 
		"1. ERROR in X.java (at line 10)\n" + 
		"	i.foo();\n" + 
		"	^\n" + 
		"The local variable i may not have been initialized\n" + 
		"----------\n",
		null /* no extra class libraries */,
		true /* flush output directory */,
		null /* custom options */
	);
}
//https://bugs.eclipse.org/bugs/show_bug.cgi?id=412284,
//[1.8][compiler] [1.8][compiler] Inspect all casts to/instanceof AbstractMethodDeclaration to eliminate potential CCEs
public void test412284b() {
	this.runNegativeTest(
		new String[] {
				"X.java",
				"interface I { void foo();}\n" + 
				"class X { \n" +
				"   final int t;\n" +
				"   X(){\n" +
				"       I x = () ->  {\n" +
				"    	 try {\n" +
				"           t = 3;\n" +
				"         } catch (Exception e) {\n" +
				"           t = 4;\n" +
				"         }\n" +
				"      };\n" +
				"  }\n" +
				"}\n"
		},

		"----------\n" + 
		"1. ERROR in X.java (at line 4)\n" + 
		"	X(){\n" + 
		"	^^^\n" + 
		"The blank final field t may not have been initialized\n" + 
		"----------\n" + 
		"2. ERROR in X.java (at line 7)\n" + 
		"	t = 3;\n" + 
		"	^\n" + 
		"The final field X.t cannot be assigned\n" + 
		"----------\n" + 
		"3. ERROR in X.java (at line 9)\n" + 
		"	t = 4;\n" + 
		"	^\n" + 
		"The final field X.t cannot be assigned\n" + 
		"----------\n",
		null /* no extra class libraries */,
		true /* flush output directory */,
		null /* custom options */
	);
}
//https://bugs.eclipse.org/bugs/show_bug.cgi?id=412284,
//[1.8][compiler] [1.8][compiler] Inspect all casts to/instanceof AbstractMethodDeclaration to eliminate potential CCEs
public void test412284c() {
	this.runNegativeTest(
		new String[] {
				"X.java",
				"interface I { void foo();}\n" + 
				"class X { \n" +
				"   final int t;\n" +
				"   X(){\n" +
				"       I x = () ->  {\n" +
				"    	 try {\n" +
				"           t += 3;\n" +
				"         } catch (Exception e) {\n" +
				"           t += 4;\n" +
				"         }\n" +
				"      };\n" +
				"  }\n" +
				"}\n"
		},
		"----------\n" + 
		"1. ERROR in X.java (at line 4)\n" + 
		"	X(){\n" + 
		"	^^^\n" + 
		"The blank final field t may not have been initialized\n" + 
		"----------\n" + 
		"2. ERROR in X.java (at line 7)\n" + 
		"	t += 3;\n" + 
		"	^\n" + 
		"The blank final field t may not have been initialized\n" + 
		"----------\n" + 
		"3. ERROR in X.java (at line 7)\n" + 
		"	t += 3;\n" + 
		"	^\n" + 
		"The final field X.t cannot be assigned\n" + 
		"----------\n" + 
		"4. ERROR in X.java (at line 9)\n" + 
		"	t += 4;\n" + 
		"	^\n" + 
		"The blank final field t may not have been initialized\n" + 
		"----------\n" + 
		"5. ERROR in X.java (at line 9)\n" + 
		"	t += 4;\n" + 
		"	^\n" + 
		"The final field X.t cannot be assigned\n" + 
		"----------\n",
		null /* no extra class libraries */,
		true /* flush output directory */,
		null /* custom options */
	);
}
// https://bugs.eclipse.org/bugs/show_bug.cgi?id=412650
// [1.8][compiler]Incongruent Lambda Exception thrown
public void test412650() {
	this.runNegativeTest(
		new String[] {
				"X.java",
				"interface I {\n" +
				"	String sam();\n" +
				"}\n" +
				"public class X {\n" +
				"	static String foo(I i) { return \"\"; }\n" +
				"	public static void main(String[] args) {\n" +
				"		foo(() -> foo(X::getInt));\n" +
				"	}\n" +
				"	static Integer getInt() { return 0; }\n" +
				"}\n"
		},
		"----------\n" +
		// this is reported because the lambda has errors and thus is not marked as valueCompatible:
		"1. ERROR in X.java (at line 7)\n" + 
		"	foo(() -> foo(X::getInt));\n" + 
		"	^^^\n" + 
		"The method foo(I) in the type X is not applicable for the arguments (() -> {})\n" + 
		"----------\n" + 
		"2. ERROR in X.java (at line 7)\n" + 
		"	foo(() -> foo(X::getInt));\n" + 
		"	          ^^^\n" + 
		"The method foo(I) in the type X is not applicable for the arguments (X::getInt)\n" + 
		"----------\n" + 
		"3. ERROR in X.java (at line 7)\n" + 
		"	foo(() -> foo(X::getInt));\n" + 
		"	              ^^^^^^^^^\n" + 
		"The type of getInt() from the type X is Integer, this is incompatible with the descriptor\'s return type: String\n" + 
		"----------\n",
		null /* no extra class libraries */,
		true /* flush output directory */,
		null /* custom options */
	);
}
// https://bugs.eclipse.org/bugs/show_bug.cgi?id=409544
// Bug 409544 - [1.8][compiler] Any local variable used but not declared in a lambda body must be definitely assigned before the lambda body.
public void test409544() {
	this.runNegativeTest(
		new String[] {
				"Sample.java",
				"public class Sample{\n" + 
				"	interface Int { void setInt(int[] i); }\n" + 
				"	public static void main(String[] args) {\n" +
				"		int j;\n" +
				"		Int int1 = (int... i) -> {\n" +
				"										j=10;\n" +
				"								};\n" +
				"	}\n" +
				"}\n"
		},
		"----------\n" + 
		"1. ERROR in Sample.java (at line 6)\n" +
		"	j=10;\n" +
		"	^\n" +
		"Local variable j defined in an enclosing scope must be final or effectively final\n" +
		"----------\n",
		null /* no extra class libraries */,
		true /* flush output directory */,
		null /* custom options */
	);
}
// https://bugs.eclipse.org/bugs/show_bug.cgi?id=409544
// Bug 409544 - [1.8][compiler] Any local variable used but not declared in a lambda body must be definitely assigned before the lambda body.
public void test409544b() {
	this.runNegativeTest(
		new String[] {
				"X.java",
				"public class X {\n" +
				"    interface Int {\n" +
				"	void setInt(int[] i);\n" +
				"    }\n" +
				"    public static void main(String[] args) {\n" +
				"\n" +
				"    int j = 0;\n" +
				"    Int i = new Int() {\n" +
				"		@Override\n" +
				"		public void setInt(int[] i) {\n" +
				"			j = 10;\n" +
				"		}\n" +
				"	};\n" +
				"    }\n" +
				"}\n"
		},
		"----------\n" + 
		"1. WARNING in X.java (at line 10)\n" + 
		"	public void setInt(int[] i) {\n" + 
		"	                         ^\n" + 
		"The parameter i is hiding another local variable defined in an enclosing scope\n" + 
		"----------\n" + 
		"2. ERROR in X.java (at line 11)\n" + 
		"	j = 10;\n" + 
		"	^\n" + 
		"Local variable j defined in an enclosing scope must be final or effectively final\n" + 
		"----------\n",
		null /* no extra class libraries */,
		true /* flush output directory */,
		null /* custom options */
	);
}
// https://bugs.eclipse.org/bugs/show_bug.cgi?id=415844
// Bug 415844 - [1.8][compiler] Blank final initialized in a lambda expression should not pass
public void test415844a() {
	this.runNegativeTest(
		new String[] {
				"Sample.java",
				"public class Sample{\n" + 
				"	interface Int { void setInt(int i); }\n" + 
				"	public static void main(String[] args) {\n" +
				"		final int j;\n" +
				"		Int int1 = (int i) -> {\n" +
				"								j=10;\n" +
				"		};\n" +
				"	}\n" +
				"}\n"
		},
		"----------\n" + 
		"1. ERROR in Sample.java (at line 6)\n" +
		"	j=10;\n" +
		"	^\n" +
		"The final local variable j cannot be assigned, since it is defined in an enclosing type\n" +
		"----------\n",
		null /* no extra class libraries */,
		true /* flush output directory */,
		null /* custom options */
	);
}
// https://bugs.eclipse.org/bugs/show_bug.cgi?id=415844
// Bug 415844 - [1.8][compiler] Blank final initialized in a lambda expression should not pass
public void test415844b() {
	this.runNegativeTest(
		new String[] {
				"X.java",
				"public class X {\n" +
				"    interface Int {\n" +
				"		void setInt(int[] i);\n" +
				"    }\n" +
				"    public static void main(String[] args) {\n" +
				"    	final int j;\n" +
				"    	Int i = new Int() {\n" +
				"			@Override\n" +
				"			public void setInt(int[] i) {\n" +
				"				j = 10;\n" +
				"			}\n" +
				"		};\n" +
				"    }\n" +
				"}\n"
		},
		"----------\n" + 
		"1. WARNING in X.java (at line 9)\n" + 
		"	public void setInt(int[] i) {\n" + 
		"	                         ^\n" + 
		"The parameter i is hiding another local variable defined in an enclosing scope\n" + 
		"----------\n" + 
		"2. ERROR in X.java (at line 10)\n" + 
		"	j = 10;\n" + 
		"	^\n" + 
		"The final local variable j cannot be assigned, since it is defined in an enclosing type\n" + 
		"----------\n",
		null /* no extra class libraries */,
		true /* flush output directory */,
		null /* custom options */
	);
}
//https://bugs.eclipse.org/bugs/show_bug.cgi?id=404657 [1.8][compiler] Analysis for effectively final variables fails to consider loops
public void test404657_final() {
		this.runNegativeTest(
			new String[] {
					"X.java", 
					"public class X {\n" + 
					" void executeLater(Runnable r) { /* ... */\n" + 
					" }\n" + 
					" public int testFinally() {\n" + 
					"  int n;\n" + 
					"  try {\n" + 
					"   n = 42;\n" + 
					"    executeLater(() -> System.out.println(n)); // Error: n is not effectively final\n" + 
					"  } finally {\n" + 
					"   n = 23;\n" + 
					"  }\n" + 
					"  return n;\n" + 
					" }\n" + 
					"\n" + 
					"}\n" + 
					""
			},
			"----------\n" + 
			"1. ERROR in X.java (at line 8)\n" + 
			"	executeLater(() -> System.out.println(n)); // Error: n is not effectively final\n" + 
			"	                                      ^\n" + 
			"Local variable n defined in an enclosing scope must be final or effectively final\n" + 
			"----------\n"
		);
}
//https://bugs.eclipse.org/bugs/show_bug.cgi?id=404657 [1.8][compiler] Analysis for effectively final variables fails to consider loops
public void test404657_loop() {
		this.runNegativeTest(
			new String[] {
					"X.java", 
					"public class X {\n" + 
					" void executeLater(Runnable r) { /* ... */\n" + 
					" }\n" + 
					" public void testLoop() {\n" + 
					"  int n;\n" + 
					"  for (int i = 0; i < 3; i++) {\n" + 
					"   n = i;\n" + 
					"   executeLater(() -> System.out.println(n)); // Error: n is not effectively final\n" + 
					"  }\n" + 
					" }\n" + 
					"\n" + 
					"}\n" + 
					""
			},
			"----------\n" + 
			"1. ERROR in X.java (at line 8)\n" + 
			"	executeLater(() -> System.out.println(n)); // Error: n is not effectively final\n" + 
			"	                                      ^\n" + 
			"Local variable n defined in an enclosing scope must be final or effectively final\n" + 
			"----------\n"
		);
}
// https://bugs.eclipse.org/bugs/show_bug.cgi?id=420580, [1.8][compiler] ReferenceExpression drops explicit type arguments
public void testExplicitTypeArgument() {
		this.runNegativeTest(
			new String[] {
					"X.java", 
					"interface I {\n" +
					"	void sam(X t, Integer s);\n" +
					"}\n" +
					"public class X {\n" +
					"	<T> void function(T t) {}\n" +
					"	public static void main(String [] args) {\n" +
					"		I i = X::<String>function;\n" +
					"		i = X::function;\n" +
					"		i = X::<Integer>function;\n" +
					"	}\n" +
					"}\n" + 
					""
			},
			"----------\n" + 
			"1. ERROR in X.java (at line 7)\n" + 
			"	I i = X::<String>function;\n" + 
			"	      ^^^^^^^^^^^^^^^^^^^\n" + 
			"The type X does not define function(X, Integer) that is applicable here\n" + 
			"----------\n"
		);
}
// https://bugs.eclipse.org/bugs/show_bug.cgi?id=420582,  [1.8][compiler] Compiler should allow creation of generic array creation with unbounded wildcard type arguments
public void testGenericArrayCreation() {
		this.runNegativeTest(
			new String[] {
					"X.java", 
					"interface I {\n" +
					"	X<?, ?, ?>[] makeArray(int i);\n" +
					"}\n" +
					"public class X<T, U, V> {\n" +
					"	public static void main(String [] args) {\n" +
					"		I i = X<?, ?, ?>[]::new; // OK.\n" +
					"		i = X<String, Integer, ?>[]::new; // ! OK\n" +
					"		X<?, ?, ?> [] a = new X<?, ?, ?>[10]; // OK\n" +
					"		a = new X<String, Integer, ?>[10]; // ! OK\n" +
					"		System.out.println(i.makeArray(1024).length);\n" +
					"	}\n" +
					"}\n" + 
					""
			},
			"----------\n" + 
			"1. ERROR in X.java (at line 7)\n" + 
			"	i = X<String, Integer, ?>[]::new; // ! OK\n" + 
			"	    ^^^^^^^^^^^^^^^^^^^^^^^^^^^^\n" + 
			"Cannot create a generic array of X<String,Integer,?>\n" + 
			"----------\n" + 
			"2. ERROR in X.java (at line 9)\n" + 
			"	a = new X<String, Integer, ?>[10]; // ! OK\n" + 
			"	    ^^^^^^^^^^^^^^^^^^^^^^^^^^^^^\n" + 
			"Cannot create a generic array of X<String,Integer,?>\n" + 
			"----------\n"
		);
}

// https://bugs.eclipse.org/bugs/show_bug.cgi?id=420598, [1.8][compiler] Incorrect error about intersection cast type not being a functional interface. 
public void testIntersectionCast() {
		this.runConformTest(
			new String[] {
					"X.java", 
					"import java.io.Serializable;\n" +
					"interface I {\n" +
					"	void foo();\n" +
					"}\n" +
					"interface J extends I {\n" +
					"	void foo();\n" +
					"}\n" +
					"interface K {\n" +
					"}\n" +
					"interface L {\n" +
					"	void foo();\n" +
					"}\n" +
					"interface All extends J, I, K, L {}\n" +
					"public class X {\n" +
					"	public static void main(String[] args) {\n" +
					"		I i = (I & Serializable) () -> {};\n" +
					"		i = (I & J & K) () -> {};\n" +
					"		i = (J & I & K) () -> {};  \n" +
					"		i = (J & I & K & L) () -> {};  \n" +
					"		i = (All) () -> {};\n" +
					"	}\n" +
					"}\n"
			},
			"");
}
// https://bugs.eclipse.org/bugs/show_bug.cgi?id=421711, [1.8][compiler] '_' as identifier for a lambda parameter should be rejected.
public void testUnderScoreParameter() {
		String level = this.complianceLevel >= ClassFileConstants.JDK9 ? "ERROR" : "WARNING";
		this.runNegativeTest(
			new String[] {
					"X.java", 
					"interface F {\n" +
					"	void foo(int x);\n" +
					"}\n" +
					"interface I {\n" +
					"	default void foo() {\n" +
					"		F f = (int _) -> {\n" +
					"		};\n" +
					"		F f2 = _ -> {};\n" +
					"	}\n" +
					"}\n"
			},
			"----------\n" + 
			"1. ERROR in X.java (at line 6)\n" + 
			"	F f = (int _) -> {\n" + 
			"	           ^\n" + 
			"\'_\' should not be used as an identifier, since it is a reserved keyword from source level 1.8 on\n" + 
			"----------\n" + 
			"2. "+ level +" in X.java (at line 8)\n" + 
			"	F f2 = _ -> {};\n" + 
			"	       ^\n" + 
			"\'_\' should not be used as an identifier, since it is a reserved keyword from source level 1.8 on\n" + 
			"----------\n" + 
			"3. ERROR in X.java (at line 8)\n" + 
			"	F f2 = _ -> {};\n" + 
			"	       ^\n" + 
			"\'_\' should not be used as an identifier, since it is a reserved keyword from source level 1.8 on\n" + 
			"----------\n"
		);
}
// https://bugs.eclipse.org/bugs/show_bug.cgi?id=383096, [1.8][compiler]NullPointerException with a wrong lambda code snippet.
public void test383096() {
	this.runNegativeTest(
			new String[] {
					"X.java", 
					"interface I {}\n" +
					"class XI {\n" +
					"	void foo() {\n" +
					"        	I t1 = f -> {{};\n" +
					"        	I t2 = () -> 42;\n" +
					"        } \n" +
					"}\n"
			},
			"----------\n" + 
			"1. ERROR in X.java (at line 5)\n" + 
			"	I t2 = () -> 42;\n" + 
			"	       ^^^^^^^^\n" + 
			"The target type of this expression must be a functional interface\n" + 
			"----------\n" + 
			"2. ERROR in X.java (at line 6)\n" + 
			"	} \n" + 
			"	^\n" + 
			"Syntax error, insert \";\" to complete BlockStatements\n" + 
			"----------\n" + 
			"3. ERROR in X.java (at line 7)\n" + 
			"	}\n" + 
			"	^\n" + 
			"Syntax error, insert \"}\" to complete ClassBody\n" + 
			"----------\n",
			true // statement recovery.
		);
}
// https://bugs.eclipse.org/bugs/show_bug.cgi?id=422516,  [1.8][compiler] NPE in ArrayReference.analyseAssignment.
public void test422516() {
	this.runNegativeTest(
			new String[] {
					"X.java", 
					"public class X {\n" +
					"    public static void main(String[] args) throws InterruptedException {\n" +
					"        final int[] result= { 0 };\n" +
					"        Thread t = new Thread(() -> {\n" +
					"            sysoresult[0]= 42;\n" +
					"        });\n" +
					"        t.start();\n" +
					"        t.join();\n" +
					"        System.out.println(result[0]);\n" +
					"    }\n" +
					"}\n"

			},
			"----------\n" + 
			"1. ERROR in X.java (at line 5)\n" + 
			"	sysoresult[0]= 42;\n" + 
			"	^^^^^^^^^^\n" + 
			"sysoresult cannot be resolved to a variable\n" + 
			"----------\n",
			true // statement recovery.
		);
}
// https://bugs.eclipse.org/bugs/show_bug.cgi?id=422516,  [1.8][compiler] NPE in ArrayReference.analyseAssignment.
public void test422516a() {
	this.runNegativeTest(
			new String[] {
					"X.java", 
					"public class X {\n" +
					"    public static void main(String[] args) throws InterruptedException {\n" +
					"        final int[] result= { 0 };\n" +
					"        Thread t = new Thread(() -> {\n" +
			        "            System.out.printlnresult[0]= 42;\n" +
			        "        });\n" +
					"        t.start();\n" +
					"        t.join();\n" +
					"        System.out.println(result[0]);\n" +
					"    }\n" +
					"}\n"

			},
			"----------\n" + 
			"1. ERROR in X.java (at line 5)\n" + 
			"	System.out.printlnresult[0]= 42;\n" + 
			"	           ^^^^^^^^^^^^^\n" + 
			"printlnresult cannot be resolved or is not a field\n" + 
			"----------\n"
		);
}
// https://bugs.eclipse.org/bugs/show_bug.cgi?id=422489, [1.8][compiler] NPE in CompoundAssignment.analyseCode when creating AST for java.util.stream.Collectors
public void test422489() {
	this.runNegativeTest(
			new String[] {
					"X.java", 
					"interface I {\n" +
					"	void foo(String [] x, String y);\n" +
					"}\n" +
					"interface J {\n" +
					"	void foo(int x, int y);\n" +
					"}\n" +
					"public class X {\n" +
					"    static void goo(I i) {\n" +
					"    }\n" +
					"    static void goo(J j) {\n" +
					"    }\n" +
					"    public static void main(String[] args) throws InterruptedException {\n" +
					"		goo((x, y) -> { x[0] += 1; });\n" +
					"    }\n" +
					"}\n"
			},
			"----------\n" + 
			"1. ERROR in X.java (at line 13)\n" + 
			"	goo((x, y) -> { x[0] += 1; });\n" + 
			"	^^^\n" + 
			"The method goo(I) is ambiguous for the type X\n" + 
			"----------\n"
		);
}
// https://bugs.eclipse.org/bugs/show_bug.cgi?id=422489, [1.8][compiler] NPE in CompoundAssignment.analyseCode when creating AST for java.util.stream.Collectors
public void test422489a() { // interfaces and methods order changed, triggers NPE.
	this.runNegativeTest(
			new String[] {
					"X.java", 
					"interface J {\n" +
					"	void foo(int x, int y);\n" +
					"}\n" +
					"interface I {\n" +
					"	void foo(String [] x, String y);\n" +
					"}\n" +
					"public class X {\n" +
					"    static void goo(J j) {\n" +
					"    }\n" +
					"    static void goo(I i) {\n" +
					"    }\n" +
					"    public static void main(String[] args) throws InterruptedException {\n" +
					"		goo((x, y) -> { x[0] += 1; });\n" +
					"    }\n" +
					"}\n"
			},
			"----------\n" + 
			"1. ERROR in X.java (at line 13)\n" + 
			"	goo((x, y) -> { x[0] += 1; });\n" + 
			"	^^^\n" + 
			"The method goo(J) is ambiguous for the type X\n" + 
			"----------\n" + 
			"2. ERROR in X.java (at line 13)\n" + 
			"	goo((x, y) -> { x[0] += 1; });\n" + 
			"	                ^^^^\n" + 
			"The type of the expression must be an array type but it resolved to int\n" + 
			"----------\n"
		);
}

// https://bugs.eclipse.org/bugs/show_bug.cgi?id=422489, [1.8][compiler] NPE in CompoundAssignment.analyseCode when creating AST for java.util.stream.Collectors
public void test422489b() { // interfaces and methods order changed, triggers NPE.
	this.runNegativeTest(
			false /* skipJavac */,
			JavacTestOptions.Excuse.JavacHasWarningsEclipseNotConfigured,
			new String[] {
					"X.java", 
					"interface I {\n" +
					"	String foo(String [] x, String y);\n" +
					"}\n" +
					"interface J {\n" +
					"	void foo(int x, int y);\n" +
					"}\n" +
					"public class X {\n" +
					"    static void goo(J j) {\n" +
					"    }\n" +
					"    static void goo(I i) {\n" +
					"    }\n" +
					"    public static void main(String[] args) throws InterruptedException {\n" +
					"		goo((x, y) -> { return x[0] += 1; });\n" +
					"    }\n" +
					"}\n"
			},
			""
		);
}
// https://bugs.eclipse.org/bugs/show_bug.cgi?id=422489, [1.8][compiler] NPE in CompoundAssignment.analyseCode when creating AST for java.util.stream.Collectors
public void test422489c() { // interfaces and methods order changed, triggers NPE.
	this.runNegativeTest(
			new String[] {
					"X.java", 
					"interface I {\n" +
					"	String foo(String [] x, String y);\n" +
					"}\n" +
					"interface J {\n" +
					"	void foo(int x, int y);\n" +
					"}\n" +
					"public class X {\n" +
					"    static void goo(J j) {\n" +
					"    }\n" +
					"    static void goo(I i) {\n" +
					"    }\n" +
					"    public static void main(String[] args) throws InterruptedException {\n" +
					"		goo((x, y) -> x[0] += 1);\n" +
					"    }\n" +
					"}\n"
			},
			"----------\n" + 
			"1. ERROR in X.java (at line 13)\n" + 
			"	goo((x, y) -> x[0] += 1);\n" + 
			"	^^^\n" + 
			"The method goo(J) is ambiguous for the type X\n" + 
			"----------\n" + 
			"2. ERROR in X.java (at line 13)\n" + 
			"	goo((x, y) -> x[0] += 1);\n" + 
			"	              ^^^^\n" + 
			"The type of the expression must be an array type but it resolved to int\n" + 
			"----------\n"
		);
}

// https://bugs.eclipse.org/bugs/show_bug.cgi?id=422489, [1.8][compiler] NPE in CompoundAssignment.analyseCode when creating AST for java.util.stream.Collectors
public void test422489d() { // interfaces and methods order changed, triggers NPE.
	this.runNegativeTest(
			new String[] {
					"X.java", 
					"interface I {\n" +
					"	String foo(String x, String y);\n" +
					"}\n" +
					"interface J {\n" +
					"	void foo(int x, int y);\n" +
					"}\n" +
					"public class X {\n" +
					"    static void goo(J j) {\n" +
					"    }\n" +
					"    static void goo(I i) {\n" +
					"    }\n" +
					"    public static void main(String[] args) throws InterruptedException {\n" +
					"		goo((x, y) -> x[0] += 1);\n" +
					"    }\n" +
					"}\n"
			},
			"----------\n" + 
			"1. ERROR in X.java (at line 13)\n" + 
			"	goo((x, y) -> x[0] += 1);\n" + 
			"	^^^\n" + 
			"The method goo(J) is ambiguous for the type X\n" + 
			"----------\n" + 
			"2. ERROR in X.java (at line 13)\n" + 
			"	goo((x, y) -> x[0] += 1);\n" + 
			"	              ^^^^\n" + 
			"The type of the expression must be an array type but it resolved to int\n" + 
			"----------\n"
		);
}

// https://bugs.eclipse.org/bugs/show_bug.cgi?id=422801, [1.8][compiler] NPE in MessageSend.analyseCode in lambda body with missing import
public void test422801() {
	this.runNegativeTest(
			new String[] {
					"X.java", 
					"public class X {\n" +
					"    public void foo(Random arg) {\n" +
					"        new Thread(() -> {\n" +
					"            arg.intValue();\n" +
					"        });\n" +
					"    }\n" +
					"}\n"
			},
			"----------\n" + 
			"1. ERROR in X.java (at line 2)\n" + 
			"	public void foo(Random arg) {\n" + 
			"	                ^^^^^^\n" + 
			"Random cannot be resolved to a type\n" + 
			"----------\n"
		);
}
// https://bugs.eclipse.org/bugs/show_bug.cgi?id=422801, [1.8][compiler] NPE in MessageSend.analyseCode in lambda body with missing import
public void test422801a() {
	this.runNegativeTest(
			new String[] {
					"X.java", 
					"public class X {\n" +
					"    Random arg;\n" +
					"    public void foo() {\n" +
					"        new Thread(() -> {\n" +
					"            arg.intValue();\n" +
					"        });\n" +
					"    }\n" +
					"}\n"
			},
			"----------\n" + 
			"1. ERROR in X.java (at line 2)\n" + 
			"	Random arg;\n" + 
			"	^^^^^^\n" + 
			"Random cannot be resolved to a type\n" + 
			"----------\n" + 
			"2. ERROR in X.java (at line 5)\n" + 
			"	arg.intValue();\n" + 
			"	^^^\n" + 
			"Random cannot be resolved to a type\n" + 
			"----------\n"
		);
}
// https://bugs.eclipse.org/bugs/show_bug.cgi?id=405134, [1.8][code assist + compiler] compiler and code assist problem in multilevel lambda with curly bracketed body
public void test405134a() {
	this.runNegativeTest(
			new String[] {
					"X.java", 
					"interface Foo { \n" +
					"	int run1(int s1, int s2);\n" +
					"	static int x2 = 0;\n" +
					"}\n" +
					"interface Foo1 {\n" +
					"	Foo run2(int argFoo1);\n" +
					"}\n" +
					"interface X extends Foo{\n" +
					"    static int x1 = 2;\n" +
					"    static Foo f = (x5, x6) -> x5;\n" +
					"    static Foo1 f1 = af1 -> (a1,b1) -> {int uniqueName = 4; return uniqueName};\n" + // missing semicolon triggers an NPE
					"}\n"
			},
			"----------\n" + 
			"1. ERROR in X.java (at line 11)\n" + 
			"	static Foo1 f1 = af1 -> (a1,b1) -> {int uniqueName = 4; return uniqueName};\n" + 
			"	                                                                         ^\n" + 
			"Syntax error on token \"}\", delete this token\n" + 
			"----------\n" + 
			"2. ERROR in X.java (at line 12)\n" + 
			"	}\n" + 
			"	^\n" + 
			"Syntax error, insert \";\" to complete FieldDeclaration\n" + 
			"----------\n" + 
			"3. ERROR in X.java (at line 12)\n" + 
			"	}\n" + 
			"	^\n" + 
			"Syntax error, insert \"}\" to complete InterfaceBody\n" + 
			"----------\n",
			true);
}
// https://bugs.eclipse.org/bugs/show_bug.cgi?id=421927, [1.8][compiler] Bad diagnostic: Unnecessary cast from I to I for lambdas.
public void test421927() {
	this.runNegativeTest(
			new String[] {
					"X.java", 
					"interface I { \n" +
					"	int foo();\n" +
					"}\n" +
					"public class X {\n" +
					"    I i  = (I & java.io.Serializable) () -> 42;\n" +
					"}\n"
			},
			"",
			true);
}
// https://bugs.eclipse.org/bugs/show_bug.cgi?id=421927, [1.8][compiler] Bad diagnostic: Unnecessary cast from I to I for lambdas.
public void test421927a() {
	this.runNegativeTest(
			false,
			Excuse.EclipseHasSomeMoreWarnings,
			new String[] {
					"X.java", 
					"interface I { \n" +
					"	int foo();\n" +
					"}\n" +
					"public class X {\n" +
					"    I i;\n" +
					"    { i = (I & java.io.Serializable) () -> 42;\n" +
					"       I j = (I & java.io.Serializable) () -> 42;\n" +
					"       j = (I & java.io.Serializable) j == null ? () -> 42 : () -> 42;\n" +
					"       j = goo((I & java.io.Serializable) () -> 42);\n" +
					"    }\n" +
					"    I goo(I i) {\n" +
					"        return (I & java.io.Serializable) () -> 42;\n" +
					"    }\n" +
					"}\n"
			},
			"----------\n" + 
			"1. WARNING in X.java (at line 11)\n" + 
			"	I goo(I i) {\n" + 
			"	        ^\n" + 
			"The parameter i is hiding a field from type X\n" + 
			"----------\n",
			true);
}
// https://bugs.eclipse.org/bugs/show_bug.cgi?id=423429, [1.8][compiler] NPE in LambdaExpression.analyzeCode
public void test423429() {
	this.runNegativeTest(
			new String[] {
					"X.java", 
					"interface I {\n" + 
					"	J foo(String x, String y);\n" +
					"}\n" +
					"interface J {\n" +
					"	K foo(String x, String y);\n" +
					"}\n" +
					"interface K {\n" +
					"	int foo(String x, int y);\n" +
					"}\n" +
					"public class X {\n" +
					"	static void goo(K i) {}\n" +
					"	public static void main(String[] args) {\n" +
					"		goo ((first, second) -> {\n" +
					"			return (xyz, pqr) -> first.length();\n" +
					"		});\n" +
					"	}\n" +
					"}\n"
			},
			"----------\n" + 
			"1. ERROR in X.java (at line 14)\n" + 
			"	return (xyz, pqr) -> first.length();\n" + 
			"	       ^^^^^^^^^^^^^^^^^^^^^^^^^^^^\n" + 
			"The target type of this expression must be a functional interface\n" + 
			"----------\n");
}
// https://bugs.eclipse.org/bugs/show_bug.cgi?id=423129,  [1.8][compiler] Hook up lambda expressions into statement recovery 
public void test423129() {
	this.runNegativeTest(
			new String[] {
					"X.java", 
					"interface I {\n" +
					"	String foo(Integer x);\n" +
					"}\n" +
					"public class X {\n" +
					"	static void goo(String s) {\n" +
					"	}\n" +
					"	static void goo(I i) {\n" +
					"	}\n" +
					"	public static void main(String[] args) {\n" +
					"		goo((xyz) -> {\n" +
					"			System.out.println(xyz);\n" +
					"			return xyz.\n" +
					"		});\n" +
					"	}\n" +
					"}\n"
			},
			"----------\n" +
			"1. ERROR in X.java (at line 1)\n" + 
			"	return xyz.\n" + 
			"	       ^^^\n" + 
			"Type mismatch: cannot convert from Integer to String\n" + 
			"----------\n" + 
			"2. ERROR in X.java (at line 12)\n" + 
			"	return xyz.\n" + 
			"	          ^\n" + 
			"Syntax error on token \".\", ; expected\n" + 
			"----------\n",
			true);
}
// https://bugs.eclipse.org/bugs/show_bug.cgi?id=423129,  [1.8][compiler] Hook up lambda expressions into statement recovery 
public void test423129b() {
	this.runNegativeTest(
			new String[] {
					"X.java", 
					"import java.util.ArrayList;\n" +
					"import java.util.Arrays;\n" +
					"import java.util.Collections;\n" +
					"import java.util.Comparator;\n" +
					"public class X {\n" +
					"   int compareTo(X x) { return 0; }\n" +
					"	void foo() {\n" +
					"		Collections.sort(new ArrayList<X>(Arrays.asList(new X(), new X(), new X())),\n" +
					"				(X o1, X o2) -> o1.compareTo(o2)); //[2]\n" +
					"	}\n" +
					"	}\n" +
					"}\n"
			},
			"----------\n" + 
			"1. ERROR in X.java (at line 12)\n" + 
			"	}\n" + 
			"	^\n" + 
			"Syntax error on token \"}\", delete this token\n" + 
			"----------\n",
			true);
}
// modified the previous example to craft a result requiring constant narrowing (13 -> byte)
public void test423129c() {
	this.runConformTest(
			new String[] {
					"X.java", 
					"import java.util.ArrayList;\n" +
					"import java.util.List;\n" +
					"import java.util.Arrays;\n" +
					"class MySorter { static <T> void sort(List<T> l, MyComparator<T> comp) { } }\n" + 
					"interface MyComparator<T> { byte compare(T t1, T t2); }\n" +
					"public class X {\n" +
					"   int compareTo(X x) { return 0; }\n" +
					"	void foo() {\n" +
					"		MySorter.sort(new ArrayList<X>(Arrays.asList(new X(), new X(), new X())),\n" +
					"				(X o1, X o2) -> 13);\n" +
					"	}\n" +
					"}\n"
			});
}
// https://bugs.eclipse.org/bugs/show_bug.cgi?id=424400, [1.8] Interfaces in the same hierarchy are allowed in an intersection cast with different type argument
public void test424400() {
	this.runNegativeTest(
			new String[] {
					"X.java", 
					"public class X<T> implements MyComparable<T>{\n" +
					"    public static void main(String argv[]) {\n" +
					"    	int result = ((Comparable<Integer> & MyComparable) new X()).compareTo(1);\n" +
					"    }\n" +
					"    public int compareTo(T o) {\n" +
					"		return 0;\n" +
					"	}\n" +
					"}\n" +
					"interface MyComparable<T> extends Comparable<T> {}\n"
			},
			"----------\n" + 
			"1. ERROR in X.java (at line 3)\n" + 
			"	int result = ((Comparable<Integer> & MyComparable) new X()).compareTo(1);\n" + 
			"	               ^^^^^^^^^^^^^^^^^^^^^^^^^^^^^^^^^^\n" + 
			"The interface Comparable cannot be implemented more than once with different arguments: Comparable<Integer> and Comparable\n" + 
			"----------\n" + 
			"2. WARNING in X.java (at line 3)\n" + 
			"	int result = ((Comparable<Integer> & MyComparable) new X()).compareTo(1);\n" + 
			"	                                     ^^^^^^^^^^^^\n" + 
			"MyComparable is a raw type. References to generic type MyComparable<T> should be parameterized\n" + 
			"----------\n" + 
			"3. WARNING in X.java (at line 3)\n" + 
			"	int result = ((Comparable<Integer> & MyComparable) new X()).compareTo(1);\n" + 
			"	                                                       ^\n" + 
			"X is a raw type. References to generic type X<T> should be parameterized\n" + 
			"----------\n");
}
// https://bugs.eclipse.org/bugs/show_bug.cgi?id=424400, [1.8] Interfaces in the same hierarchy are allowed in an intersection cast with different type argument
public void _test424400() {
	this.runNegativeTest(
			new String[] {
					"X.java", 
					"public class X<T> implements MyComparable<T> {\n" +
					"    public static void main(String argv[]) {\n" +
					"    	int result = ((Comparable<Integer> & MyComparable) new X()).compareTo(1);\n" +
					"    }\n" +
					"    public int compareTo(T o) {\n" +
					"	return 0;\n" +
					"    }\n" +
					"}\n" +
					"interface MyComparable<T> {\n" +
					"     public int compareTo(T value);\n" +
					"}\n"
			},
			"----------\n" + 
			"1. ERROR in X.java (at line 3)\n" + 
			"	int result = ((Comparable<Integer> & MyComparable) new X()).compareTo(1);\n" + 
			"	               ^^^^^^^^^^^^^^^^^^^^^^^^^^^^^^^^^^\n" + 
			"The interface Comparable cannot be implemented more than once with different arguments: Comparable and Comparable<Integer>\n" + 
			"----------\n" + 
			"2. WARNING in X.java (at line 3)\n" + 
			"	int result = ((Comparable<Integer> & MyComparable) new X()).compareTo(1);\n" + 
			"	                                     ^^^^^^^^^^^^\n" + 
			"MyComparable is a raw type. References to generic type MyComparable<T> should be parameterized\n" + 
			"----------\n" + 
			"3. WARNING in X.java (at line 3)\n" + 
			"	int result = ((Comparable<Integer> & MyComparable) new X()).compareTo(1);\n" + 
			"	                                                       ^\n" + 
			"X is a raw type. References to generic type X<T> should be parameterized\n" + 
			"----------\n");
}
// https://bugs.eclipse.org/bugs/show_bug.cgi?id=424444, [1.8] VerifyError when constructor reference used with array
public void test424444() throws Exception {
	this.runNegativeTest(
		new String[] {
				"X.java",
				"interface Functional<T> {\n" +
				"    T foo(int size);\n" +
				"}\n" +
				"public class X  {\n" +
				"    public static void main(String argv[]) {\n" +
				"    	int [] a = goo(10);\n" +
				"    	Functional<Integer []> contr = int[]::new;\n" +
				"        System.out.println(\"Done\");\n" +
				"    }\n" +
				"    static int [] goo(int x) {\n" +
				"    	return new int [x];\n" +
				"    }\n" +
				"}\n",
		},
		"----------\n" + 
		"1. ERROR in X.java (at line 7)\n" + 
		"	Functional<Integer []> contr = int[]::new;\n" + 
		"	                               ^^^^^^^^^^\n" + 
		"Constructed array int[] cannot be assigned to Integer[] as required in the interface descriptor  \n" + 
		"----------\n");
}
// https://bugs.eclipse.org/bugs/show_bug.cgi?id=425512, [1.8][compiler] Arrays should be allowed in intersection casts
public void test425512() throws Exception {
	this.runNegativeTest(
		new String[] {
				"X.java",
				"interface IJK {\n" +
				"    void foo(int size);\n" +
				"}\n" +
				"public class X  {\n" +
				"    public static void main(String argv[]) {\n" +
				"    	int [] a = (int [] & IJK) null;\n" +
				"    }\n" +
				"}\n",
		},
		"----------\n" + 
		"1. ERROR in X.java (at line 6)\n" + 
		"	int [] a = (int [] & IJK) null;\n" + 
		"	            ^^^^^^\n" + 
		"Arrays are not allowed in intersection cast operator\n" + 
		"----------\n");
}
// https://bugs.eclipse.org/bugs/show_bug.cgi?id=425512, [1.8][compiler] Arrays should be allowed in intersection casts
public void test425512a() throws Exception {
	this.runNegativeTest(
		new String[] {
				"X.java",
				"import java.io.Serializable;\n" +
				"interface IJK {\n" +
				"    void foo(int size);\n" +
				"}\n" +
				"public class X  {\n" +
				"    public static void main(String argv[]) {\n" +
				"    	int [] a = (int [] & Serializable & IJK) null;\n" +
				"    }\n" +
				"}\n",
		},
		"----------\n" + 
		"1. ERROR in X.java (at line 7)\n" + 
		"	int [] a = (int [] & Serializable & IJK) null;\n" + 
		"	            ^^^^^^\n" + 
		"Arrays are not allowed in intersection cast operator\n" + 
		"----------\n");
}
// https://bugs.eclipse.org/bugs/show_bug.cgi?id=425512, [1.8][compiler] Arrays should be allowed in intersection casts
public void test425512b() throws Exception {
	this.runNegativeTest(
		new String[] {
				"X.java",
				"import java.io.Serializable;\n" +
				"interface IJK {\n" +
				"    void foo(int size);\n" +
				"}\n" +
				"public class X  {\n" +
				"    public static void main(String argv[]) {\n" +
				"    	int [] a = (int [] & IJK & Serializable) null;\n" +
				"    }\n" +
				"}\n",
		},
		"----------\n" + 
		"1. ERROR in X.java (at line 7)\n" + 
		"	int [] a = (int [] & IJK & Serializable) null;\n" + 
		"	            ^^^^^^\n" + 
		"Arrays are not allowed in intersection cast operator\n" + 
		"----------\n");
}
// https://bugs.eclipse.org/bugs/show_bug.cgi?id=425512, [1.8][compiler] Arrays should be allowed in intersection casts
public void test425512c() throws Exception {
	this.runNegativeTest(
		new String[] {
				"X.java",
				"import java.io.Serializable;\n" +
				"interface IJK {\n" +
				"    void foo(int size);\n" +
				"}\n" +
				"public class X  {\n" +
				"    public static void main(String argv[]) {\n" +
				"    	int [] a = (IJK & Serializable & int []) null;\n" +
				"    }\n" +
				"}\n",
		},
		"----------\n" + 
		"1. ERROR in X.java (at line 7)\n" + 
		"	int [] a = (IJK & Serializable & int []) null;\n" + 
		"	                                 ^^^^^^\n" + 
		"The type int[] is not an interface; it cannot be specified as a bounded parameter\n" + 
		"----------\n");
}
// https://bugs.eclipse.org/bugs/show_bug.cgi?id=425512, [1.8][compiler] Arrays should be allowed in intersection casts
public void test425512cd() throws Exception {
	this.runNegativeTest(
		new String[] {
				"X.java",
				"import java.io.Serializable;\n" +
				"interface I {\n" +
				"    void foo(int size);\n" +
				"}\n" +
				"public class X  {\n" +
				"    public static void main(String argv[]) {\n" +
				"    	I i = (int [] & I) (i) -> {};\n" +
				"    }\n" +
				"}\n",
		},
		"----------\n" + 
		"1. ERROR in X.java (at line 7)\n" + 
		"	I i = (int [] & I) (i) -> {};\n" + 
		"	       ^^^^^^\n" + 
		"Arrays are not allowed in intersection cast operator\n" + 
		"----------\n" + 
		"2. ERROR in X.java (at line 7)\n" + 
		"	I i = (int [] & I) (i) -> {};\n" + 
		"	                   ^^^^^^\n" + 
		"The target type of this expression must be a functional interface\n" + 
		"----------\n");
}
// https://bugs.eclipse.org/bugs/show_bug.cgi?id=425512, [1.8][compiler] Arrays should be allowed in intersection casts
public void test425512ce() throws Exception {
	this.runNegativeTest(
		new String[] {
				"X.java",
				"import java.io.Serializable;\n" +
				"interface I {\n" +
				"    void foo(int size);\n" +
				"}\n" +
				"public class X  {\n" +
				"    public static void main(String argv[]) {\n" +
				"    	I i = (int [] & Serializable) (i) -> {};\n" +
				"    }\n" +
				"}\n",
		},
		"----------\n" + 
		"1. ERROR in X.java (at line 7)\n" + 
		"	I i = (int [] & Serializable) (i) -> {};\n" + 
		"	       ^^^^^^\n" + 
		"Arrays are not allowed in intersection cast operator\n" + 
		"----------\n" + 
		"2. ERROR in X.java (at line 7)\n" + 
		"	I i = (int [] & Serializable) (i) -> {};\n" + 
		"	                              ^^^^^^\n" + 
		"The target type of this expression must be a functional interface\n" + 
		"----------\n");
}
// https://bugs.eclipse.org/bugs/show_bug.cgi?id=425621, [1.8][compiler] Missing error for raw type in constructor reference with explicit type arguments
public void test425621() throws Exception {
	this.runNegativeTest(
		new String[] {
				"X.java",
				"class Y<T> {\n" +
				"    Y() {}\n" +
				"}    \n" +
				"interface I {\n" +
				"    Y<Y> foo();\n" +
				"}\n" +
				"public class X  {\n" +
				"    I i = Y::<X>new;\n" +
				"}\n",
		},
		"----------\n" + 
		"1. WARNING in X.java (at line 5)\n" + 
		"	Y<Y> foo();\n" + 
		"	  ^\n" + 
		"Y is a raw type. References to generic type Y<T> should be parameterized\n" + 
		"----------\n" + 
		"2. ERROR in X.java (at line 8)\n" + 
		"	I i = Y::<X>new;\n" + 
		"	          ^\n" + 
		"Explicit type arguments cannot be specified in raw constructor reference expression\n" + 
		"----------\n");
}
// https://bugs.eclipse.org/bugs/show_bug.cgi?id=423803, [1.8][compiler] No error shown for ambiguous reference to the method
public void test423803() throws Exception {
	this.runNegativeTest(
		new String[] {
				"X.java",
				"class C2 implements C2_Sup {\n" +
				"    public static final FI fi = x -> x++;\n" +
				"    public static final FL fl = x -> x++;\n" +
				"    {\n" +
				"        bar(x -> x++); // [1]\n" +
				"        bar(fl); \n" +
				"    }\n" +
				"    void bar(FI fi) { }\n" +
				"}\n" +
				"interface C2_Sup {	\n" +
				"	default void bar(FL fl) { }\n" +
				"}\n" +
				"@FunctionalInterface\n" +
				"interface FI {\n" +
				"	int foo(int x);\n" +
				"}\n" +
				"@FunctionalInterface\n" +
				"interface FL {\n" +
				"    long foo(long x);\n" +
				"}\n",
		},
		"----------\n" + 
		"1. ERROR in X.java (at line 5)\n" + 
		"	bar(x -> x++); // [1]\n" + 
		"	^^^\n" + 
		"The method bar(FI) is ambiguous for the type C2\n" + 
		"----------\n" + 
		"2. WARNING in X.java (at line 8)\n" + 
		"	void bar(FI fi) { }\n" + 
		"	            ^^\n" + 
		"The parameter fi is hiding a field from type C2\n" + 
		"----------\n");
}
// https://bugs.eclipse.org/bugs/show_bug.cgi?id=423803, [1.8][compiler] No error shown for ambiguous reference to the method
public void test423803b() throws Exception {
	this.runNegativeTest(
		new String[] {
				"X.java",
				"public class X implements K {\n" +
				"    {\n" +
				"        bar(x -> x++); // [1]\n" +
				"    }\n" +
				"    void bar(I fi) { }\n" +
				"}\n" +
				"interface K {	\n" +
				"	default void bar(J fl) { }\n" +
				"}\n" +
				"interface I {\n" +
				"	int foo(int x);\n" +
				"}\n" +
				"interface J {\n" +
				"    long foo(long x);\n" +
				"}\n",
		},
		"----------\n" + 
		"1. ERROR in X.java (at line 3)\n" + 
		"	bar(x -> x++); // [1]\n" + 
		"	^^^\n" + 
		"The method bar(I) is ambiguous for the type X\n" + 
		"----------\n");
}
// https://bugs.eclipse.org/bugs/show_bug.cgi?id=425712, [1.8][compiler] Valid program rejected by the compiler. 
public void test425712() throws Exception {
	this.runNegativeTest(
		new String[] {
				"X.java",
				"class C2 {\n" +
				"    {\n" +
				"        bar( () -> (char) 0); // [1]\n" +
				"    }\n" +
				"    void bar(FC fc) { }\n" +
				"    void bar(FB fb) { }\n" +
				"}\n" +
				"interface FB {\n" +
				"	byte foo();\n" +
				"}\n" +
				"interface FC {\n" +
				"    char foo();\n" +
				"}\n",
		},
		"----------\n" + 
		"1. ERROR in X.java (at line 3)\n" + 
		"	bar( () -> (char) 0); // [1]\n" + 
		"	^^^\n" + 
		"The method bar(FC) is ambiguous for the type C2\n" + 
		"----------\n");
}
// https://bugs.eclipse.org/bugs/show_bug.cgi?id=421926, [1.8][compiler] Compiler tolerates illegal forward reference from lambda in initializer 
public void test421926() throws Exception {
	this.runNegativeTest(
		new String[] {
				"X.java",
				"interface I {\n" +
				"	I run(int s1);\n" +
				"}\n" +
				"class X {	\n" +
				"   public static final int f = f;\n" +
				"	public static final I fi = x -> fi;\n" +
				"	public static final I fj = x -> fk;\n" +
				"	public static final I fk = x -> fj;\n" +
				"}\n",
		},
		"----------\n" + 
		"1. ERROR in X.java (at line 5)\n" + 
		"	public static final int f = f;\n" + 
		"	                            ^\n" + 
		"Cannot reference a field before it is defined\n" + 
		"----------\n" + 
		"2. ERROR in X.java (at line 6)\n" + 
		"	public static final I fi = x -> fi;\n" + 
		"	                                ^^\n" + 
		"Cannot reference a field before it is defined\n" + 
		"----------\n" + 
		"3. ERROR in X.java (at line 7)\n" + 
		"	public static final I fj = x -> fk;\n" + 
		"	                                ^^\n" + 
		"Cannot reference a field before it is defined\n" + 
		"----------\n");
}
// https://bugs.eclipse.org/bugs/show_bug.cgi?id=421926, [1.8][compiler] Compiler tolerates illegal forward reference from lambda in initializer 
public void test421926b() throws Exception {
	this.runNegativeTest(
		new String[] {
				"X.java",
				"interface I { \n" +
				"	int run(int s1, int s2); \n" +
				"}\n" +
				"public class X {\n" +
				"    static int f = ((I) (int x5, int x2) -> x1).run(10,  20);\n" +
				"    static int x1 = 2;\n" +
				"}\n",
		},
		"----------\n" + 
		"1. ERROR in X.java (at line 5)\n" + 
		"	static int f = ((I) (int x5, int x2) -> x1).run(10,  20);\n" + 
		"	                                        ^^\n" + 
		"Cannot reference a field before it is defined\n" + 
		"----------\n");
}
// https://bugs.eclipse.org/bugs/show_bug.cgi?id=421926, [1.8][compiler] Compiler tolerates illegal forward reference from lambda in initializer 
public void test421926c() throws Exception {
	this.runNegativeTest(
		new String[] {
				"X.java",
				"interface I { \n" +
				"	int run(int s1, int s2); \n" +
				"}\n" +
				"public class X {\n" +
				"    int f = ((I) (int x5, int x2) -> x1).run(10,  20);\n" +
				"    static int x1 = 2;\n" +
				"}\n",
		},
		"");
}
// https://bugs.eclipse.org/bugs/show_bug.cgi?id=426206, [1.8][compiler] Compiler tolerates illegal code.
public void test426206() throws Exception {
	this.runNegativeTest(
		new String[] {
				"X.java",
				"import java.util.Comparator;\n" +
				"public class X  {\n" +
				"    public static void main(String argv[]) {\n" +
				"        Comparator<? extends String> c = true ? (Integer i, Integer j) -> { return 0; } : (Long i, Long j) -> { return 1; };\n" +
				"    }\n" +
				"}\n",
		},
		"----------\n" + 
		"1. ERROR in X.java (at line 4)\n" + 
		"	Comparator<? extends String> c = true ? (Integer i, Integer j) -> { return 0; } : (Long i, Long j) -> { return 1; };\n" + 
		"	                                        ^^^^^^^^^^^^^^^^^^^^^^^^^^^^^^^^^^^^^^^\n" + 
		"Type mismatch: cannot convert from Comparator<Integer> to Comparator<? extends String>\n" + 
		"----------\n" + 
		"2. ERROR in X.java (at line 4)\n" + 
		"	Comparator<? extends String> c = true ? (Integer i, Integer j) -> { return 0; } : (Long i, Long j) -> { return 1; };\n" + 
		"	                                                                                  ^^^^^^^^^^^^^^^^^^^^^^^^^^^^^^^^^\n" + 
		"Type mismatch: cannot convert from Comparator<Long> to Comparator<? extends String>\n" + 
		"----------\n");
}
public void testBug426563() {
	runNegativeTest(
		new String[] {
			"X.java",
			"interface I<U, V extends J<U>> { \n" + 
			"    void foo(U u, V v); \n" + 
			"}\n" + 
			"\n" + 
			"interface J<T> {}\n" + 
			"\n" + 
			"public class X  {\n" + 
			"\n" + 
			"    public void bar(FI<?, ?> fi) {}\n" + 
			"\n" + 
			"    public static void main(String args[]) {\n" + 
			"      new X().bar((p, q) -> {}); \n" + 
			"    }\n" + 
			"}\n"
		},
		"----------\n" + 
		"1. ERROR in X.java (at line 9)\n" + 
		"	public void bar(FI<?, ?> fi) {}\n" + 
		"	                ^^\n" + 
		"FI cannot be resolved to a type\n" + 
		"----------\n" + 
		"2. ERROR in X.java (at line 12)\n" + 
		"	new X().bar((p, q) -> {}); \n" + 
		"	        ^^^\n" + 
		"The method bar(FI<?,?>) from the type X refers to the missing type FI\n" + 
		"----------\n" + 
		"3. ERROR in X.java (at line 12)\n" + 
		"	new X().bar((p, q) -> {}); \n" + 
		"	            ^^^^^^^^^\n" + 
		"The target type of this expression must be a functional interface\n" + 
		"----------\n");
}
// https://bugs.eclipse.org/bugs/show_bug.cgi?id=426965,  [1.8] Eclipse rejects valid type conversion in lambda
public void test426965() {
	runNegativeTest(
		new String[] {
			"X.java",
			"import java.util.List;\n" +
					"public class X {\n" +
					"	interface I<U extends List<X>, V> {\n" +
					"		V foo(U p);\n" +
					"	}\n" +
					"	public void main() {\n" +
					"		I<List<X>, Object> fi = p -> p.toArray(new X[] {});\n" +
					"	}\n" +
					"}\n"
		},
		"");
}
// https://bugs.eclipse.org/bugs/show_bug.cgi?id=427207, - [1.8][bytecode] Runtime type problem: Instruction type does not match stack map
public void test427207() {
	runNegativeTest(
		new String[] {
			"X.java",
			"interface I {\n" +
			"	void foo();\n" +
			"}\n" +
			"public class X {\n" +
			"	public static void main(String[] args) {\n" +
			"		I i = (I) ((args == null) ? ()->{} : ()-> {});\n" +
			"	}\n" +
			"}\n"
		},
		"----------\n" + 
		"1. ERROR in X.java (at line 6)\n" + 
		"	I i = (I) ((args == null) ? ()->{} : ()-> {});\n" + 
		"	                            ^^^^\n" + 
		"The target type of this expression must be a functional interface\n" + 
		"----------\n" + 
		"2. ERROR in X.java (at line 6)\n" + 
		"	I i = (I) ((args == null) ? ()->{} : ()-> {});\n" + 
		"	                                     ^^^^\n" + 
		"The target type of this expression must be a functional interface\n" + 
		"----------\n");
}
// https://bugs.eclipse.org/bugs/show_bug.cgi?id=425278, [1.8][compiler] Suspect error: The target type of this expression is not a well formed parameterized type due to bound(s) mismatch
// NOTE: javac 8b127 incorrectly accepts this program due to https://bugs.openjdk.java.net/browse/JDK-8033810
public void test425278() {
	runNegativeTest(
		false /*skipJavac */,
		JavacTestOptions.JavacHasABug.JavacBug8033810,
		new String[] {
			"X.java",
			"interface I<T, S extends X<T>> { \n" +
			"    T foo(S p);\n" +
			"}\n" +
			"public class X<T>  {\n" +
			"    public void bar() {\n" +
			"    	I<Object, ? extends X<Object>> f = (p) -> p;\n" +
			"    }\n" +
			"}\n"
		},
		"----------\n" + 
		"1. ERROR in X.java (at line 6)\n" + 
		"	I<Object, ? extends X<Object>> f = (p) -> p;\n" + 
		"	                                   ^^^^^^^^\n" + 
		"The target type of this expression is not a well formed parameterized type due to bound(s) mismatch\n" + 
		"----------\n");
}
// https://bugs.eclipse.org/bugs/show_bug.cgi?id=427265, - [1.8][compiler] Type inference with anonymous classes 
public void test427265() {
	runNegativeTest(
		new String[] {
			"X.java",
			"import java.util.Arrays;\n" +
			"import java.util.List;\n" +
			"public class X {\n" +
			"    public static void main(String[] args) {\n" +
			"	     List<String> ss = Arrays.asList(\"1\", \"2\", \"3\");\n" +
			"	     ss.stream().map(s -> new Object() {});\n" +
			"    }\n" +
			"}\n"
		},
		"");
}
// https://bugs.eclipse.org/bugs/show_bug.cgi?id=427749, - [1.8][compiler]NullPointerException in ReferenceExpression.resolveType
public void test427749() {
	runNegativeTest(
		new String[] {
			"X.java",
			"interface I {\n" +
			"    void foo(X<String> y);\n" +
			"}\n" +
			"public class X<T> {\n" +
			"    class Z<K> {\n" +
			"        Z(X<String> y) {\n" +
			"            System.out.println(\"Y<T>.Z<K>::new\");\n" +
			"        }\n" +
			"        public void bar() {\n" +
			"            I i = Y<String>.Z<Integer>::<String> new;\n" +
			"            i.foo(new Y<String>());\n" +
			"        }\n" +
			"    }\n" +
			"	public void foo() {\n" +
			"		Z<String> z = new Z<String>(null);\n" +
			"		z.bar();\n" +
			"	}\n" +
			"	public static void main(String[] args) {\n" +
			"		Y<String> y = new Y<String>();\n" +
			"		y.foo();\n" +
			"	}\n" +
			"}\n"
		},
		"----------\n" + 
		"1. ERROR in X.java (at line 10)\n" + 
		"	I i = Y<String>.Z<Integer>::<String> new;\n" + 
		"	      ^\n" + 
		"Y cannot be resolved to a type\n" + 
		"----------\n" + 
		"2. ERROR in X.java (at line 11)\n" + 
		"	i.foo(new Y<String>());\n" + 
		"	          ^\n" + 
		"Y cannot be resolved to a type\n" + 
		"----------\n" + 
		"3. ERROR in X.java (at line 19)\n" + 
		"	Y<String> y = new Y<String>();\n" + 
		"	^\n" + 
		"Y cannot be resolved to a type\n" + 
		"----------\n" + 
		"4. ERROR in X.java (at line 19)\n" + 
		"	Y<String> y = new Y<String>();\n" + 
		"	                  ^\n" + 
		"Y cannot be resolved to a type\n" + 
		"----------\n");
}
// https://bugs.eclipse.org/bugs/show_bug.cgi?id=428300, - [1.8] Map.computeIfAbsent fails with array value types
public void test428300() {
	runNegativeTest(
		new String[] {
			"X.java",
			"import java.util.concurrent.ConcurrentHashMap;\n" +
			"public class X {\n" +
			"	public static void main(String[] args) {\n" +
			"		ConcurrentHashMap<String, String[]> map = new ConcurrentHashMap<>();\n" +
			"		map.computeIfAbsent(\"doo\", e -> new String[] {});\n" +
			"	}\n" +
			"}\n"
		},
		"");
}
// https://bugs.eclipse.org/bugs/show_bug.cgi?id=428300, - [1.8] Map.computeIfAbsent fails with array value types
public void test428300a() {
	runNegativeTest(
		new String[] {
			"X.java",
			"import java.util.concurrent.ConcurrentHashMap;\n" +
			"import java.util.function.Function;\n" +
			"public class X {\n" +
			"	public static void main(String[] args) {\n" +
			"		ConcurrentHashMap<String, String[]> map = new ConcurrentHashMap<>();\n" +
			"		Function<String, String[]> f = e -> new String[] {};\n" +
			"		map.computeIfAbsent(\"doo\", f);\n" +
			"	}\n" +
			"}\n"
		},
		"");
}
// https://bugs.eclipse.org/bugs/show_bug.cgi?id=428177, - [1.8][compiler] Insistent capture issues
public void test428177() {
	runNegativeTest(
		new String[] {
			"X.java",
			"import java.io.IOException;\n" +
			"import java.nio.file.Path;\n" +
			"import java.util.ArrayList;\n" +
			"import java.util.List;\n" +
			"import java.util.function.Function;\n" +
			"import java.util.jar.JarEntry;\n" +
			"import java.util.jar.JarFile;\n" +
			"import java.util.stream.Collectors;\n" +
			"import java.util.stream.Stream;\n" +
			"class InsistentCapture {\n" +
			"  static void processJar(Path plugin) throws IOException {\n" +
			"    try(JarFile jar = new JarFile(plugin.toFile())) {\n" +
			"      try(Stream<JarEntry> entries = jar.stream()) {\n" +
			"        Function<? super JarEntry, ? extends String> toName =\n" +
			"          entry -> entry.getName();\n" +
			"        Stream<? extends String> stream = entries.map(toName).distinct(); // Ok\n" +
			"        withWildcard(entries.map(toName).distinct()); // Ok\n" +
			"        withWildcard(stream); // Ok\n" +
			"        Stream<String> stream2 = entries.map(toName).distinct(); // ERROR\n" +
			"        withoutWildcard(entries.map(toName).distinct()); // ERROR\n" +
			"        withoutWildcard(stream); // ERROR\n" +
			"        withoutWildcard(stream2); // Ok\n" +
			"        withoutWildcard(coerce(stream)); // Ok\n" +
			"        withoutWildcard(stream.map((String v1) -> { // ERROR\n" +
			"          String r = \"\" + v1; // Hover on v: Ok\n" +
			"          return r;\n" +
			"        }));\n" +
			"        withoutWildcard(stream.map((v2) -> { // Ok\n" +
			"          String r = \"\" + v2; // Hover on v: NOT OK\n" +
			"          return r;\n" +
			"        }));\n" +
			"      }\n" +
			"    }\n" +
			"  }\n" +
			"  private static Stream<String> coerce(Stream<? extends String> stream) {\n" +
			"    if(\"1\" == \"\") { return stream.collect(Collectors.toList()).stream(); // ERROR\n" +
			"    }\n" +
			"    return stream.collect(Collectors.toList()); // NO ERROR\n" +
			"  }\n" +
			"  private static void withWildcard(Stream<? extends String> distinct) {\n" +
			"    distinct.forEach(s1 -> System.out.println(s1)); // hover on s: NOT OK\n" +
			"  }\n" +
			"  private static void withoutWildcard(Stream<String> distinct) {\n" +
			"    distinct.forEach(s2 -> System.out.println(s2)); // hover on s: Ok\n" +
			"  }\n" +
			"}\n"
		},
		"----------\n" + 
		"1. ERROR in X.java (at line 19)\n" + 
		"	Stream<String> stream2 = entries.map(toName).distinct(); // ERROR\n" + 
		"	                         ^^^^^^^^^^^^^^^^^^^^^^^^^^^^^^\n" + 
		"Type mismatch: cannot convert from Stream<capture#7-of ? extends String> to Stream<String>\n" + 
		"----------\n" + 
		"2. ERROR in X.java (at line 20)\n" + 
		"	withoutWildcard(entries.map(toName).distinct()); // ERROR\n" + 
		"	^^^^^^^^^^^^^^^\n" + 
		"The method withoutWildcard(Stream<String>) in the type InsistentCapture is not applicable for the arguments (Stream<capture#9-of ? extends String>)\n" + 
		"----------\n" + 
		"3. ERROR in X.java (at line 21)\n" + 
		"	withoutWildcard(stream); // ERROR\n" + 
		"	^^^^^^^^^^^^^^^\n" + 
		"The method withoutWildcard(Stream<String>) in the type InsistentCapture is not applicable for the arguments (Stream<capture#10-of ? extends String>)\n" + 
		"----------\n" + 
		"4. ERROR in X.java (at line 36)\n" + 
		"	if(\"1\" == \"\") { return stream.collect(Collectors.toList()).stream(); // ERROR\n" + 
		"	                       ^^^^^^^^^^^^^^^^^^^^^^^^^^^^^^^^^^^^^^^^^^^^\n" + 
		"Type mismatch: cannot convert from Stream<capture#25-of ? extends String> to Stream<String>\n" + 
		"----------\n" + 
		"5. ERROR in X.java (at line 38)\n" + 
		"	return stream.collect(Collectors.toList()); // NO ERROR\n" + 
		"	       ^^^^^^^^^^^^^^^^^^^^^^^^^^^^^^^^^^^\n" + 
		"Type mismatch: cannot convert from List<capture#28-of ? extends String> to Stream<String>\n" + 
		"----------\n");
}
// https://bugs.eclipse.org/bugs/show_bug.cgi?id=428795, - [1.8]Internal compiler error: java.lang.NullPointerException at org.eclipse.jdt.internal.compiler.ast.MessageSend.analyseCode
public void test428795() {
	runNegativeTest(
		new String[] {
			"X.java",
			"import java.net.NetworkInterface;\n" +
			"import java.util.Optional;\n" +
			"public class X {\n" +
			"  public static void main( String[] args ) {\n" +
			"    Optional.ofNullable( NetworkInterface.getByIndex( 2 ) ).ifPresent( ni -> {\n" +
			"      Optional.ofNullable( ni.getDisplayName() ).ifPresent( name ->\n" +
			"        System.out.println( name.get().toUpperCase() )\n" +
			"      );\n" +
			"    });\n" +
			"  }\n" +
			"}\n"
		},
		"----------\n" + 
		"1. ERROR in X.java (at line 7)\n" + 
		"	System.out.println( name.get().toUpperCase() )\n" + 
		"	                         ^^^\n" + 
		"The method get() is undefined for the type String\n" + 
		"----------\n");
}
// https://bugs.eclipse.org/bugs/show_bug.cgi?id=428857, - [1.8] Method reference to instance method of generic class incorrectly gives raw type warning
public void test428857() {
	Map customOptions = getCompilerOptions();
	customOptions.put(CompilerOptions.OPTION_ReportRawTypeReference, CompilerOptions.ERROR);
	runNegativeTest(
		new String[] {
			"X.java",
			"import java.util.Arrays;\n" +
			"import java.util.List;\n" +
			"import java.util.ArrayList;\n" +
			"import java.util.function.Function;\n" +
			"public class X {\n" +
			"    public static void main (String[] args) {\n" +
			"        Function<List<String>, String> func = ArrayList::toString;\n" +
			"        System.out.println(func.apply(Arrays.asList(\"a\", \"b\")));\n" +
			"    }\n" +
			"}\n"
		},
		"----------\n" + 
		"1. ERROR in X.java (at line 7)\n" + 
		"	Function<List<String>, String> func = ArrayList::toString;\n" + 
		"	                                      ^^^^^^^^^^^^^^^^^^^\n" + 
		"The type ArrayList does not define toString(List<String>) that is applicable here\n" + 
		"----------\n", null, false, customOptions);
}
// https://bugs.eclipse.org/bugs/show_bug.cgi?id=428857, - [1.8] Method reference to instance method of generic class incorrectly gives raw type warning
public void test428857a() {
	Map customOptions = getCompilerOptions();
	customOptions.put(CompilerOptions.OPTION_ReportRawTypeReference, CompilerOptions.ERROR);
	runNegativeTest(
		new String[] {
			"X.java",
			"import java.util.Arrays;\n" +
			"import java.util.List;\n" +
			"import java.util.ArrayList;\n" +
			"import java.util.function.Function;\n" +
			"public class X {\n" +
			"    public static void main (String[] args) {\n" +
			"        Function<ArrayList<String>, String> func = ArrayList::toString;\n" +
			"        System.out.println(func.apply(Arrays.asList(\"a\", \"b\")));\n" +
			"    }\n" +
			"}\n"
		},
		"----------\n" + 
		"1. ERROR in X.java (at line 8)\n" + 
		"	System.out.println(func.apply(Arrays.asList(\"a\", \"b\")));\n" + 
		"	                        ^^^^^\n" + 
		"The method apply(ArrayList<String>) in the type Function<ArrayList<String>,String> is not applicable for the arguments (List<String>)\n" + 
		"----------\n" + 
		"2. ERROR in X.java (at line 8)\n" + 
		"	System.out.println(func.apply(Arrays.asList(\"a\", \"b\")));\n" + 
		"	                              ^^^^^^^^^^^^^^^^^^^^^^^\n" + 
		"Type mismatch: cannot convert from List<String> to ArrayList<String>\n" + 
		"----------\n", null, false, customOptions);
}
// https://bugs.eclipse.org/bugs/show_bug.cgi?id=428857, - [1.8] Method reference to instance method of generic class incorrectly gives raw type warning
public void test428857b() {
	Map customOptions = getCompilerOptions();
	customOptions.put(CompilerOptions.OPTION_ReportRawTypeReference, CompilerOptions.ERROR);
	runNegativeTest(
		new String[] {
			"X.java",
			"import java.util.Arrays;\n" +
			"import java.util.List;\n" +
			"import java.util.ArrayList;\n" +
			"import java.util.function.Function;\n" +
			"public class X {\n" +
			"    public static void main (String[] args) {\n" +
			"        Function<ArrayList<String>, String> func = List::toString;\n" +
			"        System.out.println(func.apply(Arrays.asList(\"a\", \"b\")));\n" +
			"    }\n" +
			"}\n"
		},
		"----------\n" + 
		"1. ERROR in X.java (at line 8)\n" + 
		"	System.out.println(func.apply(Arrays.asList(\"a\", \"b\")));\n" + 
		"	                        ^^^^^\n" + 
		"The method apply(ArrayList<String>) in the type Function<ArrayList<String>,String> is not applicable for the arguments (List<String>)\n" + 
		"----------\n" + 
		"2. ERROR in X.java (at line 8)\n" + 
		"	System.out.println(func.apply(Arrays.asList(\"a\", \"b\")));\n" + 
		"	                              ^^^^^^^^^^^^^^^^^^^^^^^\n" + 
		"Type mismatch: cannot convert from List<String> to ArrayList<String>\n" + 
		"----------\n", null, false, customOptions);
}
// https://bugs.eclipse.org/bugs/show_bug.cgi?id=428857, - [1.8] Method reference to instance method of generic class incorrectly gives raw type warning
public void test428857c() {
	Map customOptions = getCompilerOptions();
	customOptions.put(CompilerOptions.OPTION_ReportRawTypeReference, CompilerOptions.ERROR);
	runNegativeTest(
		new String[] {
			"X.java",
			"import java.util.Arrays;\n" +
			"import java.util.List;\n" +
			"import java.util.ArrayList;\n" +
			"import java.util.function.Function;\n" +
			"class Vector<E> extends ArrayList<E> {}\n" +
			"interface I {\n" +
			"    ArrayList<String> get();\n" +
			"}\n" +
			"public class X {\n" +
			"    public static void main (String[] args) {\n" +
			"        I i = ArrayList::new;\n" +
			"        System.out.println(i.get());\n" +
			"    }\n" +
			"    Zork z;\n" +
			"}\n"
		},
		"----------\n" + 
		"1. WARNING in X.java (at line 5)\n" + 
		"	class Vector<E> extends ArrayList<E> {}\n" + 
		"	      ^^^^^^\n" + 
		"The serializable class Vector does not declare a static final serialVersionUID field of type long\n" + 
		"----------\n" + 
		"2. ERROR in X.java (at line 14)\n" + 
		"	Zork z;\n" + 
		"	^^^^\n" + 
		"Zork cannot be resolved to a type\n" + 
		"----------\n", null, false, customOptions);
}
// https://bugs.eclipse.org/bugs/show_bug.cgi?id=428857, - [1.8] Method reference to instance method of generic class incorrectly gives raw type warning
public void test428857d() {
	Map customOptions = getCompilerOptions();
	customOptions.put(CompilerOptions.OPTION_ReportRawTypeReference, CompilerOptions.ERROR);
	runNegativeTest(
		new String[] {
			"X.java",
			"import java.util.Arrays;\n" +
			"import java.util.List;\n" +
			"import java.util.ArrayList;\n" +
			"import java.util.function.Function;\n" +
			"class Vector<E> extends ArrayList<E> {}\n" +
			"interface I {\n" +
			"    List<String> get();\n" +
			"}\n" +
			"public class X {\n" +
			"    public static void main (String[] args) {\n" +
			"        I i = ArrayList::new;\n" +
			"        System.out.println(i.get());\n" +
			"    }\n" +
			"    Zork z;\n" +
			"}\n"
		},
		"----------\n" + 
		"1. WARNING in X.java (at line 5)\n" + 
		"	class Vector<E> extends ArrayList<E> {}\n" + 
		"	      ^^^^^^\n" + 
		"The serializable class Vector does not declare a static final serialVersionUID field of type long\n" + 
		"----------\n" + 
		"2. ERROR in X.java (at line 14)\n" + 
		"	Zork z;\n" + 
		"	^^^^\n" + 
		"Zork cannot be resolved to a type\n" + 
		"----------\n", null, false, customOptions);
}
// https://bugs.eclipse.org/bugs/show_bug.cgi?id=428857, - [1.8] Method reference to instance method of generic class incorrectly gives raw type warning
public void test428857e() {
	Map customOptions = getCompilerOptions();
	customOptions.put(CompilerOptions.OPTION_ReportRawTypeReference, CompilerOptions.ERROR);
	runNegativeTest(
		new String[] {
			"X.java",
			"import java.util.Arrays;\n" +
			"import java.util.List;\n" +
			"import java.util.ArrayList;\n" +
			"import java.util.function.Function;\n" +
			"class Vector<E> extends ArrayList<E> {}\n" +
			"interface I {\n" +
			"    Vector<String> get();\n" +
			"}\n" +
			"public class X {\n" +
			"    public static void main (String[] args) {\n" +
			"        I i = ArrayList::new;\n" +
			"        System.out.println(i.get());\n" +
			"    }\n" +
			"    Zork z;\n" +
			"}\n"
		},
		"----------\n" + 
		"1. WARNING in X.java (at line 5)\n" + 
		"	class Vector<E> extends ArrayList<E> {}\n" + 
		"	      ^^^^^^\n" + 
		"The serializable class Vector does not declare a static final serialVersionUID field of type long\n" + 
		"----------\n" + 
		"2. ERROR in X.java (at line 11)\n" + 
		"	I i = ArrayList::new;\n" + 
		"	      ^^^^^^^^^^^^^^\n" + 
		"The constructed object of type ArrayList is incompatible with the descriptor\'s return type: Vector<String>\n" + 
		"----------\n" + 
		"3. ERROR in X.java (at line 14)\n" + 
		"	Zork z;\n" + 
		"	^^^^\n" + 
		"Zork cannot be resolved to a type\n" + 
		"----------\n", null, false, customOptions);
}
// https://bugs.eclipse.org/bugs/show_bug.cgi?id=428857, - [1.8] Method reference to instance method of generic class incorrectly gives raw type warning
public void test428857f() {
	Map customOptions = getCompilerOptions();
	customOptions.put(CompilerOptions.OPTION_ReportRawTypeReference, CompilerOptions.ERROR);
	runNegativeTest(
		new String[] {
			"X.java",
			"import java.util.Arrays;\n" +
			"import java.util.List;\n" +
			"import java.util.ArrayList;\n" +
			"import java.util.function.Function;\n" +
			"class Vector<E> extends ArrayList<E> {}\n" +
			"interface I {\n" +
			"    ArrayList<String> get();\n" +
			"}\n" +
			"public class X {\n" +
			"    public static void main (String[] args) {\n" +
			"        I i = Vector::new;\n" +
			"        System.out.println(i.get());\n" +
			"    }\n" +
			"    Zork z;\n" +
			"}\n"
		},
		"----------\n" + 
		"1. WARNING in X.java (at line 5)\n" + 
		"	class Vector<E> extends ArrayList<E> {}\n" + 
		"	      ^^^^^^\n" + 
		"The serializable class Vector does not declare a static final serialVersionUID field of type long\n" + 
		"----------\n" + 
		"2. ERROR in X.java (at line 14)\n" + 
		"	Zork z;\n" + 
		"	^^^^\n" + 
		"Zork cannot be resolved to a type\n" + 
		"----------\n", null, false, customOptions);
}
// https://bugs.eclipse.org/bugs/show_bug.cgi?id=428857, - [1.8] Method reference to instance method of generic class incorrectly gives raw type warning
public void test428857g() {
	Map customOptions = getCompilerOptions();
	customOptions.put(CompilerOptions.OPTION_ReportRawTypeReference, CompilerOptions.ERROR);
	runNegativeTest(
		new String[] {
			"X.java",
			"import java.util.Arrays;\n" +
			"import java.util.List;\n" +
			"import java.util.ArrayList;\n" +
			"import java.util.function.Function;\n" +
			"public class X {\n" +
			"    public static void main (String[] args) {\n" +
			"        Function<? extends ArrayList<String>, String> func = ArrayList::toString;\n" +
			"        System.out.println(func.apply(Arrays.asList(\"a\", \"b\")));\n" +
			"    }\n" +
			"}\n"
		},
		"----------\n" + 
		"1. ERROR in X.java (at line 8)\n" + 
		"	System.out.println(func.apply(Arrays.asList(\"a\", \"b\")));\n" + 
		"	                        ^^^^^\n" + 
		"The method apply(capture#1-of ? extends ArrayList<String>) in the type Function<capture#1-of ? extends ArrayList<String>,String> is not applicable for the arguments (List<String>)\n" + 
		"----------\n" + 
		"2. ERROR in X.java (at line 8)\n" + 
		"	System.out.println(func.apply(Arrays.asList(\"a\", \"b\")));\n" + 
		"	                              ^^^^^^^^^^^^^^^^^^^^^^^\n" + 
		"Type mismatch: cannot convert from List<String> to capture#1-of ? extends ArrayList<String>\n" + 
		"----------\n", null, false, customOptions);
}
// https://bugs.eclipse.org/bugs/show_bug.cgi?id=429833, - [1.8][compiler] Missing types cause NPE in lambda analysis.
public void test429833() {
	runNegativeTest(
		new String[] {
			"X.java",
			"interface I1 { int foo(Strin i); }\n" +
			"class Y {\n" +
			"	I1 i = (a) -> { \n" +
			"		a.charAt(0);\n" +
			"	};\n" +
			"}\n"
		},
		"----------\n" + 
		"1. ERROR in X.java (at line 1)\n" + 
		"	interface I1 { int foo(Strin i); }\n" + 
		"	                       ^^^^^\n" + 
		"Strin cannot be resolved to a type\n" + 
		"----------\n" + 
		"2. ERROR in X.java (at line 3)\n" + 
		"	I1 i = (a) -> { \n" + 
		"	       ^^^^^^\n" + 
		"This lambda expression refers to the missing type Strin\n" + 
		"----------\n");
}
// https://bugs.eclipse.org/bugs/show_bug.cgi?id=429934, - [1.8][search] for references to type of lambda with 'this' parameter throws AIIOBE/NPE
public void test429934() {
	runNegativeTest(
		new String[] {
			"X.java",
			"public class X {\n" +
			"	public static void main(String[] args) {\n" +
			"		Function<String, String> f1= (String s, Function this) -> s;\n" +
			"		Function<String, String> f2= (Function this, String s) -> s;\n" +
			"	}\n" +
			"}\n"
		},
		"----------\n" + 
		"1. ERROR in X.java (at line 3)\n" + 
		"	Function<String, String> f1= (String s, Function this) -> s;\n" + 
		"	^^^^^^^^\n" + 
		"Function cannot be resolved to a type\n" + 
		"----------\n" + 
		"2. ERROR in X.java (at line 3)\n" + 
		"	Function<String, String> f1= (String s, Function this) -> s;\n" + 
		"	                             ^^^^^^^^^^^^^^^^^^^^^^^^^^^^^^\n" + 
		"The target type of this expression must be a functional interface\n" + 
		"----------\n" + 
		"3. ERROR in X.java (at line 3)\n" + 
		"	Function<String, String> f1= (String s, Function this) -> s;\n" + 
		"	                                        ^^^^^^^^\n" + 
		"Function cannot be resolved to a type\n" + 
		"----------\n" + 
		"4. ERROR in X.java (at line 3)\n" + 
		"	Function<String, String> f1= (String s, Function this) -> s;\n" + 
		"	                                                 ^^^^\n" + 
		"Lambda expressions cannot declare a this parameter\n" + 
		"----------\n" + 
		"5. ERROR in X.java (at line 4)\n" + 
		"	Function<String, String> f2= (Function this, String s) -> s;\n" + 
		"	^^^^^^^^\n" + 
		"Function cannot be resolved to a type\n" + 
		"----------\n" + 
		"6. ERROR in X.java (at line 4)\n" + 
		"	Function<String, String> f2= (Function this, String s) -> s;\n" + 
		"	                             ^^^^^^^^^^^^^^^^^^^^^^^^^^^^^^\n" + 
		"The target type of this expression must be a functional interface\n" + 
		"----------\n" + 
		"7. ERROR in X.java (at line 4)\n" + 
		"	Function<String, String> f2= (Function this, String s) -> s;\n" + 
		"	                              ^^^^^^^^\n" + 
		"Function cannot be resolved to a type\n" + 
		"----------\n" + 
		"8. ERROR in X.java (at line 4)\n" + 
		"	Function<String, String> f2= (Function this, String s) -> s;\n" + 
		"	                                       ^^^^\n" + 
		"Lambda expressions cannot declare a this parameter\n" + 
		"----------\n");
}
// https://bugs.eclipse.org/bugs/show_bug.cgi?id=429969, [1.8][compiler] Possible RuntimeException in Lambda tangles ECJ
public void test429969() {
	this.runNegativeTest(
			new String[] {
				"X.java",
				"import java.util.Arrays;\n" +
				"import java.util.Optional;\n" +
				"public class X {\n" +
				"    public static void main(String[] args) {\n" +
				"        final String s = Arrays.asList(\"done\").stream().reduce(null, (s1,s2) -> {\n" +
				"                // THE FOLLOWING LINE CAUSES THE PROBLEM\n" +
				"                require(s1 != null || s2 != null, \"both strings are null\");\n" +
				"                    return (s1 != null) ? s1 : s2;\n" +
				"            }, (s1,s2) -> (s1 != null) ? s1 : s2);\n" +
				"	\n" +
				"        System.out.println(s);\n" +
				"    }\n" +
				"    static void require(boolean condition, String msg) throws java.io.IOException {\n" +
				"        if (!condition) {\n" +
				"            throw new java.io.IOException(msg);\n" +
				"        }\n" +
				"    }\n" +
				"}\n"
			},
			"----------\n" + 
			"1. WARNING in X.java (at line 2)\n" + 
			"	import java.util.Optional;\n" + 
			"	       ^^^^^^^^^^^^^^^^^^\n" + 
			"The import java.util.Optional is never used\n" + 
			"----------\n" + 
			"2. ERROR in X.java (at line 7)\n" + 
			"	require(s1 != null || s2 != null, \"both strings are null\");\n" + 
			"	^^^^^^^^^^^^^^^^^^^^^^^^^^^^^^^^^^^^^^^^^^^^^^^^^^^^^^^^^^\n" + 
			"Unhandled exception type IOException\n" + 
			"----------\n");
}
// https://bugs.eclipse.org/bugs/show_bug.cgi?id=429969, [1.8][compiler] Possible RuntimeException in Lambda tangles ECJ
public void test429969a() {
	this.runNegativeTest(
			new String[] {
				"X.java",
				"interface I {\n" +
				"    void foo() throws RuntimeException;\n" +
				"}\n" +
				"public class X {\n" +
				"	static void goo() throws Exception {\n" +
				"		throw new Exception();\n" +
				"	}\n" +
				"	public static void main(String[] args) {\n" +
				"		I i = X::goo;\n" +
				"	}\n" +
				"}\n"
			},
			"----------\n" + 
			"1. ERROR in X.java (at line 9)\n" + 
			"	I i = X::goo;\n" + 
			"	      ^^^^^^\n" + 
			"Unhandled exception type Exception\n" + 
			"----------\n");
}
// https://bugs.eclipse.org/bugs/show_bug.cgi?id=430310, [1.8][compiler] Functional interface incorrectly rejected as not being.
public void test430310() {
	this.runNegativeTest(
			new String[] {
				"X.java",
				"interface Func1<T1, R> {\n" +
				"        R apply(T1 v1);\n" +
				"        void other();\n" +
				"}\n" +
				"@FunctionalInterface // spurious error: F1<T, R> is not a functional interface\n" +
				"interface F1<T1, R> extends Func1<T1, R> {\n" +
				"	default void other() {}\n" +
				"}\n" +
				"@FunctionalInterface\n" +
				"interface F2<T1, R> extends Func1<T1, R> {\n" +
				"}\n"
			},
			"----------\n" + 
			"1. ERROR in X.java (at line 10)\n" + 
			"	interface F2<T1, R> extends Func1<T1, R> {\n" + 
			"	          ^^\n" + 
			"Invalid \'@FunctionalInterface\' annotation; F2<T1,R> is not a functional interface\n" + 
			"----------\n");
}
// https://bugs.eclipse.org/bugs/show_bug.cgi?id=424154, [1.8][compiler] PolyTypeBinding must not render the full lambda body in error messages
//Example copied from bug report.
public void test424154a() throws Exception {
	this.runNegativeTest(
		new String[] {
			"X.java",
			"import java.util.List;" +
			"public class X {\n" +
			"	void foo(List<Process> list) {\n" +
			"		list.removeIf((int x) -> \"\");\n" +
			"	}\n" +
			"}\n",
		},
		"----------\n" +
		"1. ERROR in X.java (at line 3)\n" +
		"	list.removeIf((int x) -> \"\");\n" +
	    "	     ^^^^^^^^\n" +
	    "The method removeIf(Predicate<? super Process>) in the type Collection<Process> is not applicable for the arguments ((int x) -> {})\n" +
	    "----------\n" +
	    "2. ERROR in X.java (at line 3)\n" + 
		"	list.removeIf((int x) -> \"\");\n" + 
		"	               ^^^\n" + 
		"Lambda expression\'s parameter x is expected to be of type Process\n" + 
		"----------\n" + 
		"3. ERROR in X.java (at line 3)\n" + 
		"	list.removeIf((int x) -> \"\");\n" + 
		"	                         ^^\n" + 
		"Type mismatch: cannot convert from String to boolean\n" + 
		"----------\n");
}
// https://bugs.eclipse.org/bugs/show_bug.cgi?id=424154,  [1.8][compiler] PolyTypeBinding must not render the full lambda body in error messages
//Variations where return types or arguments mismatch or both.
public void test424154b() throws Exception {
	this.runNegativeTest(
		new String[] {
			"X.java",
			"public class X {\n" +
			"	interface I {int foo(int x);}\n" +
			"	void foo2(I i) {}\n" +
			"	void foo() {}\n" +
			"	void bar() {\n" +
			"		foo(0, (int x, int y) -> {return 2;}, 0);\n" +
			"		foo2((int x) -> \"\");\n"+
			"		foo2((float x) -> 0);\n" +
			"   }\n" +
			"}\n"
		},
		"----------\n" +
		"1. ERROR in X.java (at line 6)\n" +
		"	foo(0, (int x, int y) -> {return 2;}, 0);\n" +
		"	^^^\n" +
		"The method foo() in the type X is not applicable for the arguments (int, (int x, int y) -> {}, int)\n" +
		"----------\n" +
		"2. ERROR in X.java (at line 7)\n" +
		"	foo2((int x) -> \"\");\n" +
		"	^^^^\n" +
		"The method foo2(X.I) in the type X is not applicable for the arguments ((int x) -> {})\n" +
		"----------\n" +
		"3. ERROR in X.java (at line 7)\n" +
		"	foo2((int x) -> \"\");\n" +
		"	                ^^\n" +
		"Type mismatch: cannot convert from String to int\n" +
		"----------\n" +
		"4. ERROR in X.java (at line 8)\n" +
		"	foo2((float x) -> 0);\n" +
		"	^^^^\n" +
		"The method foo2(X.I) in the type X is not applicable for the arguments ((float x) -> {})\n" +
		"----------\n" +
		"5. ERROR in X.java (at line 8)\n" +
		"	foo2((float x) -> 0);\n" +
		"	      ^^^^^\n" +
		"Lambda expression's parameter x is expected to be of type int\n" +
		"----------\n");
}
// https://bugs.eclipse.org/bugs/show_bug.cgi?id=431514 [1.8] Incorrect compilation error in lambda expression
public void test431514() {
	this.runNegativeTest(
		new String[] {
			"X.java",
			"import java.util.function.Supplier;\n" + 
			"public class X {\n" + 
			"	public void foo() {\n" + 
			"		class Z {\n" + 
			"			public Supplier<Object> get() {\n" + 
			"				return () -> {\n" + 
			"					class Z { }\n" + 
			"					return new Z();\n" + 
			"				};\n" + 
			"			}\n" + 
			"		}\n" + 
			"	}\n" + 
			"}"
		},
		"----------\n" +
		"1. ERROR in X.java (at line 7)\n" +
		"	class Z { }\n" +
		"	      ^\n" +
		"The nested type Z cannot hide an enclosing type\n" +
		"----------\n");
}
// https://bugs.eclipse.org/bugs/show_bug.cgi?id=439707 [1.8][compiler] Lambda can be passed illegally to invisible method argument 
public void test439707() {
	this.runNegativeTest(
		new String[] {
			"X.java",
			"public class X {\n" +
			"    public static void main(String[] args) {\n" +
			"        T2.run(() -> {});\n" +
			"    }\n" +
			"}\n",
			"T2.java",
			"public class T2 {\n" +
			"    public static void run(InvisibleInterface i) {\n" +
			"    }\n" +
			"    private interface InvisibleInterface {\n" +
			"        void run();\n" +
			"    }\n" +
			"}\n"
		},
		"----------\n" + 
		"1. ERROR in X.java (at line 3)\n" + 
		"	T2.run(() -> {});\n" + 
		"	       ^^^^^\n" + 
		"The type T2.InvisibleInterface from the descriptor computed for the target context is not visible here.  \n" + 
		"----------\n");
}
// https://bugs.eclipse.org/bugs/show_bug.cgi?id=442983, [1.8] NPE in Scope.findDefaultAbstractMethod 
public void test442983() {
	this.runNegativeTest(
		new String[] {
			"X.java",
			"import java.util.function.Function;\n" +
			"class CL<T> {\n" +
			"	<F> String method1(CL<T> ie) {\n" +
			"		return \"b\";\n" +
			"	}\n" +
			"	public void bar() {		\n" +
			"		Function<CL<Integer>, String> v5 = CL::method1;\n" +
			"		v5 = t -> t.method1();	\n" +
			"	}	\n" +
			"}\n"
		},
		// Note: new message aligns better with javac 8u20.
		"----------\n" + 
		"1. ERROR in X.java (at line 7)\n" + 
		"	Function<CL<Integer>, String> v5 = CL::method1;\n" + 
		"	                                   ^^^^^^^^^^^\n" + 
		"Cannot make a static reference to the non-static method method1(CL) from the type CL\n" + 
		"----------\n" + 
		"2. ERROR in X.java (at line 8)\n" + 
		"	v5 = t -> t.method1();	\n" + 
		"	            ^^^^^^^\n" + 
		"The method method1(CL<Integer>) in the type CL<Integer> is not applicable for the arguments ()\n" + 
		"----------\n");
}
// https://bugs.eclipse.org/bugs/show_bug.cgi?id=438945, [1.8] NullPointerException InferenceContext18.checkExpression in java 8 with generics, primitives, and overloading
public void test438945() {
	this.runNegativeTest(
		false /* skipJavac */,
		JavacTestOptions.Excuse.JavacHasWarningsEclipseNotConfigured,
		new String[] {
			"X.java",
			"import java.util.function.ToIntFunction;\n" +
			"import java.util.function.ToLongFunction;\n" +
			"public class X {\n" +
			"    public static void error() {\n" +
			"        test(X::works);\n" +
			"        test(X::broken);\n" +
			"    }\n" +
			"    private static <T> void test(ToLongFunction<T> func) {}\n" +
			"    private static <T> void test(ToIntFunction<T> func) {}\n" +
			"    private static int broken(Object o) { return 0; }\n" +
			"    private static long works(Object o) { return 0; } \n" +
			"}\n"
		},
		"");
}
// https://bugs.eclipse.org/bugs/show_bug.cgi?id=440643, Eclipse compiler doesn't like method references with overloaded varargs method
// https://bugs.eclipse.org/bugs/show_bug.cgi?id=439515, [1.8] ECJ reports error at method reference to overloaded instance method
public void test440643() {
	Map options = getCompilerOptions();
	options.put(CompilerOptions.OPTION_ReportUnusedPrivateMember, CompilerOptions.ERROR);

	this.runNegativeTest(
		false /* skipJavac */,
		JavacTestOptions.Excuse.EclipseWarningConfiguredAsError,
		new String[] {
			"X.java",
			"@FunctionalInterface\n" +
			"interface Accumalator<E> {\n" +
			"  void acum(Container<E> container, E data);\n" +
			"}\n" +
			"interface Container<E> {\n" +
			"  public void add(E data);\n" +
			"  @SuppressWarnings(\"unchecked\")\n" +
			"  public void add(E...data);\n" +
			"}\n" +
			"class Binding<E> {\n" +
			"  private final Accumalator<E> function;\n" +
			"  \n" +
			"  public Binding() {\n" +
			"    function = Container::add;\n" +
			"  }\n" +
			"}\n"
		},
		"----------\n" + 
		"1. ERROR in X.java (at line 11)\n" + 
		"	private final Accumalator<E> function;\n" + 
		"	                             ^^^^^^^^\n" + 
		"The value of the field Binding<E>.function is not used\n" + 
		"----------\n",
		null,
		false,
		options);
}
// https://bugs.eclipse.org/bugs/show_bug.cgi?id=440643, Eclipse compiler doesn't like method references with overloaded varargs method
// https://bugs.eclipse.org/bugs/show_bug.cgi?id=439515, [1.8] ECJ reports error at method reference to overloaded instance method
public void test440643a() {
	this.runNegativeTest(
		new String[] {
			"X.java",
			"interface Fun<T, R> {\n" +
			"	R apply(T arg);\n" +
			"}\n" +
			"public class X {\n" +
			"	static int size() {\n" +
			"		return -1;\n" +
			"	}\n" +
			"	static int size(Object arg) {\n" +
			"		return 0;\n" +
			"	}\n" +
			"	int size(X arg) {\n" +
			"		return 1;\n" +
			"	}\n" +
			"	public static void main(String args[]) {\n" +
			"		Fun<X, Integer> f1 = X::size;\n" +
			"		System.out.println(f1.apply(new X()));\n" +
			"	}\n" +
			"}\n"
		},
		"----------\n" + 
		"1. ERROR in X.java (at line 15)\n" + 
		"	Fun<X, Integer> f1 = X::size;\n" + 
		"	                     ^^^^^^^\n" + 
		"Cannot make a static reference to the non-static method size(X) from the type X\n" + 
		"----------\n");
}
// https://bugs.eclipse.org/bugs/show_bug.cgi?id=440643, Eclipse compiler doesn't like method references with overloaded varargs method
// https://bugs.eclipse.org/bugs/show_bug.cgi?id=439515, [1.8] ECJ reports error at method reference to overloaded instance method
public void test440643b() {
	this.runNegativeTest(
		new String[] {
			"X.java",
			"interface Fun<T, R> {\n" +
			"	R apply(T arg);\n" +
			"}\n" +
			"public class X {\n" +
			"	int size() {\n" +
			"		return -1;\n" +
			"	}\n" +
			"	static int size(Object arg) {\n" +
			"		return 0;\n" +
			"	}\n" +
			"	public static void main(String args[]) {\n" +
			"		Fun<X, Integer> f1 = X::size;\n" +
			"		System.out.println(f1.apply(new X()));\n" +
			"	}\n" +
			"}\n"
		},
		"----------\n" + 
		"1. ERROR in X.java (at line 12)\n" + 
		"	Fun<X, Integer> f1 = X::size;\n" + 
		"	                     ^^^^^^^\n" + 
		"Ambiguous method reference: both size() and size(Object) from the type X are eligible\n" + 
		"----------\n");
}
// https://bugs.eclipse.org/bugs/show_bug.cgi?id=435397, [1.8][compiler] Ambiguous method while using Lambdas
public void test435397() {
	this.runNegativeTest(
		new String[] {
			"X.java",
			"import java.util.function.Function;\n" +
			"interface B {}\n" +
			"interface Config {}\n" +
			"interface M {\n" +
			"  void configure(B binder);\n" +
			"}\n" +
			"class M2 implements M {\n" +
			"  public M2(final Config conf) {\n" +
			"  }\n" +
			"  public M2() {\n" +
			"  }\n" +
			"@Override\n" +
			"  public void configure(final B binder) {\n" +
			"  }\n" +
			"}\n" +
			"// BootModule\n" +
			"class BaseModule implements M {\n" +
			"  // eager module creation\n" +
			"  public BaseModule module(final M m) {\n" +
			"    return this;\n" +
			"  }\n" +
			"  // lazy module creation\n" +
			"  public BaseModule module(final Function<Config, M> cons) {\n" +
			"    return this;\n" +
			"  }\n" +
			"  @Override\n" +
			"  public void configure(final B binder) {\n" +
			"  }\n" +
			"}\n" +
			"// Client with error\n" +
			"class M1 extends BaseModule {\n" +
			"  public static void main(final String[] args) {\n" +
			"    new M1().module((c) -> new M2());\n" +
			"       // The method module(M) is ambiguous for the type M1\n" +
			"  }\n" +
			"}\n"
		},
		"----------\n" + 
		"1. ERROR in X.java (at line 33)\n" + 
		"	new M1().module((c) -> new M2());\n" + 
		"	         ^^^^^^\n" + 
		"The method module(M) is ambiguous for the type M1\n" + 
		"----------\n");
}
// https://bugs.eclipse.org/bugs/show_bug.cgi?id=433458, [1.8][compiler] Eclipse accepts lambda expression with potentially uninitialized arguments
public void test433458() {
	this.runNegativeTest(
		new String[] {
			"X.java",
			"import java.util.Comparator;\n" +
			"public class X {\n" +
			"    final Comparator mComparator1;\n" +
			//"    Comparator mComparator2 = mComparator1;\n" +
			"    Comparator mComparator2 = (pObj1, pObj2) -> mComparator1.compare(pObj1, pObj2);\n" +
			"    X() {mComparator1 = Comparator.naturalOrder();}\n" +
			"}\n"
		},
		"----------\n" + 
		"1. WARNING in X.java (at line 3)\n" + 
		"	final Comparator mComparator1;\n" + 
		"	      ^^^^^^^^^^\n" + 
		"Comparator is a raw type. References to generic type Comparator<T> should be parameterized\n" + 
		"----------\n" + 
		"2. WARNING in X.java (at line 4)\n" + 
		"	Comparator mComparator2 = (pObj1, pObj2) -> mComparator1.compare(pObj1, pObj2);\n" + 
		"	^^^^^^^^^^\n" + 
		"Comparator is a raw type. References to generic type Comparator<T> should be parameterized\n" + 
		"----------\n" + 
		"3. WARNING in X.java (at line 4)\n" + 
		"	Comparator mComparator2 = (pObj1, pObj2) -> mComparator1.compare(pObj1, pObj2);\n" + 
		"	                                            ^^^^^^^^^^^^^^^^^^^^^^^^^^^^^^^^^^\n" + 
		"Type safety: The method compare(Object, Object) belongs to the raw type Comparator. References to generic type Comparator<T> should be parameterized\n" + 
		"----------\n" + 
		"4. ERROR in X.java (at line 4)\n" + 
		"	Comparator mComparator2 = (pObj1, pObj2) -> mComparator1.compare(pObj1, pObj2);\n" + 
		"	                                            ^^^^^^^^^^^^\n" + 
		"The blank final field mComparator1 may not have been initialized\n" + 
		"----------\n");
}
// https://bugs.eclipse.org/bugs/show_bug.cgi?id=433458, [1.8][compiler] Eclipse accepts lambda expression with potentially uninitialized arguments
public void test433458a() {
	this.runNegativeTest(
		new String[] {
			"X.java",
			"interface I {\n" +
			"	void foo();\n" +
			"}\n" +
			"class X {\n" +
			"	final int x;\n" +
			"	X() {\n" +
			"		I i = () -> {\n" +
			"			x = 20;\n" +
			"		};\n" +
			"	}\n" +
			"}\n"
		},
		"----------\n" + 
		"1. ERROR in X.java (at line 6)\n" + 
		"	X() {\n" + 
		"	^^^\n" + 
		"The blank final field x may not have been initialized\n" + 
		"----------\n" + 
		"2. ERROR in X.java (at line 8)\n" + 
		"	x = 20;\n" + 
		"	^\n" + 
		"The final field X.x cannot be assigned\n" + 
		"----------\n");
}
// https://bugs.eclipse.org/bugs/show_bug.cgi?id=433588, [1.8][compiler] ECJ compiles an ambiguous call in the presence of an unrelated unused method.
public void test433588() {
	this.runNegativeTest(
		new String[] {
			"X.java",
			"import java.io.IOException;\n" +
			"import java.nio.file.Files;\n" +
			"import java.nio.file.Paths;\n" +
			"import java.util.function.Consumer;\n" +
			"import java.util.stream.Stream;\n" +
			"public class X {\n" +
			"	private interface StreamyBase<T, E extends Exception> {\n" +
			"		@SuppressWarnings(\"unused\")\n" +
			"		default void forEachOrdered(Consumer<? super T> action) throws E {}\n" +
			"	}\n" +
			"	abstract private static class AbstractStream<T, E extends Exception, STREAM, SELF extends AbstractStream<T, E, STREAM, SELF, CONSUMER>, CONSUMER> implements StreamyBase<T, E> {\n" +
			"		@SuppressWarnings(\"unused\")\n" +
			"		public void forEachOrdered(CONSUMER action) throws E {}\n" +
			"		// remove this method with a warning about it being unused:\n" +
			"		public final @SafeVarargs void forEachOrdered(Consumer<? super T> action, Consumer<? super T>... actions) throws E {}\n" +
			"	}\n" +
			"	private static class UnStream<T> extends AbstractStream<T, RuntimeException, Stream<T>, UnStream<T>, Consumer<? super T>> {}\n" +
			"	private static class IOStream<T> extends AbstractStream<T, IOException, Stream<T>, IOStream<T>, IOConsumer<? super T>> {}\n" +
			"	@FunctionalInterface\n" +
			"	private interface ExConsumer<T, E extends Exception> {\n" +
			"		void accept(T t1) throws E;\n" +
			"	}\n" +
			"	@FunctionalInterface\n" +
			"	private interface IOConsumer<T> extends ExConsumer<T, IOException> {}\n" +
			"	public static void tests1(IOStream<String> lines1, UnStream<String> lines2) throws IOException {\n" +
			"		IOConsumer<? super String> action = s -> Files.isHidden(Paths.get(s));\n" +
			"		Consumer<? super String> action2 = s -> System.out.println(s);\n" +
			"		// After removal these two become ambiguous:\n" +
			"		lines1.forEachOrdered(s -> Files.isHidden(Paths.get(s)));\n" +
			"		lines1.forEachOrdered(s -> System.out.println(s));\n" +
			"		lines1.forEachOrdered(action);\n" +
			"		lines1.forEachOrdered(action2);\n" +
			"		lines2.forEachOrdered(action2);\n" +
			"	}\n" +
			"}\n"
		},
		"----------\n" + 
		"1. WARNING in X.java (at line 15)\n" + 
		"	public final @SafeVarargs void forEachOrdered(Consumer<? super T> action, Consumer<? super T>... actions) throws E {}\n" + 
		"	                               ^^^^^^^^^^^^^^^^^^^^^^^^^^^^^^^^^^^^^^^^^^^^^^^^^^^^^^^^^^^^^^^^^^^^^^^^^^^^^^^^^^^\n" + 
		"The method forEachOrdered(Consumer<? super T>, Consumer<? super T>...) from the type X.AbstractStream<T,E,STREAM,SELF,CONSUMER> is never used locally\n" + 
		"----------\n" + 
		"2. WARNING in X.java (at line 17)\n" + 
		"	private static class UnStream<T> extends AbstractStream<T, RuntimeException, Stream<T>, UnStream<T>, Consumer<? super T>> {}\n" + 
		"	                     ^^^^^^^^\n" + 
		"Access to enclosing constructor X.AbstractStream<T,E,STREAM,SELF,CONSUMER>() is emulated by a synthetic accessor method\n" + 
		"----------\n" + 
		"3. WARNING in X.java (at line 18)\n" + 
		"	private static class IOStream<T> extends AbstractStream<T, IOException, Stream<T>, IOStream<T>, IOConsumer<? super T>> {}\n" + 
		"	                     ^^^^^^^^\n" + 
		"Access to enclosing constructor X.AbstractStream<T,E,STREAM,SELF,CONSUMER>() is emulated by a synthetic accessor method\n" + 
		"----------\n" + 
		"4. ERROR in X.java (at line 29)\n" + 
		"	lines1.forEachOrdered(s -> Files.isHidden(Paths.get(s)));\n" + 
		"	       ^^^^^^^^^^^^^^\n" + 
		"The method forEachOrdered(X.IOConsumer<? super String>) is ambiguous for the type X.IOStream<String>\n" + 
		"----------\n" + 
		"5. ERROR in X.java (at line 30)\n" + 
		"	lines1.forEachOrdered(s -> System.out.println(s));\n" + 
		"	       ^^^^^^^^^^^^^^\n" + 
		"The method forEachOrdered(X.IOConsumer<? super String>) is ambiguous for the type X.IOStream<String>\n" + 
		"----------\n");
}
// https://bugs.eclipse.org/bugs/show_bug.cgi?id=433588, [1.8][compiler] ECJ compiles an ambiguous call in the presence of an unrelated unused method.
public void test433588a() {
	this.runNegativeTest(
		new String[] {
			"X.java",
			"import java.io.IOException;\n" +
			"import java.nio.file.Files;\n" +
			"import java.nio.file.Paths;\n" +
			"import java.util.function.Consumer;\n" +
			"import java.util.stream.Stream;\n" +
			"public class X {\n" +
			"	private interface StreamyBase<T, E extends Exception> {\n" +
			"		@SuppressWarnings(\"unused\")\n" +
			"		default void forEachOrdered(Consumer<? super T> action) throws E {}\n" +
			"	}\n" +
			"	abstract private static class AbstractStream<T, E extends Exception, STREAM, SELF extends AbstractStream<T, E, STREAM, SELF, CONSUMER>, CONSUMER> implements StreamyBase<T, E> {\n" +
			"		@SuppressWarnings(\"unused\")\n" +
			"		public void forEachOrdered(CONSUMER action) throws E {}\n" +
			"		// remove this method with a warning about it being unused:\n" +
			"		// public final @SafeVarargs void forEachOrdered(Consumer<? super T> action, Consumer<? super T>... actions) throws E {}\n" +
			"	}\n" +
			"	private static class UnStream<T> extends AbstractStream<T, RuntimeException, Stream<T>, UnStream<T>, Consumer<? super T>> {}\n" +
			"	private static class IOStream<T> extends AbstractStream<T, IOException, Stream<T>, IOStream<T>, IOConsumer<? super T>> {}\n" +
			"	@FunctionalInterface\n" +
			"	private interface ExConsumer<T, E extends Exception> {\n" +
			"		void accept(T t1) throws E;\n" +
			"	}\n" +
			"	@FunctionalInterface\n" +
			"	private interface IOConsumer<T> extends ExConsumer<T, IOException> {}\n" +
			"	public static void tests1(IOStream<String> lines1, UnStream<String> lines2) throws IOException {\n" +
			"		IOConsumer<? super String> action = s -> Files.isHidden(Paths.get(s));\n" +
			"		Consumer<? super String> action2 = s -> System.out.println(s);\n" +
			"		// After removal these two become ambiguous:\n" +
			"		lines1.forEachOrdered(s -> Files.isHidden(Paths.get(s)));\n" +
			"		lines1.forEachOrdered(s -> System.out.println(s));\n" +
			"		lines1.forEachOrdered(action);\n" +
			"		lines1.forEachOrdered(action2);\n" +
			"		lines2.forEachOrdered(action2);\n" +
			"	}\n" +
			"}\n"
		},
		"----------\n" + 
		"1. WARNING in X.java (at line 17)\n" + 
		"	private static class UnStream<T> extends AbstractStream<T, RuntimeException, Stream<T>, UnStream<T>, Consumer<? super T>> {}\n" + 
		"	                     ^^^^^^^^\n" + 
		"Access to enclosing constructor X.AbstractStream<T,E,STREAM,SELF,CONSUMER>() is emulated by a synthetic accessor method\n" + 
		"----------\n" + 
		"2. WARNING in X.java (at line 18)\n" + 
		"	private static class IOStream<T> extends AbstractStream<T, IOException, Stream<T>, IOStream<T>, IOConsumer<? super T>> {}\n" + 
		"	                     ^^^^^^^^\n" + 
		"Access to enclosing constructor X.AbstractStream<T,E,STREAM,SELF,CONSUMER>() is emulated by a synthetic accessor method\n" + 
		"----------\n" + 
		"3. ERROR in X.java (at line 29)\n" + 
		"	lines1.forEachOrdered(s -> Files.isHidden(Paths.get(s)));\n" + 
		"	       ^^^^^^^^^^^^^^\n" + 
		"The method forEachOrdered(X.IOConsumer<? super String>) is ambiguous for the type X.IOStream<String>\n" + 
		"----------\n" + 
		"4. ERROR in X.java (at line 30)\n" + 
		"	lines1.forEachOrdered(s -> System.out.println(s));\n" + 
		"	       ^^^^^^^^^^^^^^\n" + 
		"The method forEachOrdered(X.IOConsumer<? super String>) is ambiguous for the type X.IOStream<String>\n" + 
		"----------\n");
}
// https://bugs.eclipse.org/bugs/show_bug.cgi?id=433735, [1.8] Discrepancy with javac when dealing with local classes in lambda expressions
public void test433735() {
	this.runNegativeTest(
		new String[] {
			"X.java",
			"import java.util.function.Supplier;\n" +
			"class E {\n" +
			"	E(Supplier<Object> factory) { }\n" +
			"}\n" +
			"public class X extends E {\n" +
			"	X() {\n" +
			"		super( () -> {\n" +
			"			class Z extends E {\n" +
			"				Z() {\n" +
			"					super(new Supplier<Object>() {\n" +
			"						@Override\n" +
			"						public Object get() {\n" +
			"							return new Object();\n" +
			"						}\n" +
			"					});\n" +
			"				}\n" +
			"			} \n" +
			"			return new Z();\n" +
			"			});\n" +
			"	}\n" +
			"	public static void main(String[] args) {\n" +
			"		new X();\n" +
			"	}\n" +
			"}\n"
		},
		"----------\n" + 
		"1. ERROR in X.java (at line 7)\n" + 
		"	super( () -> {\n" + 
		"	       ^^^^^\n" + 
		"Cannot refer to \'this\' nor \'super\' while explicitly invoking a constructor\n" + 
		"----------\n");
}
// https://bugs.eclipse.org/bugs/show_bug.cgi?id=432531 [1.8] VerifyError with anonymous subclass inside of lambda expression in the superclass constructor call
public void test432531a() {
	this.runNegativeTest(
		new String[] {
			"Y.java", 
			"import java.util.function.Supplier;\n" + 
			"class E {\n" + 
			"	E(Supplier<Object> factory) { }\n" + 
			"}\n" + 
			"public class Y extends E {\n" + 
			"	Y() {\n" + 
			"		super( () -> {\n" + 
			"			class Z extends E {\n" + 
			"				Z() {\n" + 
			"					super(() -> new Object());\n" + 
			"				}\n" + 
			"			}\n" + 
			"			return new Z();\n" + 
			"			});\n" + 
			"	}\n" + 
			"	public static void main(String[] args) {\n" + 
			"		new Y();\n" + 
			"	}\n" + 
			"}"
	},
	"----------\n" + 
	"1. ERROR in Y.java (at line 7)\n" + 
	"	super( () -> {\n" + 
	"	       ^^^^^\n" + 
	"Cannot refer to \'this\' nor \'super\' while explicitly invoking a constructor\n" + 
	"----------\n");
}
// https://bugs.eclipse.org/bugs/show_bug.cgi?id=432605, [1.8] Incorrect error "The type ArrayList<T> does not define add(ArrayList<T>, Object) that is applicable here"
public void _test432605() {
	this.runNegativeTest(
		new String[] {
			"X.java", 
			"import java.util.ArrayList;\n" +
			"import java.util.HashMap;\n" +
			"import java.util.function.Function;\n" +
			"import java.util.function.Supplier;\n" +
			"import java.util.stream.Collector;\n" +
			"import java.util.stream.Collectors;\n" +
			"import java.util.stream.Stream;\n" +
			"public class X {\n" +
			"static <T, E extends Exception, K, L, M> M terminalAsMapToList(\n" +
			"    Function<? super T, ? extends K> classifier,\n" +
			"    Function<HashMap<K, L>, M> intoMap,\n" +
			"    Function<ArrayList<T>, L> intoList,\n" +
			"    Supplier<Stream<T>> supplier,\n" +
			"    Class<E> classOfE) throws E {\n" +
			"  	return terminalAsCollected(\n" +
			"  	  classOfE,\n" +
			"  	  Collectors.collectingAndThen(\n" +
			"  	    Collectors.groupingBy(\n" +
			"  	      classifier,\n" +
			"  	      HashMap<K, L>::new,\n" +
			"  	      Collectors.collectingAndThen(\n" +
			"  	      	// The type ArrayList<T> does not define add(ArrayList<T>, Object) that is applicable here\n" +
			"  	      	// from ArrayList<T>::add:\n" +
			"  	        Collector.of(ArrayList<T>::new, ArrayList<T>::add, (ArrayList<T> left, ArrayList<T> right) -> { \n" +
			"  		        left.addAll(right);\n" +
			"  		        return left;\n" +
			"  	        }),\n" +
			"  	        intoList)),\n" +
			"  	    intoMap),\n" +
			"  	  supplier);\n" +
			"  }\n" +
			"	static <E extends Exception, T, M> M terminalAsCollected(\n" +
			"    Class<E> class1,\n" +
			"    Collector<T, ?, M> collector,\n" +
			"    Supplier<Stream<T>> supplier) throws E {\n" +
			"  	try(Stream<T> s = supplier.get()) {\n" +
			"  		return s.collect(collector);\n" +
			"  	} catch(RuntimeException e) {\n" +
			"  		throw unwrapCause(class1, e);\n" +
			"  	}\n" +
			"  }\n" +
			"	static <E extends Exception> E unwrapCause(Class<E> classOfE, RuntimeException e) throws E {\n" +
			"		Throwable cause = e.getCause();\n" +
			"		if(classOfE.isInstance(cause) == false) {\n" +
			"			throw e;\n" +
			"		}\n" +
			"		throw classOfE.cast(cause);\n" +
			"}\n" +
			"}\n"
	},
	"----------\n" + 
	"1. ERROR in Y.java (at line 7)\n" + 
	"	super( () -> {\n" + 
	"	       ^^^^^\n" + 
	"No enclosing instance of type Y is available due to some intermediate constructor invocation\n" + 
	"----------\n");
}
// https://bugs.eclipse.org/bugs/show_bug.cgi?id=444665, Internal compiler error: java.lang.NullPointerException at org.eclipse.jdt.internal.compiler.problem.ProblemReporter.invalidMethod 
public void test444665() {
	this.runNegativeTest(
		new String[] {
			"X.java", 
			"public class X {\n" +
			"    static void foo(java.util.Map<Long, Long> map) {\n" +
			"        java.util.function.Consumer<int[]> c = array -> map.compute(array.get(0), (k, v) -> null);\n" +
			"    }\n" +
			"}\n"
	},
	"----------\n" + 
	"1. ERROR in X.java (at line 3)\n" + 
	"	java.util.function.Consumer<int[]> c = array -> map.compute(array.get(0), (k, v) -> null);\n" + 
	"	                                                            ^^^^^^^^^^^^\n" + 
	"Cannot invoke get(int) on the array type int[]\n" + 
	"----------\n");
}
// https://bugs.eclipse.org/bugs/show_bug.cgi?id=442446, [1.8][compiler] compiler unable to infer lambda's generic argument types
public void test442446() {
	this.runNegativeTest(
		new String[] {
			"X.java", 
			"import java.util.Collection;\n" +
			"import java.util.Map;\n" +
			"import java.util.function.Function;\n" +
			"import java.util.stream.Collectors;\n" +
			"public class X {\n" +
			"  X(Collection<Object> pCollection) {\n" +
			"    this(\n" +
			"      pCollection.stream().collect(\n" +
			"        Collectors.toMap(\n" +
			"          Function.identity(), pElement -> 1, (pInt1, pInt2) -> pInt1 + pInt2\n" +
			"        )\n" +
			"      )\n" +
			"    );\n" +
			"  }\n" +
			"  X(Map<Object,Integer> pMap) {}\n" +
			"}\n" 
	},
	"");
}
// https://bugs.eclipse.org/bugs/show_bug.cgi?id=432759,  [1.8][compiler] Some differences between Javac and ECJ regarding wildcards and static methods
public void test432759() {
	this.runNegativeTest(
		false /* skipJavac */,
		JavacTestOptions.Excuse.JavacDoesNotCompileCorrectSource,
		new String[] {
			"X.java", 
			"import java.util.function.BinaryOperator;\n" +
			"import java.util.function.Consumer;\n" +
			"\n" +
			"/*Q*/\n" +
			"@FunctionalInterface interface Subsumer<T> {	void accept(T t);\n" +
			"  default                                 Subsumer<T> andThe1(                  Subsumer<? super T> afterT) { return (T t) -> {      accept(t); afterT.accept(t); }; }\n" +
			"  default                                 Subsumer<T> andThe2(Subsumer<T> this, Subsumer<? super T> afterT) { return (T t) -> { this.accept(t); afterT.accept(t); }; }\n" +
			"  static <U>                              Subsumer<U> andThe3(Subsumer<U> tihs, Subsumer<? super U> afterU) { return (U u) -> { tihs.accept(u); afterU.accept(u); }; }\n" +
			"  static <S extends ISSUPER_S, ISSUPER_S> Subsumer<S> andThe4(Subsumer<S> tihs, Subsumer<ISSUPER_S> afterS) { return (S s) -> { tihs.accept(s); afterS.accept(s); }; }\n" +
			"}\n" +
			"public class X {\n" +
			"	static <T extends ISSUPER_T, ISSUPER_T> void method() {\n" +
			"		BinaryOperator<Consumer<? super T>> attempt_X_0 = Consumer::andThen;\n" +
			"		BinaryOperator<Subsumer<? super T>> attempt_X_1 = Subsumer::andThe1;\n" +
			"		BinaryOperator<Subsumer<? super T>> attempt_X_2 = Subsumer::andThe2;\n" +
			"		BinaryOperator<Subsumer<? super T>> attempt_X_3 = Subsumer::andThe3;\n" +
			"		BinaryOperator<Subsumer<? super T>> attempt_X_4 = Subsumer::andThe4;\n" +
			"		BinaryOperator<Consumer<ISSUPER_T>> attempt_n_0 = Consumer::andThen;\n" +
			"		BinaryOperator<Subsumer<ISSUPER_T>> attempt_n_1 = Subsumer::andThe1;\n" +
			"		BinaryOperator<Subsumer<ISSUPER_T>> attempt_n_2 = Subsumer::andThe2;\n" +
			"		BinaryOperator<Subsumer<ISSUPER_T>> attempt_n_3 = Subsumer::andThe3;\n" +
			"		BinaryOperator<Subsumer<ISSUPER_T>> attempt_n_4 = Subsumer::andThe4;\n" +
			"		// Summary:\n" +
			"		// ECJ error #1, javac no error\n" +
			"		// ECJ error #2, javac no error\n" +
			"		// ECJ error #3, javac no error\n" +
			"		// ECJ error #4, javac error #1\n" +
			"		// ECJ error #5, javac error #2\n" +
			"		// ECJ no error, javac no error\n" +
			"		// ECJ no error, javac no error\n" +
			"		// ECJ no error, javac no error\n" +
			"		// ECJ no error, javac no error\n" +
			"		// ECJ no error, javac no error\n" +
			"	}\n" +
			"}\n" 
	},
	"");
}
// https://bugs.eclipse.org/bugs/show_bug.cgi?id=437444#c36,  NPE in broken code
public void test437444() {
	this.runNegativeTest(
		new String[] {
			"X.java", 
			"import java.util.ArrayList;\n" +
			"import java.util.List;\n" +
			"import java.util.stream.Collectors;\n" +
			"public class X {\n" +
			"	public static void main(String[] args) {\n" +
			"		List<Person> roster = new ArrayList<>();\n" +
			"        Map<String, Person> map = \n" +
			"            roster\n" +
			"                .stream()\n" +
			"                .collect(\n" +
			"                    Collectors.toMap(\n" +
			"                        Person::getLast,\n" +
			"                        Function.identity() \n" +
			"                    ));\n" +
			"	}\n" +
			"}\n" +
			"class Person {\n" +
			"}\n" 
	},
	"----------\n" + 
	"1. ERROR in X.java (at line 7)\n" + 
	"	Map<String, Person> map = \n" + 
	"	^^^\n" + 
	"Map cannot be resolved to a type\n" + 
	"----------\n" + 
	"2. ERROR in X.java (at line 13)\n" + 
	"	Function.identity() \n" + 
	"	^^^^^^^^\n" + 
	"Function cannot be resolved\n" + 
	"----------\n");
}
// test ground target type with wildcards left in non parameter positions.
public void testGroundTargetTypeWithWithWildcards() {
	this.runNegativeTest(
		new String[] {
			"X.java",
			"class A {}\n" +
			"class B {}\n" +
			"class C {}\n" +
			"class Y extends C {}\n" +
			"interface I<R, S, T> {\n" +
			"    T m(R r, S s);\n" +
			"}\n" +
			"public class X extends A {\n" +
			"    Object m(I<? extends A, ? extends B, ? extends C> i) {\n" +
			"    	return m((X x1, X x2) -> { return new Y(); });\n" +
			"    }\n" +
			"}\n",
		}, 
		"----------\n" + 
		"1. ERROR in X.java (at line 10)\n" + 
		"	return m((X x1, X x2) -> { return new Y(); });\n" + 
		"	         ^^^^^^^^^^^^^^^^^^^^^^^^^^^^^^^^^^^\n" + 
		"Type mismatch: cannot convert from I<X,X,? extends C> to I<? extends A,? extends B,? extends C>\n" + 
		"----------\n");
}
// https://bugs.eclipse.org/bugs/show_bug.cgi?id=474522, [1.8][compiler] ecj doesn't handle captured final fields correctly in lambdas
public void test474522() {
	this.runNegativeTest(
		new String[] {
			"Bug.java",
			"import java.awt.event.ActionEvent;\n" + 
			"import java.awt.event.ActionListener;\n" + 
			"public class Bug {\n" + 
			"    final String s;\n" + 
			"    public Bug() {\n" + 
			"        this.s = \"\";\n" + 
			"    }\n" + 
			"    private final ActionListener listener1 = new ActionListener() {\n" + 
			"        @Override public void actionPerformed(ActionEvent e) {\n" + 
			"            System.out.println(s);\n" + 
			"        }\n" + 
			"    };\n" + 
			"    private final ActionListener listener2 = e -> System.out.println(s);\n" + 
			"}\n"
		},
		"----------\n" + 
		"1. WARNING in Bug.java (at line 8)\n" + 
		"	private final ActionListener listener1 = new ActionListener() {\n" + 
		"	                             ^^^^^^^^^\n" + 
		"The value of the field Bug.listener1 is not used\n" + 
		"----------\n" + 
		"2. WARNING in Bug.java (at line 13)\n" + 
		"	private final ActionListener listener2 = e -> System.out.println(s);\n" + 
		"	                             ^^^^^^^^^\n" + 
		"The value of the field Bug.listener2 is not used\n" + 
		"----------\n" + 
		"3. ERROR in Bug.java (at line 13)\n" + 
		"	private final ActionListener listener2 = e -> System.out.println(s);\n" + 
		"	                                                                 ^\n" + 
		"The blank final field s may not have been initialized\n" + 
		"----------\n");
}
public void testBug487390() {
	runNegativeTest(
		new String[] {
			"X.java",
			"interface ConsumeN {\n" + 
			"	void consume(String.. strings); // syntax error here\n" + 
			"}\n" + 
			"public class X {\n" + 
			"\n" + 
			"	void consu(ConsumeN c) { }\n" + 
			"	void test() {\n" + 
			"		consu((String... s) -> System.out.print(s.length));\n" + 
			"	}\n" + 
			"}"
		},
		"----------\n" + 
		"1. ERROR in X.java (at line 2)\n" + 
		"	void consume(String.. strings); // syntax error here\n" + 
		"	                    ^\n" + 
		"Syntax error on token \".\", Identifier expected\n" + 
		"----------\n" + 
		"2. ERROR in X.java (at line 8)\n" + 
		"	consu((String... s) -> System.out.print(s.length));\n" + 
		"	^^^^^\n" + 
		"The method consu(ConsumeN) in the type X is not applicable for the arguments ((String... s) -> {})\n" + 
		"----------\n" + 
		"3. ERROR in X.java (at line 8)\n" + 
		"	consu((String... s) -> System.out.print(s.length));\n" + 
		"	      ^^^^^^^^^^^^^^^^^^^^^^^^^^^^^^^^^^^^^^^^^^^\n" + 
		"Lambda expression\'s signature does not match the signature of the functional interface method consume()\n" + 
		"----------\n");
}
public void testBug487390b() {
	runNegativeTest(
		new String[] {
			"X.java",
			"interface ConsumeN {\n" + 
			"	void consume();\n" + 
			"}\n" + 
			"public class X {\n" + 
			"\n" + 
			"	void consu(ConsumeN c) { }\n" + 
			"	void test() {\n" + 
			"		consu((String... s) -> System.out.print(s.length));\n" + 
			"	}\n" + 
			"}"
		},
		"----------\n" + 
		"1. ERROR in X.java (at line 8)\n" + 
		"	consu((String... s) -> System.out.print(s.length));\n" + 
		"	^^^^^\n" + 
		"The method consu(ConsumeN) in the type X is not applicable for the arguments ((String... s) -> {})\n" + 
		"----------\n" + 
		"2. ERROR in X.java (at line 8)\n" + 
		"	consu((String... s) -> System.out.print(s.length));\n" + 
		"	      ^^^^^^^^^^^^^^^^^^^^^^^^^^^^^^^^^^^^^^^^^^^\n" + 
		"Lambda expression\'s signature does not match the signature of the functional interface method consume()\n" + 
		"----------\n");
}
// https://bugs.eclipse.org/bugs/show_bug.cgi?id=458332, [1.8][compiler] only 409 method references/lambda expressions per class possible
public void testBug458332() {
	runConformTest(
		false,
		null,
		new String[] {
			"Test.java",
			"import java.io.Serializable;\n" + 
			"import java.util.function.Consumer;\n" + 
			"public class Test {\n" + 
			"	public static void main(String[] args) {\n" + 
			"		System.out.println(Data.part1().length);\n" + 
			"		System.out.println(Data.part2().length);\n" + 
			"	}\n" + 
			"	@FunctionalInterface\n" + 
			"	private static interface MethodRef extends Consumer<String[]>, Serializable {}\n" + 
			"	private static class Data {\n" + 
			"		static MethodRef[] part1() {\n" + 
			"			return new MethodRef[] {\n" + 
			"					Test::main, Test::main, Test::main, Test::main, Test::main, Test::main, Test::main, Test::main, Test::main, Test::main,\n" + 
			"					Test::main, Test::main, Test::main, Test::main, Test::main, Test::main, Test::main, Test::main, Test::main, Test::main,\n" + 
			"					Test::main, Test::main, Test::main, Test::main, Test::main, Test::main, Test::main, Test::main, Test::main, Test::main,\n" + 
			"					Test::main, Test::main, Test::main, Test::main, Test::main, Test::main, Test::main, Test::main, Test::main, Test::main,\n" + 
			"					Test::main, Test::main, Test::main, Test::main, Test::main, Test::main, Test::main, Test::main, Test::main, Test::main,\n" + 
			"					Test::main, Test::main, Test::main, Test::main, Test::main, Test::main, Test::main, Test::main, Test::main, Test::main,\n" + 
			"					Test::main, Test::main, Test::main, Test::main, Test::main, Test::main, Test::main, Test::main, Test::main, Test::main,\n" + 
			"					Test::main, Test::main, Test::main, Test::main, Test::main, Test::main, Test::main, Test::main, Test::main, Test::main,\n" + 
			"					Test::main, Test::main, Test::main, Test::main, Test::main, Test::main, Test::main, Test::main, Test::main, Test::main,\n" + 
			"					Test::main, Test::main, Test::main, Test::main, Test::main, Test::main, Test::main, Test::main, Test::main, Test::main,\n" + 
			"					Test::main, Test::main, Test::main, Test::main, Test::main, Test::main, Test::main, Test::main, Test::main, Test::main,\n" + 
			"					Test::main, Test::main, Test::main, Test::main, Test::main, Test::main, Test::main, Test::main, Test::main, Test::main,\n" + 
			"					Test::main, Test::main, Test::main, Test::main, Test::main, Test::main, Test::main, Test::main, Test::main, Test::main,\n" + 
			"					Test::main, Test::main, Test::main, Test::main, Test::main, Test::main, Test::main, Test::main, Test::main, Test::main,\n" + 
			"					Test::main, Test::main, Test::main, Test::main, Test::main, Test::main, Test::main, Test::main, Test::main, Test::main,\n" + 
			"					Test::main, Test::main, Test::main, Test::main, Test::main, Test::main, Test::main, Test::main, Test::main, Test::main,\n" + 
			"					Test::main, Test::main, Test::main, Test::main, Test::main, Test::main, Test::main, Test::main, Test::main, Test::main,\n" + 
			"					Test::main, Test::main, Test::main, Test::main, Test::main, Test::main, Test::main, Test::main, Test::main, Test::main,\n" + 
			"					Test::main, Test::main, Test::main, Test::main, Test::main, Test::main, Test::main, Test::main, Test::main, Test::main,\n" + 
			"					Test::main, Test::main, Test::main, Test::main, Test::main, Test::main, Test::main, Test::main, Test::main, Test::main,\n" + 
			"					Test::main, Test::main, Test::main, Test::main, Test::main, Test::main, Test::main, Test::main, Test::main, Test::main,\n" + 
			"					Test::main, Test::main, Test::main, Test::main, Test::main, Test::main, Test::main, Test::main, Test::main, Test::main,\n" + 
			"					Test::main, Test::main, Test::main, Test::main, Test::main, Test::main, Test::main, Test::main, Test::main, Test::main,\n" + 
			"					Test::main, Test::main, Test::main, Test::main, Test::main, Test::main, Test::main, Test::main, Test::main, Test::main,\n" + 
			"					Test::main, Test::main, Test::main, Test::main, Test::main, Test::main, Test::main, Test::main, Test::main, Test::main,\n" + 
			"					Test::main, Test::main, Test::main, Test::main, Test::main, Test::main, Test::main, Test::main, Test::main, Test::main,\n" + 
			"					Test::main, Test::main, Test::main, Test::main, Test::main, Test::main, Test::main, Test::main, Test::main, Test::main,\n" + 
			"					Test::main, Test::main, Test::main, Test::main, Test::main, Test::main, Test::main, Test::main, Test::main, Test::main,\n" + 
			"					Test::main, Test::main, Test::main, Test::main, Test::main, Test::main, Test::main, Test::main, Test::main, Test::main,\n" + 
			"					Test::main, Test::main, Test::main, Test::main, Test::main, Test::main, Test::main, Test::main, Test::main, Test::main,\n" + 
			"					Test::main, Test::main, Test::main, Test::main, Test::main, Test::main, Test::main, Test::main, Test::main, Test::main,\n" + 
			"					Test::main, Test::main, Test::main, Test::main, Test::main, Test::main, Test::main, Test::main, Test::main, Test::main,\n" + 
			"					Test::main, Test::main, Test::main, Test::main, Test::main, Test::main, Test::main, Test::main, Test::main, Test::main,\n" + 
			"					Test::main, Test::main, Test::main, Test::main, Test::main, Test::main, Test::main, Test::main, Test::main, Test::main,\n" + 
			"					Test::main, Test::main, Test::main, Test::main, Test::main, Test::main, Test::main, Test::main, Test::main, Test::main,\n" + 
			"					Test::main, Test::main, Test::main, Test::main, Test::main, Test::main, Test::main, Test::main, Test::main, Test::main,\n" + 
			"					Test::main, Test::main, Test::main, Test::main, Test::main, Test::main, Test::main, Test::main, Test::main, Test::main,\n" + 
			"					Test::main, Test::main, Test::main, Test::main, Test::main, Test::main, Test::main, Test::main, Test::main, Test::main,\n" + 
			"					Test::main, Test::main, Test::main, Test::main, Test::main, Test::main, Test::main, Test::main, Test::main, Test::main,\n" + 
			"					Test::main, Test::main, Test::main, Test::main, Test::main, Test::main, Test::main, Test::main, Test::main, Test::main,\n" + 
			"					Test::main, Test::main, Test::main, Test::main, Test::main, Test::main, Test::main, Test::main, Test::main, Test::main,\n" + 
			"					Test::main, Test::main, Test::main, Test::main, Test::main, Test::main, Test::main, Test::main, Test::main, Test::main,\n" + 
			"					Test::main, Test::main, Test::main, Test::main, Test::main, Test::main, Test::main, Test::main, Test::main, Test::main,\n" + 
			"					Test::main, Test::main, Test::main, Test::main, Test::main, Test::main, Test::main, Test::main, Test::main, Test::main,\n" + 
			"					Test::main, Test::main, Test::main, Test::main, Test::main, Test::main, Test::main, Test::main, Test::main, Test::main,\n" + 
			"				};\n" + 
			"		}\n" + 
			"		static MethodRef[] part2() {\n" + 
			"			return new MethodRef[] {\n" + 
			"					Test::main, Test::main, Test::main, Test::main, Test::main, Test::main, Test::main, Test::main, Test::main, Test::main,\n" + 
			"					Test::main, Test::main, Test::main, Test::main, Test::main, Test::main, Test::main, Test::main, Test::main, Test::main,\n" + 
			"					Test::main, Test::main, Test::main, Test::main, Test::main, Test::main, Test::main, Test::main, Test::main, Test::main,\n" + 
			"					Test::main, Test::main, Test::main, Test::main, Test::main, Test::main, Test::main, Test::main, Test::main, Test::main,\n" + 
			"					Test::main, Test::main, Test::main, Test::main, Test::main, Test::main, Test::main, Test::main, Test::main, Test::main,\n" + 
			"					Test::main, Test::main, Test::main, Test::main, Test::main, Test::main, Test::main, Test::main, Test::main, Test::main,\n" + 
			"					Test::main, Test::main, Test::main, Test::main, Test::main, Test::main, Test::main, Test::main, Test::main, Test::main,\n" + 
			"					Test::main, Test::main, Test::main, Test::main, Test::main, Test::main, Test::main, Test::main, Test::main, Test::main,\n" + 
			"					Test::main, Test::main, Test::main, Test::main, Test::main, Test::main, Test::main, Test::main, Test::main, Test::main,\n" + 
			"					Test::main, Test::main, Test::main, Test::main, Test::main, Test::main, Test::main, Test::main, Test::main, Test::main,\n" + 
			"					Test::main, Test::main, Test::main, Test::main, Test::main, Test::main, Test::main, Test::main, Test::main, Test::main,\n" + 
			"					Test::main, Test::main, Test::main, Test::main, Test::main, Test::main, Test::main, Test::main, Test::main, Test::main,\n" + 
			"					Test::main, Test::main, Test::main, Test::main, Test::main, Test::main, Test::main, Test::main, Test::main, Test::main,\n" + 
			"					Test::main, Test::main, Test::main, Test::main, Test::main, Test::main, Test::main, Test::main, Test::main, Test::main,\n" + 
			"					Test::main, Test::main, Test::main, Test::main, Test::main, Test::main, Test::main, Test::main, Test::main, Test::main,\n" + 
			"					Test::main, Test::main, Test::main, Test::main, Test::main, Test::main, Test::main, Test::main, Test::main, Test::main,\n" + 
			"					Test::main, Test::main, Test::main, Test::main, Test::main, Test::main, Test::main, Test::main, Test::main, Test::main,\n" + 
			"					Test::main, Test::main, Test::main, Test::main, Test::main, Test::main, Test::main, Test::main, Test::main, Test::main,\n" + 
			"					Test::main, Test::main, Test::main, Test::main, Test::main, Test::main, Test::main, Test::main, Test::main, Test::main,\n" + 
			"					Test::main, Test::main, Test::main, Test::main, Test::main, Test::main, Test::main, Test::main, Test::main, Test::main,\n" + 
			"					Test::main, Test::main, Test::main, Test::main, Test::main, Test::main, Test::main, Test::main, Test::main, Test::main,\n" + 
			"					Test::main, Test::main, Test::main, Test::main, Test::main, Test::main, Test::main, Test::main, Test::main, Test::main,\n" + 
			"					Test::main, Test::main, Test::main, Test::main, Test::main, Test::main, Test::main, Test::main, Test::main, Test::main,\n" + 
			"					Test::main, Test::main, Test::main, Test::main, Test::main, Test::main, Test::main, Test::main, Test::main, Test::main,\n" + 
			"					Test::main, Test::main, Test::main, Test::main, Test::main, Test::main, Test::main, Test::main, Test::main, Test::main,\n" + 
			"				};\n" + 
			"		}\n" + 
			"	}\n" + 
			"}\n"
		},
		"450\n" +
		"250");
}
public void testBug521808() {
	runNegativeTest(
		new String[] {
			"Z.java",
			"interface FI1 {\n" + 
			"	Object m(Integer... s);\n" + 
			"}\n" + 
			"interface FI2<T> {\n" + 
			"	Object m(T... arg);\n" + 
			"}\n" + 
			"public class Z {\n" + 
			"	static Object m(FI1 fi, Number v1, Number v2) {\n" + 
			"		return fi.m(v1.intValue(), v2.intValue());\n" + 
			"	}\n" + 
			"	static <V extends Integer> Object m(FI2<V> fi, V v1, V v2) {\n" + 
			"		return null;// fi.m(v1, v2);\n" + 
			"	}\n" + 
			"	public static void main(String argv[]) {\n" + 
			"		Object obj = m((FI1) (Integer... is) -> is[0] + is[1], 3, 4);\n" + 
			"		obj = m((FI2<Integer>) (Integer... is) -> is[0] + is[1], 3, 4);\n" + 
			"		obj = m((Integer... is) -> is[0] + is[1], 3, 4); // ECJ compiles, Javac won't\n" + 
			"	}\n" + 
			"}",
		},
		"----------\n" + 
		"1. WARNING in Z.java (at line 5)\n" + 
		"	Object m(T... arg);\n" + 
		"	              ^^^\n" + 
		"Type safety: Potential heap pollution via varargs parameter arg\n" + 
		"----------\n" + 
		"2. WARNING in Z.java (at line 11)\n" + 
		"	static <V extends Integer> Object m(FI2<V> fi, V v1, V v2) {\n" + 
		"	                  ^^^^^^^\n" + 
		"The type parameter V should not be bounded by the final type Integer. Final types cannot be further extended\n" + 
		"----------\n" + 
		"3. ERROR in Z.java (at line 17)\n" + 
		"	obj = m((Integer... is) -> is[0] + is[1], 3, 4); // ECJ compiles, Javac won\'t\n" + 
		"	      ^\n" + 
		"The method m(FI1, Number, Number) is ambiguous for the type Z\n" +  
		"----------\n");
}
public void testBug525303() {
	runNegativeTest(
		new String[] {
			"X.java",
			"interface FI<A1 extends C<A2>, A2 extends A3, A3> {\n" + 
			"	String m(A1 a, A2 b);\n" + 
			"}\n" + 
			"class C<T>{}\n" + 
			"public class X  {\n" + 
			"	static String method(C<Integer> c, Integer i) {\n" + 
			"		return \"\";\n" + 
			"	}\n" + 
			"    public static void main(String argv[]) {\n" + 
			"    	FI<?, ?, ?> i = (C<Integer> a, Integer b) -> String.valueOf(a) + String.valueOf(b); // no error here\n" + 
			"    	FI<?, ?, ?> i2 = X::method; // error here\n" + 
			"    }\n" + 
			"}"
		},
		"----------\n" + 
		"1. ERROR in X.java (at line 10)\n" + 
		"	FI<?, ?, ?> i = (C<Integer> a, Integer b) -> String.valueOf(a) + String.valueOf(b); // no error here\n" + 
		"	                ^^^^^^^^^^^^^^^^^^^^^^^^^^^^^^^^^^^^^^^^^^^^^^^^^^^^^^^^^^^^^^^^^^\n" + 
		"The target type of this expression is not a well formed parameterized type due to bound(s) mismatch\n" + 
		"----------\n" + 
		"2. ERROR in X.java (at line 11)\n" + 
		"	FI<?, ?, ?> i2 = X::method; // error here\n" + 
		"	                 ^^^^^^^^^\n" + 
		"The target type of this expression is not a well formed parameterized type due to bound(s) mismatch\n" + 
		"----------\n");
}
public void testBug521808() {
	runNegativeTest(
		new String[] {
			"Z.java",
			"interface FI1 {\n" + 
			"	Object m(Integer... s);\n" + 
			"}\n" + 
			"interface FI2<T> {\n" + 
			"	Object m(T... arg);\n" + 
			"}\n" + 
			"public class Z {\n" + 
			"	static Object m(FI1 fi, Number v1, Number v2) {\n" + 
			"		return fi.m(v1.intValue(), v2.intValue());\n" + 
			"	}\n" + 
			"	static <V extends Integer> Object m(FI2<V> fi, V v1, V v2) {\n" + 
			"		return null;// fi.m(v1, v2);\n" + 
			"	}\n" + 
			"	public static void main(String argv[]) {\n" + 
			"		Object obj = m((FI1) (Integer... is) -> is[0] + is[1], 3, 4);\n" + 
			"		obj = m((FI2<Integer>) (Integer... is) -> is[0] + is[1], 3, 4);\n" + 
			"		obj = m((Integer... is) -> is[0] + is[1], 3, 4); // ECJ compiles, Javac won't\n" + 
			"	}\n" + 
			"}",
		},
		"----------\n" + 
		"1. WARNING in Z.java (at line 5)\n" + 
		"	Object m(T... arg);\n" + 
		"	              ^^^\n" + 
		"Type safety: Potential heap pollution via varargs parameter arg\n" + 
		"----------\n" + 
		"2. WARNING in Z.java (at line 11)\n" + 
		"	static <V extends Integer> Object m(FI2<V> fi, V v1, V v2) {\n" + 
		"	                  ^^^^^^^\n" + 
		"The type parameter V should not be bounded by the final type Integer. Final types cannot be further extended\n" + 
		"----------\n" + 
		"3. ERROR in Z.java (at line 17)\n" + 
		"	obj = m((Integer... is) -> is[0] + is[1], 3, 4); // ECJ compiles, Javac won\'t\n" + 
		"	      ^\n" + 
		"The method m(FI1, Number, Number) is ambiguous for the type Z\n" +  
		"----------\n");
}
public void testBug525303() {
	runNegativeTest(
		new String[] {
			"X.java",
			"interface FI<A1 extends C<A2>, A2 extends A3, A3> {\n" + 
			"	String m(A1 a, A2 b);\n" + 
			"}\n" + 
			"class C<T>{}\n" + 
			"public class X  {\n" + 
			"	static String method(C<Integer> c, Integer i) {\n" + 
			"		return \"\";\n" + 
			"	}\n" + 
			"    public static void main(String argv[]) {\n" + 
			"    	FI<?, ?, ?> i = (C<Integer> a, Integer b) -> String.valueOf(a) + String.valueOf(b); // no error here\n" + 
			"    	FI<?, ?, ?> i2 = X::method; // error here\n" + 
			"    }\n" + 
			"}"
		},
		"----------\n" + 
		"1. ERROR in X.java (at line 10)\n" + 
		"	FI<?, ?, ?> i = (C<Integer> a, Integer b) -> String.valueOf(a) + String.valueOf(b); // no error here\n" + 
		"	                ^^^^^^^^^^^^^^^^^^^^^^^^^^^^^^^^^^^^^^^^^^^^^^^^^^^^^^^^^^^^^^^^^^\n" + 
		"The target type of this expression is not a well formed parameterized type due to bound(s) mismatch\n" + 
		"----------\n" + 
		"2. ERROR in X.java (at line 11)\n" + 
		"	FI<?, ?, ?> i2 = X::method; // error here\n" + 
		"	                 ^^^^^^^^^\n" + 
		"The target type of this expression is not a well formed parameterized type due to bound(s) mismatch\n" + 
		"----------\n");
}
public static Class testClass() {
	return NegativeLambdaExpressionsTest.class;
}
}<|MERGE_RESOLUTION|>--- conflicted
+++ resolved
@@ -1,9 +1,5 @@
 /*******************************************************************************
-<<<<<<< HEAD
  * Copyright (c) 2011, 2018 IBM Corporation and others.
-=======
- * Copyright (c) 2011, 2017 IBM Corporation and others.
->>>>>>> a286dada
  * All rights reserved. This program and the accompanying materials
  * are made available under the terms of the Eclipse Public License v1.0
  * which accompanies this distribution, and is available at
@@ -10028,148 +10024,6 @@
 		"450\n" +
 		"250");
 }
-public void testBug521808() {
-	runNegativeTest(
-		new String[] {
-			"Z.java",
-			"interface FI1 {\n" + 
-			"	Object m(Integer... s);\n" + 
-			"}\n" + 
-			"interface FI2<T> {\n" + 
-			"	Object m(T... arg);\n" + 
-			"}\n" + 
-			"public class Z {\n" + 
-			"	static Object m(FI1 fi, Number v1, Number v2) {\n" + 
-			"		return fi.m(v1.intValue(), v2.intValue());\n" + 
-			"	}\n" + 
-			"	static <V extends Integer> Object m(FI2<V> fi, V v1, V v2) {\n" + 
-			"		return null;// fi.m(v1, v2);\n" + 
-			"	}\n" + 
-			"	public static void main(String argv[]) {\n" + 
-			"		Object obj = m((FI1) (Integer... is) -> is[0] + is[1], 3, 4);\n" + 
-			"		obj = m((FI2<Integer>) (Integer... is) -> is[0] + is[1], 3, 4);\n" + 
-			"		obj = m((Integer... is) -> is[0] + is[1], 3, 4); // ECJ compiles, Javac won't\n" + 
-			"	}\n" + 
-			"}",
-		},
-		"----------\n" + 
-		"1. WARNING in Z.java (at line 5)\n" + 
-		"	Object m(T... arg);\n" + 
-		"	              ^^^\n" + 
-		"Type safety: Potential heap pollution via varargs parameter arg\n" + 
-		"----------\n" + 
-		"2. WARNING in Z.java (at line 11)\n" + 
-		"	static <V extends Integer> Object m(FI2<V> fi, V v1, V v2) {\n" + 
-		"	                  ^^^^^^^\n" + 
-		"The type parameter V should not be bounded by the final type Integer. Final types cannot be further extended\n" + 
-		"----------\n" + 
-		"3. ERROR in Z.java (at line 17)\n" + 
-		"	obj = m((Integer... is) -> is[0] + is[1], 3, 4); // ECJ compiles, Javac won\'t\n" + 
-		"	      ^\n" + 
-		"The method m(FI1, Number, Number) is ambiguous for the type Z\n" +  
-		"----------\n");
-}
-public void testBug525303() {
-	runNegativeTest(
-		new String[] {
-			"X.java",
-			"interface FI<A1 extends C<A2>, A2 extends A3, A3> {\n" + 
-			"	String m(A1 a, A2 b);\n" + 
-			"}\n" + 
-			"class C<T>{}\n" + 
-			"public class X  {\n" + 
-			"	static String method(C<Integer> c, Integer i) {\n" + 
-			"		return \"\";\n" + 
-			"	}\n" + 
-			"    public static void main(String argv[]) {\n" + 
-			"    	FI<?, ?, ?> i = (C<Integer> a, Integer b) -> String.valueOf(a) + String.valueOf(b); // no error here\n" + 
-			"    	FI<?, ?, ?> i2 = X::method; // error here\n" + 
-			"    }\n" + 
-			"}"
-		},
-		"----------\n" + 
-		"1. ERROR in X.java (at line 10)\n" + 
-		"	FI<?, ?, ?> i = (C<Integer> a, Integer b) -> String.valueOf(a) + String.valueOf(b); // no error here\n" + 
-		"	                ^^^^^^^^^^^^^^^^^^^^^^^^^^^^^^^^^^^^^^^^^^^^^^^^^^^^^^^^^^^^^^^^^^\n" + 
-		"The target type of this expression is not a well formed parameterized type due to bound(s) mismatch\n" + 
-		"----------\n" + 
-		"2. ERROR in X.java (at line 11)\n" + 
-		"	FI<?, ?, ?> i2 = X::method; // error here\n" + 
-		"	                 ^^^^^^^^^\n" + 
-		"The target type of this expression is not a well formed parameterized type due to bound(s) mismatch\n" + 
-		"----------\n");
-}
-public void testBug521808() {
-	runNegativeTest(
-		new String[] {
-			"Z.java",
-			"interface FI1 {\n" + 
-			"	Object m(Integer... s);\n" + 
-			"}\n" + 
-			"interface FI2<T> {\n" + 
-			"	Object m(T... arg);\n" + 
-			"}\n" + 
-			"public class Z {\n" + 
-			"	static Object m(FI1 fi, Number v1, Number v2) {\n" + 
-			"		return fi.m(v1.intValue(), v2.intValue());\n" + 
-			"	}\n" + 
-			"	static <V extends Integer> Object m(FI2<V> fi, V v1, V v2) {\n" + 
-			"		return null;// fi.m(v1, v2);\n" + 
-			"	}\n" + 
-			"	public static void main(String argv[]) {\n" + 
-			"		Object obj = m((FI1) (Integer... is) -> is[0] + is[1], 3, 4);\n" + 
-			"		obj = m((FI2<Integer>) (Integer... is) -> is[0] + is[1], 3, 4);\n" + 
-			"		obj = m((Integer... is) -> is[0] + is[1], 3, 4); // ECJ compiles, Javac won't\n" + 
-			"	}\n" + 
-			"}",
-		},
-		"----------\n" + 
-		"1. WARNING in Z.java (at line 5)\n" + 
-		"	Object m(T... arg);\n" + 
-		"	              ^^^\n" + 
-		"Type safety: Potential heap pollution via varargs parameter arg\n" + 
-		"----------\n" + 
-		"2. WARNING in Z.java (at line 11)\n" + 
-		"	static <V extends Integer> Object m(FI2<V> fi, V v1, V v2) {\n" + 
-		"	                  ^^^^^^^\n" + 
-		"The type parameter V should not be bounded by the final type Integer. Final types cannot be further extended\n" + 
-		"----------\n" + 
-		"3. ERROR in Z.java (at line 17)\n" + 
-		"	obj = m((Integer... is) -> is[0] + is[1], 3, 4); // ECJ compiles, Javac won\'t\n" + 
-		"	      ^\n" + 
-		"The method m(FI1, Number, Number) is ambiguous for the type Z\n" +  
-		"----------\n");
-}
-public void testBug525303() {
-	runNegativeTest(
-		new String[] {
-			"X.java",
-			"interface FI<A1 extends C<A2>, A2 extends A3, A3> {\n" + 
-			"	String m(A1 a, A2 b);\n" + 
-			"}\n" + 
-			"class C<T>{}\n" + 
-			"public class X  {\n" + 
-			"	static String method(C<Integer> c, Integer i) {\n" + 
-			"		return \"\";\n" + 
-			"	}\n" + 
-			"    public static void main(String argv[]) {\n" + 
-			"    	FI<?, ?, ?> i = (C<Integer> a, Integer b) -> String.valueOf(a) + String.valueOf(b); // no error here\n" + 
-			"    	FI<?, ?, ?> i2 = X::method; // error here\n" + 
-			"    }\n" + 
-			"}"
-		},
-		"----------\n" + 
-		"1. ERROR in X.java (at line 10)\n" + 
-		"	FI<?, ?, ?> i = (C<Integer> a, Integer b) -> String.valueOf(a) + String.valueOf(b); // no error here\n" + 
-		"	                ^^^^^^^^^^^^^^^^^^^^^^^^^^^^^^^^^^^^^^^^^^^^^^^^^^^^^^^^^^^^^^^^^^\n" + 
-		"The target type of this expression is not a well formed parameterized type due to bound(s) mismatch\n" + 
-		"----------\n" + 
-		"2. ERROR in X.java (at line 11)\n" + 
-		"	FI<?, ?, ?> i2 = X::method; // error here\n" + 
-		"	                 ^^^^^^^^^\n" + 
-		"The target type of this expression is not a well formed parameterized type due to bound(s) mismatch\n" + 
-		"----------\n");
-}
 public static Class testClass() {
 	return NegativeLambdaExpressionsTest.class;
 }
