--- conflicted
+++ resolved
@@ -33,11 +33,7 @@
 	static {
 //		TESTS_NUMBERS = new int [] { 40 };
 //		TESTS_RANGE = new int[] { 1, -1 };
-<<<<<<< HEAD
 //		TESTS_NAMES = new String[] { "testBug565104"};
-=======
-//		TESTS_NAMES = new String[] { "testBug564146"};
->>>>>>> 5ba272a2
 	}
 
 	public static Class<?> testClass() {
@@ -3794,7 +3790,6 @@
 			"    )\n";
 	RecordsRestrictedClassTest.verifyClassFile(expectedOutput, "Point.class", ClassFileBytesDisassembler.SYSTEM);
 }
-<<<<<<< HEAD
 public void testBug563178_001() {
 	this.runNegativeTest(
 		new String[] {
@@ -3866,21 +3861,11 @@
 			"  protected X {}\n"+
 			"  public static void main(String[] args){\n"+
 			"     System.out.println(0);\n" +
-=======
-public void testBug564146_001() {
-	this.runNegativeTest(
-		new String[] {
-			"X.java",
-			"public record X(int i) {\n"+
-			"  public X() {\n"+
-			"    this.i = 10;\n"+
->>>>>>> 5ba272a2
 			"  }\n"+
 			"}",
 		},
 		"----------\n" +
 		"1. ERROR in X.java (at line 2)\n" +
-<<<<<<< HEAD
 		"	protected X {}\n" +
 		"	          ^\n" +
 		"Cannot reduce the visibility of a canonical constructor X from that of the record\n" +
@@ -3894,27 +3879,11 @@
 			"  /*package */ X() {}\n"+
 			"  public static void main(String[] args){\n"+
 			"     System.out.println(0);\n" +
-=======
-		"	public X() {\n" +
-		"	       ^^^\n" +
-		"A non-canonical constructor must start with an explicit invocation to a constructor\n" +
-		"----------\n");
-}
-public void testBug564146_002() {
-	this.runNegativeTest(
-		new String[] {
-			"X.java",
-			"public record X(int i) {\n"+
-			"  public X() {\n"+
-			"    super();\n"+
-			"    this.i = 10;\n"+
->>>>>>> 5ba272a2
 			"  }\n"+
 			"}",
 		},
 		"----------\n" +
 		"1. ERROR in X.java (at line 2)\n" +
-<<<<<<< HEAD
 		"	/*package */ X() {}\n" +
 		"	             ^^^\n" +
 		"Cannot reduce the visibility of a canonical constructor X from that of the record\n" +
@@ -3928,26 +3897,10 @@
 			"  /*package */ X {}\n"+
 			"  public static void main(String[] args){\n"+
 			"     System.out.println(0);\n" +
-=======
-		"	public X() {\n" +
-		"	       ^^^\n" +
-		"A non-canonical constructor must start with an explicit invocation to a constructor\n" +
-		"----------\n");
-}
-public void testBug564146_003() {
-	this.runNegativeTest(
-		new String[] {
-			"X.java",
-			"public record X(int i) {\n"+
-			"  public X(int i) {\n"+
-			"    this.i = 10;\n"+
-			"    Zork();\n"+
->>>>>>> 5ba272a2
 			"  }\n"+
 			"}",
 		},
 		"----------\n" +
-<<<<<<< HEAD
 		"1. ERROR in X.java (at line 2)\n" +
 		"	/*package */ X {}\n" +
 		"	             ^\n" +
@@ -3973,35 +3926,10 @@
 		"----------\n");
 }
 public void testBug563183_008() {
-=======
-		"1. ERROR in X.java (at line 4)\n" +
-		"	Zork();\n" +
-		"	^^^^\n" +
-		"The method Zork() is undefined for the type X\n" +
-		"----------\n");
-}
-public void testBug564146_004() {
-	runConformTest(
-		new String[] {
-			"X.java",
-			"public record X(int i) {\n"+
-				" public X() {\n"+
-				"   this(10);\n"+
-				" }\n"+
-				" public static void main(String[] args) {\n"+
-				"   System.out.println(new X().i());\n"+
-				" }\n"+
-				"}"
-			},
-		"10");
-}
-public void testBug564146_005() {
->>>>>>> 5ba272a2
 	this.runNegativeTest(
 		new String[] {
 			"X.java",
 			"public record X() {\n"+
-<<<<<<< HEAD
 			"  private X {}\n"+
 			"  public static void main(String[] args){\n"+
 			"     System.out.println(0);\n" +
@@ -4126,16 +4054,10 @@
 			"  public static void main(String[] args){\n"+
 			"     System.out.println(0);\n" +
 			"  }\n"+
-=======
-			" public X(int i) {\n"+
-			"   this(10);\n"+
-			" }\n"+
->>>>>>> 5ba272a2
 			"}",
 		},
 		"----------\n" +
 		"1. ERROR in X.java (at line 3)\n" +
-<<<<<<< HEAD
 		"	private R() {}\n" +
 		"	        ^^^\n" +
 		"Cannot reduce the visibility of a canonical constructor R from that of the record\n" +
@@ -4598,52 +4520,130 @@
 				"    0  aload_0 [this]\n";
 		RecordsRestrictedClassTest.verifyClassFile(expectedOutput, "X$R.class", ClassFileBytesDisassembler.SYSTEM);
 	}
-=======
-		"	this(10);\n" +
-		"	^^^^^^^^^\n" +
-		"Recursive constructor invocation X(int)\n" +
-		"----------\n");
-}
-public void testBug564146_006() {
-	this.runNegativeTest(
-		new String[] {
-			"X.java",
-			"public record X() {\n"+
-			" public X() {\n"+
-			"   System.out.println(10);\n"+
-			"   this(10);\n"+
-			" }\n"+
-			"}",
-		},
-		"----------\n" +
-		"1. ERROR in X.java (at line 4)\n" +
-		"	this(10);\n" +
-		"	^^^^^^^^^\n" +
-		"The body of a canonical constructor must not contain an explicit constructor call\n" +
-		"----------\n" +
-		"2. ERROR in X.java (at line 4)\n" +
-		"	this(10);\n" +
-		"	^^^^^^^^^\n" +
-		"Constructor call must be the first statement in a constructor\n" +
-		"----------\n");
-}
-public void testBug564146_007() {
-	runConformTest(
-		new String[] {
-			"X.java",
-			"public record X(int i) {\n"+
-			" public X() {\n"+
-			"   this(10);\n"+
-			" }\n"+
-			" public X(int i, int k) {\n"+
-			"   this();\n"+
-			" }\n"+
-			" public static void main(String[] args) {\n"+
-			"   System.out.println(new X(2, 3).i());\n"+
-			" }\n"+
-			"}"
+	public void testBug564146_001() {
+		this.runNegativeTest(
+			new String[] {
+				"X.java",
+				"public record X(int i) {\n"+
+				"  public X() {\n"+
+				"    this.i = 10;\n"+
+				"  }\n"+
+				"}",
 			},
-		"10");
-}
->>>>>>> 5ba272a2
+			"----------\n" +
+			"1. ERROR in X.java (at line 2)\n" +
+			"	public X() {\n" +
+			"	       ^^^\n" +
+			"A non-canonical constructor must start with an explicit invocation to a constructor\n" +
+			"----------\n");
+	}
+	public void testBug564146_002() {
+		this.runNegativeTest(
+			new String[] {
+				"X.java",
+				"public record X(int i) {\n"+
+				"  public X() {\n"+
+				"    super();\n"+
+				"    this.i = 10;\n"+
+				"  }\n"+
+				"}",
+			},
+			"----------\n" +
+			"1. ERROR in X.java (at line 2)\n" +
+			"	public X() {\n" +
+			"	       ^^^\n" +
+			"A non-canonical constructor must start with an explicit invocation to a constructor\n" +
+			"----------\n");
+	}
+	public void testBug564146_003() {
+		this.runNegativeTest(
+			new String[] {
+				"X.java",
+				"public record X(int i) {\n"+
+				"  public X(int i) {\n"+
+				"    this.i = 10;\n"+
+				"    Zork();\n"+
+				"  }\n"+
+				"}",
+			},
+			"----------\n" +
+			"1. ERROR in X.java (at line 4)\n" +
+			"	Zork();\n" +
+			"	^^^^\n" +
+			"The method Zork() is undefined for the type X\n" +
+			"----------\n");
+	}
+	public void testBug564146_004() {
+		runConformTest(
+			new String[] {
+				"X.java",
+				"public record X(int i) {\n"+
+					" public X() {\n"+
+					"   this(10);\n"+
+					" }\n"+
+					" public static void main(String[] args) {\n"+
+					"   System.out.println(new X().i());\n"+
+					" }\n"+
+					"}"
+				},
+			"10");
+	}
+	public void testBug564146_005() {
+		this.runNegativeTest(
+			new String[] {
+				"X.java",
+				"public record X() {\n"+
+				" public X(int i) {\n"+
+				"   this(10);\n"+
+				" }\n"+
+				"}",
+			},
+			"----------\n" +
+			"1. ERROR in X.java (at line 3)\n" +
+			"	this(10);\n" +
+			"	^^^^^^^^^\n" +
+			"Recursive constructor invocation X(int)\n" +
+			"----------\n");
+	}
+	public void testBug564146_006() {
+		this.runNegativeTest(
+			new String[] {
+				"X.java",
+				"public record X() {\n"+
+				" public X() {\n"+
+				"   System.out.println(10);\n"+
+				"   this(10);\n"+
+				" }\n"+
+				"}",
+			},
+			"----------\n" +
+			"1. ERROR in X.java (at line 4)\n" +
+			"	this(10);\n" +
+			"	^^^^^^^^^\n" +
+			"The body of a canonical constructor must not contain an explicit constructor call\n" +
+			"----------\n" +
+			"2. ERROR in X.java (at line 4)\n" +
+			"	this(10);\n" +
+			"	^^^^^^^^^\n" +
+			"Constructor call must be the first statement in a constructor\n" +
+			"----------\n");
+	}
+	public void testBug564146_007() {
+		runConformTest(
+			new String[] {
+				"X.java",
+				"public record X(int i) {\n"+
+				" public X() {\n"+
+				"   this(10);\n"+
+				" }\n"+
+				" public X(int i, int k) {\n"+
+				"   this();\n"+
+				" }\n"+
+				" public static void main(String[] args) {\n"+
+				"   System.out.println(new X(2, 3).i());\n"+
+				" }\n"+
+				"}"
+				},
+			"10");
+	}
 }