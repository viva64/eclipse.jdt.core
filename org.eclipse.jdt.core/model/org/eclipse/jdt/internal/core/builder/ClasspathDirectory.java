/*******************************************************************************
 * Copyright (c) 2000, 2016 IBM Corporation and others.
 * All rights reserved. This program and the accompanying materials
 * are made available under the terms of the Eclipse Public License v1.0
 * which accompanies this distribution, and is available at
 * http://www.eclipse.org/legal/epl-v10.html
 *
 * This is an implementation of an early-draft specification developed under the Java
 * Community Process (JCP) and is made available for testing and evaluation purposes
 * only. The code is not compatible with any specification of the JCP.
 *
 * Contributors:
 *     IBM Corporation - initial API and implementation
 *******************************************************************************/
package org.eclipse.jdt.internal.core.builder;

import java.io.IOException;
import java.util.zip.ZipFile;

import org.eclipse.core.resources.IContainer;
import org.eclipse.core.resources.IResource;
import org.eclipse.core.runtime.CoreException;
import org.eclipse.core.runtime.IPath;
import org.eclipse.core.runtime.Path;
import org.eclipse.jdt.core.compiler.CharOperation;
import org.eclipse.jdt.internal.compiler.classfmt.ClassFileReader;
import org.eclipse.jdt.internal.compiler.classfmt.ClassFormatException;
import org.eclipse.jdt.internal.compiler.env.AccessRuleSet;
import org.eclipse.jdt.internal.compiler.env.IModule;
import org.eclipse.jdt.internal.compiler.env.INameEnvironment;
import org.eclipse.jdt.internal.compiler.env.NameEnvironmentAnswer;
import org.eclipse.jdt.internal.compiler.lookup.ModuleEnvironment;
import org.eclipse.jdt.internal.compiler.util.SimpleLookupTable;
import org.eclipse.jdt.internal.compiler.util.SuffixConstants;
import org.eclipse.jdt.internal.core.util.Util;

public class ClasspathDirectory extends ClasspathLocation {

IContainer binaryFolder; // includes .class files for a single directory
boolean isOutputFolder;
SimpleLookupTable directoryCache;
String[] missingPackageHolder = new String[1];
AccessRuleSet accessRuleSet;
<<<<<<< HEAD
INameEnvironment env;
IModule module;

ClasspathDirectory(IContainer binaryFolder, boolean isOutputFolder, AccessRuleSet accessRuleSet, INameEnvironment env) {
=======
ZipFile annotationZipFile;
String externalAnnotationPath;

ClasspathDirectory(IContainer binaryFolder, boolean isOutputFolder, AccessRuleSet accessRuleSet, IPath externalAnnotationPath) {
>>>>>>> 42f8561d
	this.binaryFolder = binaryFolder;
	this.isOutputFolder = isOutputFolder || binaryFolder.getProjectRelativePath().isEmpty(); // if binaryFolder == project, then treat it as an outputFolder
	this.directoryCache = new SimpleLookupTable(5);
	this.accessRuleSet = accessRuleSet;
<<<<<<< HEAD
	this.env = env;
=======
	if (externalAnnotationPath != null)
		this.externalAnnotationPath = externalAnnotationPath.toOSString();
>>>>>>> 42f8561d
}

public void cleanup() {
	if (this.annotationZipFile != null) {
		try {
			this.annotationZipFile.close();
		} catch(IOException e) { // ignore it
		}
		this.annotationZipFile = null;
	}
	this.directoryCache = null;
}

ClasspathDirectory initializeModule() {
	IResource[] members = null;
	try {
		members = this.binaryFolder.members();
		if (members != null) {
			for (int i = 0, l = members.length; i < l; i++) {
				IResource m = members[i];
				String name = m.getName();
				// Note: Look only inside the default package.
				if (m.getType() == IResource.FILE && org.eclipse.jdt.internal.compiler.util.Util.isClassFileName(name)) {
					if (name.equalsIgnoreCase(MODULE_INFO_CLASS)) {
						try {
							this.acceptModule( Util.newClassFileReader(m));
						} catch (ClassFormatException | IOException e) {
							// TODO BETA_JAVA9 Auto-generated catch block
							e.printStackTrace();
						}
					}
				}
			}
		}
	} catch (CoreException e1) {
		e1.printStackTrace();
	}
	return this;
}
String[] directoryList(String qualifiedPackageName) {
	String[] dirList = (String[]) this.directoryCache.get(qualifiedPackageName);
	if (dirList == this.missingPackageHolder) return null; // package exists in another classpath directory or jar
	if (dirList != null) return dirList;

	try {
		IResource container = this.binaryFolder.findMember(qualifiedPackageName); // this is a case-sensitive check
		if (container instanceof IContainer) {
			IResource[] members = ((IContainer) container).members();
			dirList = new String[members.length];
			int index = 0;
			for (int i = 0, l = members.length; i < l; i++) {
				IResource m = members[i];
				String name = m.getName();
				if (m.getType() == IResource.FILE && org.eclipse.jdt.internal.compiler.util.Util.isClassFileName(name)) {
					// add exclusion pattern check here if we want to hide .class files
					dirList[index++] = name;
					if (name.equalsIgnoreCase(MODULE_INFO_CLASS)) {
						try {
							this.acceptModule( Util.newClassFileReader(m));
						} catch (ClassFormatException | IOException e) {
							// TODO BETA_JAVA9 Auto-generated catch block
							e.printStackTrace();
						}
					}
				}
			}
			if (index < dirList.length)
				System.arraycopy(dirList, 0, dirList = new String[index], 0, index);
			this.directoryCache.put(qualifiedPackageName, dirList);
			return dirList;
		}
	} catch(CoreException ignored) {
		// ignore
	}
	this.directoryCache.put(qualifiedPackageName, this.missingPackageHolder);
	return null;
}
void acceptModule(ClassFileReader classfile) {
	if (classfile != null) {
//		if ((this.module = classfile.getModuleDeclaration()) != null) {
//			this.env.acceptModule(this.module, this);
//		}
		this.module = classfile.getModuleDeclaration();
	}
}
boolean doesFileExist(String fileName, String qualifiedPackageName, String qualifiedFullName) {
	String[] dirList = directoryList(qualifiedPackageName);
	if (dirList == null) return false; // most common case

	for (int i = dirList.length; --i >= 0;)
		if (fileName.equals(dirList[i]))
			return true;
	return false;
}

public boolean equals(Object o) {
	if (this == o) return true;
	if (!(o instanceof ClasspathDirectory)) return false;

	ClasspathDirectory dir = (ClasspathDirectory) o;
	if (this.accessRuleSet != dir.accessRuleSet)
		if (this.accessRuleSet == null || !this.accessRuleSet.equals(dir.accessRuleSet))
			return false;
	return this.binaryFolder.equals(dir.binaryFolder);
}

public NameEnvironmentAnswer findClass(String typeName, String qualifiedPackageName, String qualifiedBinaryFileName, boolean asBinaryOnly, IModule mod) {
	return findClass(typeName, qualifiedPackageName, qualifiedBinaryFileName, false, mod); 
}

public NameEnvironmentAnswer findClass(String binaryFileName, String qualifiedPackageName, String qualifiedBinaryFileName, IModule mod) {
	if (!doesFileExist(binaryFileName, qualifiedPackageName, qualifiedBinaryFileName)) return null; // most common case
//	if (!this.env.isPackageVisible(qualifiedPackageName.toCharArray(), this.module != null ? this.module.name() : null, mod != null ? mod.name() : null)) {
//		return null;
//	}
	ClassFileReader reader = null;
	try {
		reader = Util.newClassFileReader(this.binaryFolder.getFile(new Path(qualifiedBinaryFileName)));
	} catch (CoreException e) {
		return null;
	} catch (ClassFormatException e) {
		return null;
	} catch (IOException e) {
		return null;
	}
	if (reader != null) {
<<<<<<< HEAD
		reader.moduleName = this.module == null ? null : this.module.name();
=======
		String fileNameWithoutExtension = qualifiedBinaryFileName.substring(0, qualifiedBinaryFileName.length() - SuffixConstants.SUFFIX_CLASS.length);
		if (this.externalAnnotationPath != null) {
			try {
				this.annotationZipFile = reader.setExternalAnnotationProvider(this.externalAnnotationPath, fileNameWithoutExtension, this.annotationZipFile, null);
			} catch (IOException e) {
				// don't let error on annotations fail class reading
			}
		}
>>>>>>> 42f8561d
		if (this.accessRuleSet == null)
			return new NameEnvironmentAnswer(reader, null);
		return new NameEnvironmentAnswer(reader, this.accessRuleSet.getViolatedRestriction(fileNameWithoutExtension.toCharArray()));
	}
	return null;
}

public IPath getProjectRelativePath() {
	return this.binaryFolder.getProjectRelativePath();
}

public int hashCode() {
	return this.binaryFolder == null ? super.hashCode() : this.binaryFolder.hashCode();
}

protected boolean isExcluded(IResource resource) {
	return false;
}

public boolean isOutputFolder() {
	return this.isOutputFolder;
}

public boolean isPackage(String qualifiedPackageName) {
	return directoryList(qualifiedPackageName) != null;
}

public void reset() {
	this.directoryCache = new SimpleLookupTable(5);
}

public String toString() {
	String start = "Binary classpath directory " + this.binaryFolder.getFullPath().toString(); //$NON-NLS-1$
	if (this.accessRuleSet == null)
		return start;
	return start + " with " + this.accessRuleSet; //$NON-NLS-1$
}

public String debugPathString() {
	return this.binaryFolder.getFullPath().toString();
}

@Override
public boolean servesModule(IModule mod) {
	if (mod == null) 
		return false;
	if (this.module == null || mod == this || mod == ModuleEnvironment.UNNAMED_MODULE)
		return true;
	return this.module.equals(mod);
}

@Override
public IModule getModule(char[] moduleName) {
	// 
	if (this.module == null)
		return null;
	return CharOperation.equals(this.module.name(), moduleName) ? this.module : null;
}
}<|MERGE_RESOLUTION|>--- conflicted
+++ resolved
@@ -41,27 +41,19 @@
 SimpleLookupTable directoryCache;
 String[] missingPackageHolder = new String[1];
 AccessRuleSet accessRuleSet;
-<<<<<<< HEAD
+ZipFile annotationZipFile;
+String externalAnnotationPath;
 INameEnvironment env;
 IModule module;
 
-ClasspathDirectory(IContainer binaryFolder, boolean isOutputFolder, AccessRuleSet accessRuleSet, INameEnvironment env) {
-=======
-ZipFile annotationZipFile;
-String externalAnnotationPath;
-
-ClasspathDirectory(IContainer binaryFolder, boolean isOutputFolder, AccessRuleSet accessRuleSet, IPath externalAnnotationPath) {
->>>>>>> 42f8561d
+ClasspathDirectory(IContainer binaryFolder, boolean isOutputFolder, AccessRuleSet accessRuleSet, IPath externalAnnotationPath, INameEnvironment env) {
 	this.binaryFolder = binaryFolder;
 	this.isOutputFolder = isOutputFolder || binaryFolder.getProjectRelativePath().isEmpty(); // if binaryFolder == project, then treat it as an outputFolder
 	this.directoryCache = new SimpleLookupTable(5);
 	this.accessRuleSet = accessRuleSet;
-<<<<<<< HEAD
 	this.env = env;
-=======
 	if (externalAnnotationPath != null)
 		this.externalAnnotationPath = externalAnnotationPath.toOSString();
->>>>>>> 42f8561d
 }
 
 public void cleanup() {
@@ -188,9 +180,7 @@
 		return null;
 	}
 	if (reader != null) {
-<<<<<<< HEAD
 		reader.moduleName = this.module == null ? null : this.module.name();
-=======
 		String fileNameWithoutExtension = qualifiedBinaryFileName.substring(0, qualifiedBinaryFileName.length() - SuffixConstants.SUFFIX_CLASS.length);
 		if (this.externalAnnotationPath != null) {
 			try {
@@ -199,7 +189,6 @@
 				// don't let error on annotations fail class reading
 			}
 		}
->>>>>>> 42f8561d
 		if (this.accessRuleSet == null)
 			return new NameEnvironmentAnswer(reader, null);
 		return new NameEnvironmentAnswer(reader, this.accessRuleSet.getViolatedRestriction(fileNameWithoutExtension.toCharArray()));
