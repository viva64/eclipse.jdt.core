--- conflicted
+++ resolved
@@ -1789,10 +1789,6 @@
 		}
 		return false;
 	} catch (Exception e) { // internal compiler failure
-<<<<<<< HEAD
-=======
-		e.printStackTrace();
->>>>>>> e3cdffd4
 		this.logger.logException(e);
 		if (this.systemExitWhenFinished) {
 			this.logger.flush();
@@ -1850,11 +1846,8 @@
 	final int DEFAULT = 0;
 	ArrayList<String> bootclasspaths = new ArrayList<>(DEFAULT_SIZE_CLASSPATH);
 	String sourcepathClasspathArg = null;
-<<<<<<< HEAD
-=======
 	String modulepathArg = null;
 	String moduleSourcepathArg = null;
->>>>>>> e3cdffd4
 	ArrayList<String> sourcepathClasspaths = new ArrayList<>(DEFAULT_SIZE_CLASSPATH);
 	ArrayList<String> classpaths = new ArrayList<>(DEFAULT_SIZE_CLASSPATH);
 	ArrayList<String> extdirsClasspaths = null;
@@ -3412,18 +3405,12 @@
 		}
 	} else {
 		try {
-<<<<<<< HEAD
-			Util.collectRunningVMBootclasspath(result);
-=======
 			Util.collectVMBootclasspath(result, this.javaHomeCache);
->>>>>>> e3cdffd4
 		} catch(IllegalStateException e) {
 			throw new IllegalArgumentException(this.bind("configure.invalidSystem", this.javaHomeCache.toString())); //$NON-NLS-1$
 		}
 	}
 	return result;
-<<<<<<< HEAD
-=======
 }
 private void processAddonModuleOptions(FileSystem env) {
 	Map<String, IPackageExport[]> exports = new HashMap<>();
@@ -3525,7 +3512,6 @@
 		
 	}
 	return result;
->>>>>>> e3cdffd4
 }
 /*
  * External API
@@ -5056,11 +5042,8 @@
 		String sourcepathClasspathArg,
 		ArrayList<String> sourcepathClasspaths,
 		ArrayList<String> classpaths,
-<<<<<<< HEAD
-=======
 		String modulePath,
 		String moduleSourcepath,
->>>>>>> e3cdffd4
 		ArrayList<String> extdirsClasspaths,
 		ArrayList<String> endorsedDirClasspaths,
 		String customEncoding) {
@@ -5083,17 +5066,12 @@
 	}
 	// process bootclasspath, classpath and sourcepaths
  	ArrayList<Classpath> allPaths = handleBootclasspath(bootclasspaths, customEncoding);
-<<<<<<< HEAD
 
 	List<FileSystem.Classpath> cp = handleClasspath(classpaths, customEncoding);
-=======
-
-	List<FileSystem.Classpath> cp = handleClasspath(classpaths, customEncoding);
 
 	List<FileSystem.Classpath> mp = handleModulepath(modulePath);
 
 	List<FileSystem.Classpath> msp = handleModuleSourcepath(moduleSourcepath);
->>>>>>> e3cdffd4
 
 	ArrayList<FileSystem.Classpath> sourcepaths = new ArrayList<>();
 	if (sourcepathClasspathArg != null) {
@@ -5123,11 +5101,8 @@
 	allPaths.addAll(extdirs);
 	allPaths.addAll(sourcepaths);
 	allPaths.addAll(cp);
-<<<<<<< HEAD
-=======
 	allPaths.addAll(mp);
 	allPaths.addAll(msp);
->>>>>>> e3cdffd4
 	allPaths = FileSystem.ClasspathNormalizer.normalize(allPaths);
 	this.checkedClasspaths = new FileSystem.Classpath[allPaths.size()];
 	allPaths.toArray(this.checkedClasspaths);
@@ -5137,11 +5112,8 @@
 		for (FileSystem.Classpath c : this.checkedClasspaths) {
 			if (c instanceof ClasspathJar)
 				((ClasspathJar) c).annotationPaths = this.annotationPaths;
-<<<<<<< HEAD
-=======
 			else if (c instanceof ClasspathJrt)
 				((ClasspathJrt) c).annotationPaths = this.annotationPaths;
->>>>>>> e3cdffd4
 		}
 	}
 }
