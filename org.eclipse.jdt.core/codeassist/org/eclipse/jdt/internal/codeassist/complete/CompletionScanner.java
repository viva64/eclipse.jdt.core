/*******************************************************************************
 * Copyright (c) 2000, 2024 IBM Corporation and others.
 *
 * This program and the accompanying materials
 * are made available under the terms of the Eclipse Public License 2.0
 * which accompanies this distribution, and is available at
 * https://www.eclipse.org/legal/epl-2.0/
 *
 * SPDX-License-Identifier: EPL-2.0
 *
 * Contributors:
 *     IBM Corporation - initial API and implementation
 *******************************************************************************/
package org.eclipse.jdt.internal.codeassist.complete;

/*
 * Scanner aware of a cursor location so as to discard trailing portions of identifiers
 * containing the cursor location.
 *
 * Cursor location denotes the position of the last character behind which completion
 * got requested:
 *  -1 means completion at the very beginning of the source
 *	0  means completion behind the first character
 *  n  means completion behind the n-th character
 */
<<<<<<< HEAD
import org.eclipse.jdt.core.compiler.*;
import org.eclipse.jdt.internal.compiler.parser.TerminalTokens;
=======
import org.eclipse.jdt.core.compiler.CharOperation;
import org.eclipse.jdt.core.compiler.InvalidInputException;
>>>>>>> 2fe0af3d
import org.eclipse.jdt.internal.compiler.classfmt.ClassFileConstants;
import org.eclipse.jdt.internal.compiler.parser.Scanner;
import org.eclipse.jdt.internal.compiler.parser.ScannerHelper;

public class CompletionScanner extends Scanner {

	public char[] completionIdentifier;
	public int cursorLocation;
	public int endOfEmptyToken = -1;

	/* Source positions of the completedIdentifier
	 * if inside actual identifier, end goes to the actual identifier
	 * end, in other words, beyond cursor location
	 */
	public int completedIdentifierStart = 0;
	public int completedIdentifierEnd = -1;
	public int unicodeCharSize;

	public static final char[] EmptyCompletionIdentifier = {};

public CompletionScanner(long sourceLevel) {
	this(
		sourceLevel,
		false /* previewEnabled */);
}
public CompletionScanner(long sourceLevel, boolean previewEnabled) {
	super(
		false /*comment*/,
		false /*whitespace*/,
		false /*nls*/,
		sourceLevel,
		null /*taskTags*/,
		null/*taskPriorities*/,
		true/*taskCaseSensitive*/,
		previewEnabled);
}
@Override
public boolean isAtAssistIdentifier() {
	if (this.cursorLocation < this.startPosition && this.currentPosition == this.startPosition) { // fake empty identifier got issued
		return true;
	}
	if (this.cursorLocation+1 >= this.startPosition && this.cursorLocation < this.currentPosition) {
		return true;
	}
	return false;
}
/*
 * Truncate the current identifier if it is containing the cursor location. Since completion is performed
 * on an identifier prefix.
 */
@Override
public char[] getCurrentIdentifierSource() {

	if (this.completionIdentifier == null){
		if (this.cursorLocation < this.startPosition && this.currentPosition == this.startPosition){ // fake empty identifier got issued
			// remember actual identifier positions
			this.completedIdentifierStart = this.startPosition;
			this.completedIdentifierEnd = this.completedIdentifierStart - 1;
			return this.completionIdentifier = EmptyCompletionIdentifier;
		}
		if (this.cursorLocation+1 >= this.startPosition && this.cursorLocation < this.currentPosition){
			// remember actual identifier positions
			this.completedIdentifierStart = this.startPosition;
			this.completedIdentifierEnd = this.currentPosition - 1;
			if (this.withoutUnicodePtr != 0){			// check unicode scenario
				int length = this.cursorLocation + 1 - this.startPosition - this.unicodeCharSize;
				System.arraycopy(this.withoutUnicodeBuffer, 1, this.completionIdentifier = new char[length], 0, length);
			} else {
				// no char[] sharing around completionIdentifier, we want it to be unique so as to use identity checks
				int length = this.cursorLocation + 1 - this.startPosition;
				System.arraycopy(this.source, this.startPosition, (this.completionIdentifier = new char[length]), 0, length);
			}
			return this.completionIdentifier;
		}
	}
	return super.getCurrentIdentifierSource();
}

@Override
public char[] getCurrentTokenSourceString() {
	if (this.completionIdentifier == null){
		if (this.cursorLocation+1 >= this.startPosition && this.cursorLocation < this.currentPosition){
			// remember actual identifier positions
			this.completedIdentifierStart = this.startPosition;
			this.completedIdentifierEnd = this.currentPosition - 1;
			if (this.withoutUnicodePtr != 0){			// check unicode scenario
				int length = this.cursorLocation - this.startPosition - this.unicodeCharSize;
				System.arraycopy(this.withoutUnicodeBuffer, 2, this.completionIdentifier = new char[length], 0, length);
			} else {
				// no char[] sharing around completionIdentifier, we want it to be unique so as to use identity checks
				int length = this.cursorLocation - this.startPosition;
				System.arraycopy(this.source, this.startPosition + 1, (this.completionIdentifier = new char[length]), 0, length);
			}
			return this.completionIdentifier;
		}
	}
	return super.getCurrentTokenSourceString();
}
@Override
protected int getNextToken0() throws InvalidInputException {

	this.wasAcr = false;
	this.unicodeCharSize = 0;
	if (this.diet) {
		jumpOverMethodBody();
		this.diet = false;
		return this.currentPosition > this.eofPosition ? TokenNameEOF : TokenNameRBRACE;
	}
	int whiteStart = 0;
	try {
		while (true) { //loop for jumping over comments
			this.withoutUnicodePtr = 0;
			//start with a new token (even comment written with unicode )

			// ---------Consume white space and handles start position---------
			whiteStart = this.currentPosition;
			boolean isWhiteSpace, hasWhiteSpaces = false;
			int offset = 0;
			do {
				this.startPosition = this.currentPosition;
				boolean checkIfUnicode = false;
				try {
					checkIfUnicode = ((this.currentCharacter = this.source[this.currentPosition++]) == '\\')
						&& (this.source[this.currentPosition] == 'u');
				} catch(IndexOutOfBoundsException e) {
					if (this.tokenizeWhiteSpace && (whiteStart != this.currentPosition - 1)) {
						// reposition scanner in case we are interested by spaces as tokens
						this.currentPosition--;
						this.startPosition = whiteStart;
						return TokenNameWHITESPACE;
					}
					if (this.currentPosition > this.eofPosition) {
						/* might be completing at eof (e.g. behind a dot) */
						if (this.completionIdentifier == null &&
							this.startPosition == this.cursorLocation + 1){
							this.currentPosition = this.startPosition; // for being detected as empty free identifier
							return TokenNameIdentifier;
						}
						return TokenNameEOF;
					}
				}
				if (checkIfUnicode) {
					isWhiteSpace = jumpOverUnicodeWhiteSpace();
					offset = 6;
				} else {
					offset = 1;
					if ((this.currentCharacter == '\r') || (this.currentCharacter == '\n')) {
						//checkNonExternalizedString();
						if (this.recordLineSeparator) {
							pushLineSeparator();
						}
					}
					isWhiteSpace =
						(this.currentCharacter == ' ') || CharOperation.isWhitespace(this.currentCharacter);
				}
				if (isWhiteSpace) {
					hasWhiteSpaces = true;
				}
				/* completion requesting strictly inside blanks */
				if ((whiteStart != this.currentPosition)
					//&& (previousToken == TokenNameDOT)
					&& (this.completionIdentifier == null)
					&& (whiteStart <= this.cursorLocation+1)
					&& (this.cursorLocation < this.startPosition)
					&& !ScannerHelper.isJavaIdentifierStart(this.complianceLevel, this.currentCharacter)){
					this.currentPosition = this.startPosition; // for next token read
					return TokenNameIdentifier;
				}
			} while (isWhiteSpace);
			if (this.tokenizeWhiteSpace && hasWhiteSpaces) {
				// reposition scanner in case we are interested by spaces as tokens
				this.currentPosition-=offset;
				this.startPosition = whiteStart;
				return TokenNameWHITESPACE;
			}
			//little trick to get out in the middle of a source computation
			if (this.currentPosition > this.eofPosition){
				/* might be completing at eof (e.g. behind a dot) */
				if (this.completionIdentifier == null &&
					this.startPosition == this.cursorLocation + 1){
					// compute end of empty identifier.
					// if the empty identifier is at the start of a next token the end of
					// empty identifier is the end of the next token (e.g. "<empty token>next").
					int temp = this.eofPosition;
					this.eofPosition = this.source.length;
				 	while(getNextCharAsJavaIdentifierPart()){/*empty*/}
				 	this.eofPosition = temp;
				 	this.endOfEmptyToken = this.currentPosition - 1;
					this.currentPosition = this.startPosition; // for being detected as empty free identifier
					return TokenNameIdentifier;
				}
				this.currentPosition = this.startPosition; // fake EOF should not drown the real next token.
				return TokenNameEOF;
			}

			// ---------Identify the next token-------------

			switch (this.currentCharacter) {
				case '@' :
					return TokenNameAT;
				case '(' :
					return TokenNameLPAREN;
				case ')' :
					return TokenNameRPAREN;
				case '{' :
					return TokenNameLBRACE;
				case '}' :
					return TokenNameRBRACE;
				case '[' :
					return TokenNameLBRACKET;
				case ']' :
					return TokenNameRBRACKET;
				case ';' :
					return TokenNameSEMICOLON;
				case ',' :
					return TokenNameCOMMA;
				case '.' :
					if (this.startPosition <= this.cursorLocation
							&& this.cursorLocation < this.currentPosition){
						return TokenNameDOT; // completion inside .<|>12
					}
					if (getNextCharAsDigit()) {
						return scanNumber(true);
					}
					int temp = this.currentPosition;
					if (getNextChar('.')) {
						if (getNextChar('.')) {
							return TokenNameELLIPSIS;
						} else {
							this.currentPosition = temp;
							return TokenNameDOT;
						}
					} else {
						this.currentPosition = temp;
						return TokenNameDOT;
					}
				case '+' :
					{
						int test;
						if ((test = getNextChar('+', '=')) == 0)
							return TokenNamePLUS_PLUS;
						if (test > 0)
							return TokenNamePLUS_EQUAL;
						return TokenNamePLUS;
					}
				case '-' :
					{
						int test;
						if ((test = getNextChar('-', '=')) == 0)
							return TokenNameMINUS_MINUS;
						if (test > 0)
							return TokenNameMINUS_EQUAL;
						if (getNextChar('>'))
							return TokenNameARROW;
						return TokenNameMINUS;
					}
				case '~' :
					return TokenNameTWIDDLE;
				case '!' :
					if (getNextChar('='))
						return TokenNameNOT_EQUAL;
					return TokenNameNOT;
				case '*' :
					if (getNextChar('='))
						return TokenNameMULTIPLY_EQUAL;
					return TokenNameMULTIPLY;
				case '%' :
					if (getNextChar('='))
						return TokenNameREMAINDER_EQUAL;
					return TokenNameREMAINDER;
				case '<' :
					{
						int test;
						if ((test = getNextChar('=', '<')) == 0)
							return TokenNameLESS_EQUAL;
						if (test > 0) {
							if (getNextChar('='))
								return TokenNameLEFT_SHIFT_EQUAL;
							return TokenNameLEFT_SHIFT;
						}
						return TokenNameLESS;
					}
				case '>' :
					{
						int test;
						if (this.returnOnlyGreater) {
							return TokenNameGREATER;
						}
						if ((test = getNextChar('=', '>')) == 0)
							return TokenNameGREATER_EQUAL;
						if (test > 0) {
							if ((test = getNextChar('=', '>')) == 0)
								return TokenNameRIGHT_SHIFT_EQUAL;
							if (test > 0) {
								if (getNextChar('='))
									return TokenNameUNSIGNED_RIGHT_SHIFT_EQUAL;
								return TokenNameUNSIGNED_RIGHT_SHIFT;
							}
							return TokenNameRIGHT_SHIFT;
						}
						return TokenNameGREATER;
					}
				case '=' :
					if (getNextChar('='))
						return TokenNameEQUAL_EQUAL;
					return TokenNameEQUAL;
				case '&' :
					{
						int test;
						if ((test = getNextChar('&', '=')) == 0)
							return TokenNameAND_AND;
						if (test > 0)
							return TokenNameAND_EQUAL;
						return TokenNameAND;
					}
				case '|' :
					{
						int test;
						if ((test = getNextChar('|', '=')) == 0)
							return TokenNameOR_OR;
						if (test > 0)
							return TokenNameOR_EQUAL;
						return TokenNameOR;
					}
				case '^' :
					if (getNextChar('='))
						return TokenNameXOR_EQUAL;
					return TokenNameXOR;
				case '?' :
					return TokenNameQUESTION;
				case ':' :
					if (getNextChar(':'))
						return TokenNameCOLON_COLON;
					return TokenNameCOLON;
				case '\'' :
					{
						int test;
						if ((test = getNextChar('\n', '\r')) == 0) {
							throw invalidCharacter();
						}
						if (test > 0) {
							// relocate if finding another quote fairly close: thus unicode '/u000D' will be fully consumed
							for (int lookAhead = 0; lookAhead < 3; lookAhead++) {
								if (this.currentPosition + lookAhead == this.eofPosition)
									break;
								if (this.source[this.currentPosition + lookAhead] == '\n')
									break;
								if (this.source[this.currentPosition + lookAhead] == '\'') {
									this.currentPosition += lookAhead + 1;
									break;
								}
							}
							throw invalidCharacter();
						}
					}
					if (getNextChar('\'')) {
						// relocate if finding another quote fairly close: thus unicode '/u000D' will be fully consumed
						for (int lookAhead = 0; lookAhead < 3; lookAhead++) {
							if (this.currentPosition + lookAhead == this.eofPosition)
								break;
							if (this.source[this.currentPosition + lookAhead] == '\n')
								break;
							if (this.source[this.currentPosition + lookAhead] == '\'') {
								this.currentPosition += lookAhead + 1;
								break;
							}
						}
						throw invalidCharacter();
					}
					if (getNextChar('\\')) {
						if (this.unicodeAsBackSlash) {
							// consume next character
							this.unicodeAsBackSlash = false;
							if (((this.currentCharacter = this.source[this.currentPosition++]) == '\\') && (this.source[this.currentPosition] == 'u')) {
								getNextUnicodeChar();
							} else {
								if (this.withoutUnicodePtr != 0) {
									unicodeStore();
								}
							}
						} else {
							this.currentCharacter = this.source[this.currentPosition++];
						}
						scanEscapeCharacter();
					} else { // consume next character
						this.unicodeAsBackSlash = false;
						boolean checkIfUnicode = false;
						try {
							checkIfUnicode = ((this.currentCharacter = this.source[this.currentPosition++]) == '\\')
							&& (this.source[this.currentPosition] == 'u');
						} catch(IndexOutOfBoundsException e) {
							this.currentPosition--;
							throw invalidCharacter();
						}
						if (checkIfUnicode) {
							getNextUnicodeChar();
						} else {
							if (this.withoutUnicodePtr != 0) {
							    unicodeStore();
							}
						}
					}
					if (getNextChar('\''))
						return TokenNameCharacterLiteral;
					// relocate if finding another quote fairly close: thus unicode '/u000D' will be fully consumed
					for (int lookAhead = 0; lookAhead < 20; lookAhead++) {
						if (this.currentPosition + lookAhead == this.eofPosition)
							break;
						if (this.source[this.currentPosition + lookAhead] == '\n')
							break;
						if (this.source[this.currentPosition + lookAhead] == '\'') {
							this.currentPosition += lookAhead + 1;
							break;
						}
					}
					throw invalidCharacter();
				case '"' :
					try {
						int ret = scanForStringLiteral();
						return ret;
					} catch(InvalidInputException e){
						if (Scanner.INVALID_CHAR_IN_STRING.equals(e.getMessage())) {
								if (this.startPosition <= this.cursorLocation
									&& this.cursorLocation <= this.currentPosition-1) {
								// complete inside a string literal
								return TokenNameStringLiteral;
							}
						} else if (Scanner.UNTERMINATED_STRING.equals(e.getMessage())) {
								if (this.startPosition <= this.cursorLocation
									&& this.cursorLocation <= this.currentPosition-1) {
								// complete inside a string literal
								return TokenNameStringLiteral;
							}
						}
						throw e;
					}
				case '/' :
					{
						int test = findCommentType();
						if (test == 0 || test == 2) { //line comment
							this.lastCommentLinePosition = this.currentPosition;
							try { //get the next char
								if (((this.currentCharacter = this.source[this.currentPosition++]) == '\\')
									&& (this.source[this.currentPosition] == 'u')) {
									//-------------unicode traitement ------------
									int c1 = 0, c2 = 0, c3 = 0, c4 = 0;
									this.currentPosition++;
									while (this.source[this.currentPosition] == 'u') {
										this.currentPosition++;
									}
									if ((c1 = ScannerHelper.getHexadecimalValue(this.source[this.currentPosition++])) > 15
										|| c1 < 0
										|| (c2 = ScannerHelper.getHexadecimalValue(this.source[this.currentPosition++])) > 15
										|| c2 < 0
										|| (c3 = ScannerHelper.getHexadecimalValue(this.source[this.currentPosition++])) > 15
										|| c3 < 0
										|| (c4 = ScannerHelper.getHexadecimalValue(this.source[this.currentPosition++])) > 15
										|| c4 < 0) {
										throw invalidUnicodeEscape();
									} else {
										this.currentCharacter = (char) (((c1 * 16 + c2) * 16 + c3) * 16 + c4);
									}
								}

								//handle the \\u case manually into comment
								if (this.currentCharacter == '\\') {
									if (this.source[this.currentPosition] == '\\')
										this.currentPosition++;
								} //jump over the \\
								boolean isUnicode = false;
								while (true) {
									this.lastCommentLinePosition = this.currentPosition;
									//get the next char
									isUnicode = false;
									if (((this.currentCharacter = this.source[this.currentPosition++]) == '\\')
										&& (this.source[this.currentPosition] == 'u')) {
										isUnicode = true;
										//-------------unicode traitement ------------
										int c1 = 0, c2 = 0, c3 = 0, c4 = 0;
										this.currentPosition++;
										while (this.source[this.currentPosition] == 'u') {
											this.currentPosition++;
										}
										if ((c1 = ScannerHelper.getHexadecimalValue(this.source[this.currentPosition++])) > 15
											|| c1 < 0
											|| (c2 = ScannerHelper.getHexadecimalValue(this.source[this.currentPosition++])) > 15
											|| c2 < 0
											|| (c3 = ScannerHelper.getHexadecimalValue(this.source[this.currentPosition++])) > 15
											|| c3 < 0
											|| (c4 = ScannerHelper.getHexadecimalValue(this.source[this.currentPosition++])) > 15
											|| c4 < 0) {
											throw invalidUnicodeEscape();
										} else {
											this.currentCharacter = (char) (((c1 * 16 + c2) * 16 + c3) * 16 + c4);
										}
									}
									//handle the \\u case manually into comment
									if (this.currentCharacter == '\\') {
										if (this.source[this.currentPosition] == '\\')
											this.currentPosition++;
									} //jump over the \\
									/*
									 * We need to completely consume the line break
									 */
									if (this.currentCharacter == '\r'
									   && this.eofPosition > this.currentPosition) {
									   	if (this.source[this.currentPosition] == '\n') {
											this.currentPosition++;
											this.currentCharacter = '\n';
									   	} else if ((this.source[this.currentPosition] == '\\')
											&& (this.source[this.currentPosition + 1] == 'u')) {
											isUnicode = true;
											char unicodeChar;
											int index = this.currentPosition + 1;
											index++;
											while (this.source[index] == 'u') {
												index++;
											}
											//-------------unicode treatment ------------
											int c1 = 0, c2 = 0, c3 = 0, c4 = 0;
											if ((c1 = ScannerHelper.getHexadecimalValue(this.source[index++])) > 15
												|| c1 < 0
												|| (c2 = ScannerHelper.getHexadecimalValue(this.source[index++])) > 15
												|| c2 < 0
												|| (c3 = ScannerHelper.getHexadecimalValue(this.source[index++])) > 15
												|| c3 < 0
												|| (c4 = ScannerHelper.getHexadecimalValue(this.source[index++])) > 15
												|| c4 < 0) {
												this.currentPosition = index;
												throw invalidUnicodeEscape();
											} else {
												unicodeChar = (char) (((c1 * 16 + c2) * 16 + c3) * 16 + c4);
											}
											if (unicodeChar == '\n') {
												this.currentPosition = index;
												this.currentCharacter = '\n';
											}
										}
								   	}
									if (this.currentCharacter == '\n') {
										if (test == 0 || !lineBeginsWithMarkdown()) {
											break;
										}
									}
<<<<<<< HEAD
							   	}
								recordComment(TerminalTokens.TokenNameCOMMENT_LINE);
								if (this.startPosition <= this.cursorLocation && this.cursorLocation < this.currentPosition-1){
=======
								}

								recordComment(test == 0 ? TokenNameCOMMENT_LINE : TokenNameCOMMENT_MARKDOWN);
								if (test == 0 &&
										this.startPosition <= this.cursorLocation && this.cursorLocation < this.currentPosition-1){
>>>>>>> 2fe0af3d
									throw new InvalidCursorLocation(InvalidCursorLocation.NO_COMPLETION_INSIDE_COMMENT);
								}
								if (this.taskTags != null) checkTaskTag(this.startPosition, this.currentPosition);
								if ((this.currentCharacter == '\r') || (this.currentCharacter == '\n')) {
									//checkNonExternalizedString();
									if (this.recordLineSeparator) {
										if (isUnicode) {
											pushUnicodeLineSeparator();
										} else {
											pushLineSeparator();
										}
									}
								}
								if (this.tokenizeComments) {
									return TerminalTokens.TokenNameCOMMENT_LINE;
								}
							} catch (IndexOutOfBoundsException e) {
								this.currentPosition--;
								recordComment(TerminalTokens.TokenNameCOMMENT_LINE);
								if (this.taskTags != null) checkTaskTag(this.startPosition, this.currentPosition);
								if (this.tokenizeComments) {
									return TerminalTokens.TokenNameCOMMENT_LINE;
								} else {
									this.currentPosition++;
								}
							}
							break;
						}
						if (test == 1) { //traditional and javadoc comment
							try { //get the next char
								boolean isJavadoc = false, star = false;
								boolean isUnicode = false;
								int previous;
								// consume next character
								this.unicodeAsBackSlash = false;
								if (((this.currentCharacter = this.source[this.currentPosition++]) == '\\')
									&& (this.source[this.currentPosition] == 'u')) {
									getNextUnicodeChar();
									isUnicode = true;
								} else {
									isUnicode = false;
									if (this.withoutUnicodePtr != 0) {
									    unicodeStore();
									}
								}

								if (this.currentCharacter == '*') {
									isJavadoc = true;
									star = true;
								}
								if ((this.currentCharacter == '\r') || (this.currentCharacter == '\n')) {
									//checkNonExternalizedString();
									if (this.recordLineSeparator) {
										if (!isUnicode) {
											pushLineSeparator();
										}
									}
								}
								isUnicode = false;
								previous = this.currentPosition;
								if (((this.currentCharacter = this.source[this.currentPosition++]) == '\\')
									&& (this.source[this.currentPosition] == 'u')) {
									//-------------unicode traitement ------------
									getNextUnicodeChar();
									isUnicode = true;
								} else {
									isUnicode = false;
								}
								//handle the \\u case manually into comment
								if (this.currentCharacter == '\\') {
									if (this.source[this.currentPosition] == '\\')
										this.currentPosition++;
								} //jump over the \\
								// empty comment is not a javadoc /**/
								if (this.currentCharacter == '/') {
									isJavadoc = false;
								}
								//loop until end of comment */
								int firstTag = 0;
								while ((this.currentCharacter != '/') || (!star)) {
									if ((this.currentCharacter == '\r') || (this.currentCharacter == '\n')) {
										//checkNonExternalizedString();
										if (this.recordLineSeparator) {
											if (!isUnicode) {
												pushLineSeparator();
											}
										}
									}
									switch (this.currentCharacter) {
										case '*':
											star = true;
											break;
										case '@':
											if (firstTag == 0 && this.isFirstTag()) {
												firstTag = previous;
											}
											//$FALL-THROUGH$ default case to set star to false
										default:
											star = false;
									}
 									//get next char
									previous = this.currentPosition;
									if (((this.currentCharacter = this.source[this.currentPosition++]) == '\\')
										&& (this.source[this.currentPosition] == 'u')) {
										//-------------unicode traitement ------------
										getNextUnicodeChar();
										isUnicode = true;
									} else {
										isUnicode = false;
									}
									//handle the \\u case manually into comment
									if (this.currentCharacter == '\\') {
										if (this.source[this.currentPosition] == '\\')
											this.currentPosition++;
									} //jump over the \\
								}
								int token = isJavadoc ? TokenNameCOMMENT_JAVADOC : TokenNameCOMMENT_BLOCK;
								recordComment(token);
								this.commentTagStarts[this.commentPtr] = firstTag;
								if (!isJavadoc && this.startPosition <= this.cursorLocation && this.cursorLocation < this.currentPosition-1){
									throw new InvalidCursorLocation(InvalidCursorLocation.NO_COMPLETION_INSIDE_COMMENT);
								}
								if (this.taskTags != null) checkTaskTag(this.startPosition, this.currentPosition);
								if (this.tokenizeComments) {
									/*
									if (isJavadoc)
										return TokenNameCOMMENT_JAVADOC;
									return TokenNameCOMMENT_BLOCK;
									*/
									return token;
								}
							} catch (IndexOutOfBoundsException e) {
								this.currentPosition--;
								throw unterminatedComment();
							}
							break;
						}
						if (getNextChar('='))
							return TokenNameDIVIDE_EQUAL;
						return TokenNameDIVIDE;
					}
				case '\u001a' :
					if (atEnd())
						return TokenNameEOF;
					//the atEnd may not be <this.currentPosition == this.source.length> if source is only some part of a real (external) stream
					throw invalidEof();

				default :
					char c = this.currentCharacter;
					if (c < ScannerHelper.MAX_OBVIOUS) {
						if ((ScannerHelper.OBVIOUS_IDENT_CHAR_NATURES[c] & ScannerHelper.C_IDENT_START) != 0) {
							return scanIdentifierOrKeyword();
						} else if ((ScannerHelper.OBVIOUS_IDENT_CHAR_NATURES[c] & ScannerHelper.C_DIGIT) != 0) {
								return scanNumber(false);
						} else {
							return TokenNameERROR;
						}
					}
					boolean isJavaIdStart;
					if (c >= HIGH_SURROGATE_MIN_VALUE && c <= HIGH_SURROGATE_MAX_VALUE) {
						if (this.complianceLevel < ClassFileConstants.JDK1_5) {
							throw invalidUnicodeEscape();
						}
						// Unicode 4 detection
						char low = (char) getNextChar();
						if (low < LOW_SURROGATE_MIN_VALUE || low > LOW_SURROGATE_MAX_VALUE) {
							// illegal low surrogate
							throw invalidLowSurrogate();
						}
						isJavaIdStart = ScannerHelper.isJavaIdentifierStart(this.complianceLevel, c, low);
					}
					else if (c >= LOW_SURROGATE_MIN_VALUE && c <= LOW_SURROGATE_MAX_VALUE) {
						if (this.complianceLevel < ClassFileConstants.JDK1_5) {
							throw invalidUnicodeEscape();
						}
						throw invalidHighSurrogate();
					} else {
						// optimized case already checked
						isJavaIdStart = Character.isJavaIdentifierStart(c);
					}
					if (isJavaIdStart)
						return scanIdentifierOrKeyword();
					if (ScannerHelper.isDigit(this.currentCharacter)) {
						return scanNumber(false);
					}
					return TokenNameERROR;
			}
		}
	} //-----------------end switch while try--------------------
	catch (IndexOutOfBoundsException e) {
		if (this.tokenizeWhiteSpace && (whiteStart != this.currentPosition - 1)) {
			// reposition scanner in case we are interested by spaces as tokens
			this.currentPosition--;
			this.startPosition = whiteStart;
			return TokenNameWHITESPACE;
		}
	}
	/* might be completing at very end of file (e.g. behind a dot) */
	if (this.completionIdentifier == null &&
		this.startPosition == this.cursorLocation + 1){
		this.endOfEmptyToken = this.currentPosition - 1;
		this.currentPosition = this.startPosition; // for being detected as empty free identifier
		return TokenNameIdentifier;
	}
	return TokenNameEOF;
}
@Override
public int getNextNotFakedToken() throws InvalidInputException {
	int token;
	boolean fromUnget = false;
	if (this.nextToken != TokenNameNotAToken) {
		token = this.nextToken;
		this.nextToken = TokenNameNotAToken;
		fromUnget = true;
	} else {
		token = getNextToken();
	}
	if (this.currentPosition == this.startPosition) {
		if (!fromUnget)
			this.currentPosition++; // on fake completion identifier
		return -1;
	}
	return token;
}
@Override
public final void getNextUnicodeChar() throws InvalidInputException {
	int temp = this.currentPosition; // the \ is already read
	super.getNextUnicodeChar();
	if(this.cursorLocation > temp) {
		this.unicodeCharSize += (this.currentPosition - temp);
	}
	if (temp < this.cursorLocation && this.cursorLocation < this.currentPosition-1){
		throw new InvalidCursorLocation(InvalidCursorLocation.NO_COMPLETION_INSIDE_UNICODE);
	}
}
@Override
public boolean isFirstTag() {
	return
		getNextChar('d') &&
		getNextChar('e') &&
		getNextChar('p') &&
		getNextChar('r') &&
		getNextChar('e') &&
		getNextChar('c') &&
		getNextChar('a') &&
		getNextChar('t') &&
		getNextChar('e') &&
		getNextChar('d');
}
public final void jumpOverBlock() {
	jumpOverMethodBody();
}
///*
// * In case we actually read a keyword, but the cursor is located inside,
// * we pretend we read an identifier.
// */
@Override
public int scanIdentifierOrKeyword() {

	int id = super.scanIdentifierOrKeyword();

	if (this.startPosition <= this.cursorLocation+1
			&& this.cursorLocation < this.currentPosition){

		// extends the end of the completion token even if the end is after eofPosition
		if (this.cursorLocation+1 == this.eofPosition) {
			int temp = this.eofPosition;
			this.eofPosition = this.source.length;
		 	while(getNextCharAsJavaIdentifierPart()){/*empty*/}
			this.eofPosition = temp;
		}
		// convert completed keyword into an identifier
		return TokenNameIdentifier;
	}
	return id;
}

@Override
public int scanNumber(boolean dotPrefix) throws InvalidInputException {

	int token = super.scanNumber(dotPrefix);

	// consider completion just before a number to be ok, will insert before it
	if (this.startPosition <= this.cursorLocation && this.cursorLocation < this.currentPosition){
		throw new InvalidCursorLocation(InvalidCursorLocation.NO_COMPLETION_INSIDE_NUMBER);
	}
	return token;
}
}<|MERGE_RESOLUTION|>--- conflicted
+++ resolved
@@ -23,13 +23,8 @@
  *	0  means completion behind the first character
  *  n  means completion behind the n-th character
  */
-<<<<<<< HEAD
-import org.eclipse.jdt.core.compiler.*;
-import org.eclipse.jdt.internal.compiler.parser.TerminalTokens;
-=======
 import org.eclipse.jdt.core.compiler.CharOperation;
 import org.eclipse.jdt.core.compiler.InvalidInputException;
->>>>>>> 2fe0af3d
 import org.eclipse.jdt.internal.compiler.classfmt.ClassFileConstants;
 import org.eclipse.jdt.internal.compiler.parser.Scanner;
 import org.eclipse.jdt.internal.compiler.parser.ScannerHelper;
@@ -67,7 +62,7 @@
 		previewEnabled);
 }
 @Override
-public boolean isAtAssistIdentifier() {
+protected boolean isAtAssistIdentifier() {
 	if (this.cursorLocation < this.startPosition && this.currentPosition == this.startPosition) { // fake empty identifier got issued
 		return true;
 	}
@@ -574,17 +569,11 @@
 											break;
 										}
 									}
-<<<<<<< HEAD
-							   	}
-								recordComment(TerminalTokens.TokenNameCOMMENT_LINE);
-								if (this.startPosition <= this.cursorLocation && this.cursorLocation < this.currentPosition-1){
-=======
 								}
 
 								recordComment(test == 0 ? TokenNameCOMMENT_LINE : TokenNameCOMMENT_MARKDOWN);
 								if (test == 0 &&
 										this.startPosition <= this.cursorLocation && this.cursorLocation < this.currentPosition-1){
->>>>>>> 2fe0af3d
 									throw new InvalidCursorLocation(InvalidCursorLocation.NO_COMPLETION_INSIDE_COMMENT);
 								}
 								if (this.taskTags != null) checkTaskTag(this.startPosition, this.currentPosition);
@@ -599,14 +588,14 @@
 									}
 								}
 								if (this.tokenizeComments) {
-									return TerminalTokens.TokenNameCOMMENT_LINE;
+									return TokenNameCOMMENT_LINE;
 								}
 							} catch (IndexOutOfBoundsException e) {
 								this.currentPosition--;
-								recordComment(TerminalTokens.TokenNameCOMMENT_LINE);
+								recordComment(TokenNameCOMMENT_LINE);
 								if (this.taskTags != null) checkTaskTag(this.startPosition, this.currentPosition);
 								if (this.tokenizeComments) {
-									return TerminalTokens.TokenNameCOMMENT_LINE;
+									return TokenNameCOMMENT_LINE;
 								} else {
 									this.currentPosition++;
 								}
@@ -792,7 +781,7 @@
 	return TokenNameEOF;
 }
 @Override
-public int getNextNotFakedToken() throws InvalidInputException {
+protected int getNextNotFakedToken() throws InvalidInputException {
 	int token;
 	boolean fromUnget = false;
 	if (this.nextToken != TokenNameNotAToken) {
@@ -821,7 +810,7 @@
 	}
 }
 @Override
-public boolean isFirstTag() {
+protected boolean isFirstTag() {
 	return
 		getNextChar('d') &&
 		getNextChar('e') &&
