--- conflicted
+++ resolved
@@ -179,15 +179,8 @@
 	 */
 	public static IJavaSearchScope createJavaSearchScope(boolean excludeTestCode, IJavaElement[] elements, int includeMask) {
 		Set<JavaProject> projectsToBeAdded = new HashSet<>(2);
-<<<<<<< HEAD
-		for (int i = 0, length = elements.length; i < length; i++) {
-			IJavaElement element = elements[i];
-			if (element instanceof JavaProject) {
-                final JavaProject p = (JavaProject) element;
-=======
 		for (IJavaElement element : elements) {
 			if (element instanceof JavaProject p) {
->>>>>>> 2fe0af3d
 				projectsToBeAdded.add(p);
 			}
 		}
