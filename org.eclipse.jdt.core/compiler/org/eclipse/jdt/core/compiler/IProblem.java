/*******************************************************************************
 * Copyright (c) 2000, 2020 IBM Corporation and others.
 *
 * This program and the accompanying materials
 * are made available under the terms of the Eclipse Public License 2.0
 * which accompanies this distribution, and is available at
 * https://www.eclipse.org/legal/epl-2.0/
 *
 * This is an implementation of an early-draft specification developed under the Java
 * Community Process (JCP) and is made available for testing and evaluation purposes
 * only. The code is not compatible with any specification of the JCP.
 *
 * SPDX-License-Identifier: EPL-2.0
 *
 * Contributors:
 *     IBM Corporation - initial API and implementation
 *     IBM Corporation - added the following constants
 *								   NonStaticAccessToStaticField
 *								   NonStaticAccessToStaticMethod
 *								   Task
 *								   ExpressionShouldBeAVariable
 *								   AssignmentHasNoEffect
 *     IBM Corporation - added the following constants
 *								   TooManySyntheticArgumentSlots
 *								   TooManyArrayDimensions
 *								   TooManyBytesForStringConstant
 *								   TooManyMethods
 *								   TooManyFields
 *								   NonBlankFinalLocalAssignment
 *								   ObjectCannotHaveSuperTypes
 *								   MissingSemiColon
 *								   InvalidParenthesizedExpression
 *								   EnclosingInstanceInConstructorCall
 *								   BytecodeExceeds64KLimitForConstructor
 *								   IncompatibleReturnTypeForNonInheritedInterfaceMethod
 *								   UnusedPrivateMethod
 *								   UnusedPrivateConstructor
 *								   UnusedPrivateType
 *								   UnusedPrivateField
 *								   IncompatibleExceptionInThrowsClauseForNonInheritedInterfaceMethod
 *								   InvalidExplicitConstructorCall
 *     IBM Corporation - added the following constants
 *								   PossibleAccidentalBooleanAssignment
 *								   SuperfluousSemicolon
 *								   IndirectAccessToStaticField
 *								   IndirectAccessToStaticMethod
 *								   IndirectAccessToStaticType
 *								   BooleanMethodThrowingException
 *								   UnnecessaryCast
 *								   UnnecessaryArgumentCast
 *								   UnnecessaryInstanceof
 *								   FinallyMustCompleteNormally
 *								   UnusedMethodDeclaredThrownException
 *								   UnusedConstructorDeclaredThrownException
 *								   InvalidCatchBlockSequence
 *								   UnqualifiedFieldAccess
 *     IBM Corporation - added the following constants
 *								   Javadoc
 *								   JavadocUnexpectedTag
 *								   JavadocMissingParamTag
 *								   JavadocMissingParamName
 *								   JavadocDuplicateParamName
 *								   JavadocInvalidParamName
 *								   JavadocMissingReturnTag
 *								   JavadocDuplicateReturnTag
 *								   JavadocMissingThrowsTag
 *								   JavadocMissingThrowsClassName
 *								   JavadocInvalidThrowsClass
 *								   JavadocDuplicateThrowsClassName
 *								   JavadocInvalidThrowsClassName
 *								   JavadocMissingSeeReference
 *								   JavadocInvalidSeeReference
 *								   JavadocInvalidSeeHref
 *								   JavadocInvalidSeeArgs
 *								   JavadocMissing
 *								   JavadocInvalidTag
 *								   JavadocMessagePrefix
 *								   EmptyControlFlowStatement
 *     IBM Corporation - added the following constants
 *								   IllegalUsageOfQualifiedTypeReference
 *								   InvalidDigit
 *     IBM Corporation - added the following constants
 *								   ParameterAssignment
 *								   FallthroughCase
 *     IBM Corporation - added the following constants
 *                                 UnusedLabel
 *                                 UnnecessaryNLSTag
 *                                 LocalVariableMayBeNull
 *                                 EnumConstantsCannotBeSurroundedByParenthesis
 *                                 JavadocMissingIdentifier
 *                                 JavadocNonStaticTypeFromStaticInvocation
 *                                 RawTypeReference
 *                                 NoAdditionalBoundAfterTypeVariable
 *                                 UnsafeGenericArrayForVarargs
 *                                 IllegalAccessFromTypeVariable
 *                                 AnnotationValueMustBeArrayInitializer
 *                                 InvalidEncoding
 *                                 CannotReadSource
 *                                 EnumStaticFieldInInInitializerContext
 *                                 ExternalProblemNotFixable
 *                                 ExternalProblemFixable
 *     IBM Corporation - added the following constants
 *                                 AnnotationValueMustBeAnEnumConstant
 *                                 OverridingMethodWithoutSuperInvocation
 *                                 MethodMustOverrideOrImplement
 *                                 TypeHidingTypeParameterFromType
 *                                 TypeHidingTypeParameterFromMethod
 *                                 TypeHidingType
 *     IBM Corporation - added the following constants
 *								   NullLocalVariableReference
 *								   PotentialNullLocalVariableReference
 *								   RedundantNullCheckOnNullLocalVariable
 * 								   NullLocalVariableComparisonYieldsFalse
 * 								   RedundantLocalVariableNullAssignment
 * 								   NullLocalVariableInstanceofYieldsFalse
 * 								   RedundantNullCheckOnNonNullLocalVariable
 * 								   NonNullLocalVariableComparisonYieldsFalse
 *     IBM Corporation - added the following constants
 *                                 InvalidUsageOfTypeParametersForAnnotationDeclaration
 *                                 InvalidUsageOfTypeParametersForEnumDeclaration
 *     IBM Corporation - added the following constants
 *								   RedundantSuperinterface
 *		Benjamin Muskalla - added the following constants
 *									MissingSynchronizedModifierInInheritedMethod
 *		Stephan Herrmann  - added the following constants
 *									UnusedObjectAllocation
 *									PotentiallyUnclosedCloseable
 *									PotentiallyUnclosedCloseableAtExit
 *									UnclosedCloseable
 *									UnclosedCloseableAtExit
 *									ExplicitlyClosedAutoCloseable
 * 								    RequiredNonNullButProvidedNull
 * 									RequiredNonNullButProvidedPotentialNull
 * 									RequiredNonNullButProvidedUnknown
 * 									NullAnnotationNameMustBeQualified
 * 									IllegalReturnNullityRedefinition
 * 									IllegalRedefinitionToNonNullParameter
 * 									IllegalDefinitionToNonNullParameter
 * 									ParameterLackingNonNullAnnotation
 * 									ParameterLackingNullableAnnotation
 * 									PotentialNullMessageSendReference
 * 									RedundantNullCheckOnNonNullMessageSend
 * 									CannotImplementIncompatibleNullness
 * 									RedundantNullAnnotation
 *									RedundantNullDefaultAnnotation
 *									RedundantNullDefaultAnnotationPackage
 *									RedundantNullDefaultAnnotationType
 *									RedundantNullDefaultAnnotationMethod
 *									ContradictoryNullAnnotations
 *									IllegalAnnotationForBaseType
 *									RedundantNullCheckOnSpecdNonNullLocalVariable
 *									SpecdNonNullLocalVariableComparisonYieldsFalse
 *									RequiredNonNullButProvidedSpecdNullable
 *									MissingDefaultCase
 *									MissingEnumConstantCaseDespiteDefault
 *									UninitializedLocalVariableHintMissingDefault
 *									UninitializedBlankFinalFieldHintMissingDefault
 *									ShouldReturnValueHintMissingDefault
 *									IllegalModifierForInterfaceDefaultMethod
 *									InheritedDefaultMethodConflictsWithOtherInherited
 *									ConflictingNullAnnotations
 *									ConflictingInheritedNullAnnotations
 *									UnsafeElementTypeConversion
 *									ArrayReferencePotentialNullReference
 *									DereferencingNullableExpression
 *									NullityMismatchingTypeAnnotation
 *									NullityMismatchingTypeAnnotationSuperHint
 *									NullityUncheckedTypeAnnotationDetail
 *									NullityUncheckedTypeAnnotationDetailSuperHint
 *									NullableFieldReference
 *									UninitializedNonNullField
 *									UninitializedNonNullFieldHintMissingDefault
 *									NonNullMessageSendComparisonYieldsFalse
 *									RedundantNullCheckOnNonNullSpecdField
 *									NonNullSpecdFieldComparisonYieldsFalse
 *									NonNullExpressionComparisonYieldsFalse
 *									RedundantNullCheckOnNonNullExpression
 *									ReferenceExpressionParameterNullityMismatch
 *									ReferenceExpressionParameterNullityUnchecked
 *									ReferenceExpressionReturnNullRedef
 *									ReferenceExpressionReturnNullRedefUnchecked
 *									DuplicateInheritedDefaultMethods
 *									SuperAccessCannotBypassDirectSuper
 *									SuperCallCannotBypassOverride
 *									ConflictingNullAnnotations
 *									ConflictingInheritedNullAnnotations
 *									UnsafeElementTypeConversion
 *									PotentialNullUnboxing
 *									NullUnboxing
 *									NullExpressionReference
 *									PotentialNullExpressionReference
 *									RedundantNullCheckAgainstNonNullType
 *									NullAnnotationUnsupportedLocation
 *									NullAnnotationUnsupportedLocationAtType
 *									NullityMismatchTypeArgument
 *									ContradictoryNullAnnotationsOnBound
 *									UnsafeNullnessCast
 *									ContradictoryNullAnnotationsInferred
 *									NonNullDefaultDetailIsNotEvaluated
 *									NullNotCompatibleToFreeTypeVariable
 *									NullityMismatchAgainstFreeTypeVariable
 *									ImplicitObjectBoundNoNullDefault
 *									IllegalParameterNullityRedefinition
 *									ContradictoryNullAnnotationsInferredFunctionType
 *									IllegalReturnNullityRedefinitionFreeTypeVariable
 *									UnlikelyCollectionMethodArgumentType
 *									UnlikelyEqualsArgumentType
 *      Jesper S Moller  - added the following constants
 *									TargetTypeNotAFunctionalInterface
 *									OuterLocalMustBeEffectivelyFinal
 *									IllegalModifiersForPackage
 *									DuplicateAnnotationNotMarkedRepeatable
 *									DisallowedTargetForContainerAnnotation
 *									RepeatedAnnotationWithContainerAnnotation
 *									ContainingAnnotationMustHaveValue
 *									ContainingAnnotationHasNonDefaultMembers
 *									ContainingAnnotationHasWrongValueType
 *								 	ContainingAnnotationHasShorterRetention
 *									RepeatableAnnotationHasTargets
 *									RepeatableAnnotationTargetMismatch
 *									RepeatableAnnotationIsDocumented
 *									RepeatableAnnotationIsInherited
 *									RepeatableAnnotationWithRepeatingContainerAnnotation
 *									VarLocalMultipleDeclarators
 *									VarLocalCannotBeArray
 *									VarLocalReferencesItself
 *									VarLocalWithoutInitizalier
 *									VarLocalInitializedToNull
 *									VarLocalCannotBeArrayInitalizers
 *									VarLocalCannotBeLambda
 *									VarLocalCannotBeMethodReference
 *									VarIsReserved
 *									VarIsReservedInFuture
 *									VarIsNotAllowedHere
******************************************************************************/
package org.eclipse.jdt.core.compiler;

import org.eclipse.jdt.internal.compiler.lookup.ProblemReasons;

/**
 * Description of a Java problem, as detected by the compiler or some of the underlying
 * technology reusing the compiler.
 * A problem provides access to:
 * <ul>
 * <li> its location (originating source file name, source position, line number) </li>
 * <li> its message description </li>
 * <li> predicates to check its severity (error, warning, or info) </li>
 * <li> its ID : a number identifying the very nature of this problem. All possible IDs are listed
 * as constants on this interface. </li>
 * </ul>
 *
 * Note: the compiler produces IProblems internally, which are turned into markers by the JavaBuilder
 * so as to persist problem descriptions. This explains why there is no API allowing to reach IProblem detected
 * when compiling. However, the Java problem markers carry equivalent information to IProblem, in particular
 * their ID (attribute "id") is set to one of the IDs defined on this interface.
 *
 * @since 2.0
 * @noimplement This interface is not intended to be implemented by clients.
 * @noextend This interface is not intended to be extended by clients.
 */
public interface IProblem {

/**
 * Answer back the original arguments recorded into the problem.
 * @return the original arguments recorded into the problem
 */
String[] getArguments();

/**
 * Returns the problem id
 *
 * @return the problem id
 */
int getID();

/**
 * Answer a localized, human-readable message string which describes the problem.
 *
 * @return a localized, human-readable message string which describes the problem
 */
String getMessage();

/**
 * Answer the file name in which the problem was found.
 *
 * @return the file name in which the problem was found
 */
char[] getOriginatingFileName();

/**
 * Answer the end position of the problem (inclusive), or -1 if unknown.
 *
 * @return the end position of the problem (inclusive), or -1 if unknown
 */
int getSourceEnd();

/**
 * Answer the line number in source where the problem begins.
 *
 * @return the line number in source where the problem begins
 */
int getSourceLineNumber();

/**
 * Answer the start position of the problem (inclusive), or -1 if unknown.
 *
 * @return the start position of the problem (inclusive), or -1 if unknown
 */
int getSourceStart();

/**
 * Returns whether the severity of this problem is 'Error'.
 *
 * @return true if the severity of this problem is 'Error', false otherwise
 */
boolean isError();

/**
 * Returns whether the severity of this problem is 'Warning'.
 *
 * @return true if the severity of this problem is 'Warning', false otherwise
 */
boolean isWarning();

/**
 * Returns whether the severity of this problem is 'Info'.
 *
 * @return true if the severity of this problem is 'Info', false otherwise
 * @since 3.12
 */
boolean isInfo();

/**
 * Set the end position of the problem (inclusive), or -1 if unknown.
 * Used for shifting problem positions.
 *
 * @param sourceEnd the given end position
 */
void setSourceEnd(int sourceEnd);

/**
 * Set the line number in source where the problem begins.
 *
 * @param lineNumber the given line number
 */
void setSourceLineNumber(int lineNumber);

/**
 * Set the start position of the problem (inclusive), or -1 if unknown.
 * Used for shifting problem positions.
 *
 * @param sourceStart the given start position
 */
void setSourceStart(int sourceStart);


	/**
	 * Problem Categories
	 * The high bits of a problem ID contains information about the category of a problem.
	 * For example, (problemID & TypeRelated) != 0, indicates that this problem is type related.
	 *
	 * A problem category can help to implement custom problem filters. Indeed, when numerous problems
	 * are listed, focusing on import related problems first might be relevant.
	 *
	 * When a problem is tagged as Internal, it means that no change other than a local source code change
	 * can  fix the corresponding problem. A type related problem could be addressed by changing the type
	 * involved in it.
	 */
	int TypeRelated = 0x01000000;
	int FieldRelated = 0x02000000;
	int MethodRelated = 0x04000000;
	int ConstructorRelated = 0x08000000;
	int ImportRelated = 0x10000000;
	int Internal = 0x20000000;
	int Syntax = 0x40000000;
	/** @since 3.0 */
	int Javadoc = 0x80000000;
	/** @since 3.14 */
	int ModuleRelated = 0x00800000;
	/** @since 3.18 */
	int Compliance = 0x00400000;
	/** @since 3.20 */
	int PreviewRelated = 0x00200000;

	/**
	 * Mask to use in order to filter out the category portion of the problem ID.
	 */
	int IgnoreCategoriesMask = 0x1FFFFF;

	/*
	 * Below are listed all available problem IDs. Note that this list could be augmented in the future,
	 * as new features are added to the Java core implementation.
	 *
	 * Problem IDs must be kept unique even when their mask is stripped, since
	 * the bare integer literal is used for message lookup in
	 * /org.eclipse.jdt.core/compiler/org/eclipse/jdt/internal/compiler/problem/messages.properties.
	 * Use this regex to find duplicates: (?s)(\+ \d+)\b.*\1\b
	 */

	/**
	 * ID reserved for referencing an internal error inside the JavaCore implementation which
	 * may be surfaced as a problem associated with the compilation unit which caused it to occur.
	 */
	int Unclassified = 0;

	/**
	 * General type related problems
	 */
	int ObjectHasNoSuperclass = TypeRelated + 1;
	int UndefinedType = TypeRelated + 2;
	int NotVisibleType = TypeRelated + 3;
	int AmbiguousType = TypeRelated + 4;
	int UsingDeprecatedType = TypeRelated + 5;
	int InternalTypeNameProvided = TypeRelated + 6;
	/** @since 2.1 */
	int UnusedPrivateType = Internal + TypeRelated + 7;

	int IncompatibleTypesInEqualityOperator = TypeRelated + 15;
	int IncompatibleTypesInConditionalOperator = TypeRelated + 16;
	int TypeMismatch = TypeRelated + 17;
	/** @since 3.0 */
	int IndirectAccessToStaticType = Internal + TypeRelated + 18;

	/** @since 3.10 */
	int ReturnTypeMismatch = TypeRelated + 19;

	/**
	 * Inner types related problems
	 */
	int MissingEnclosingInstanceForConstructorCall = TypeRelated + 20;
	int MissingEnclosingInstance = TypeRelated + 21;
	int IncorrectEnclosingInstanceReference = TypeRelated + 22;
	int IllegalEnclosingInstanceSpecification = TypeRelated + 23;
	int CannotDefineStaticInitializerInLocalType = Internal + 24;
	int OuterLocalMustBeFinal = Internal + 25;
	int CannotDefineInterfaceInLocalType = Internal + 26;
	int IllegalPrimitiveOrArrayTypeForEnclosingInstance = TypeRelated + 27;
	/** @since 2.1 */
	int EnclosingInstanceInConstructorCall = Internal + 28;
	int AnonymousClassCannotExtendFinalClass = TypeRelated + 29;
	/** @since 3.1 */
	int CannotDefineAnnotationInLocalType = Internal + 30;
	/** @since 3.1 */
	int CannotDefineEnumInLocalType = Internal + 31;
	/** @since 3.1 */
	int NonStaticContextForEnumMemberType = Internal + 32;
	/** @since 3.3 */
	int TypeHidingType = TypeRelated + 33;
	/** @since 3.11 */
	int NotAnnotationType = TypeRelated + 34;

	// variables
	int UndefinedName = Internal + FieldRelated + 50;
	int UninitializedLocalVariable = Internal + 51;
	int VariableTypeCannotBeVoid = Internal + 52;
	/** @deprecated - problem is no longer generated, use {@link #CannotAllocateVoidArray} instead */
	int VariableTypeCannotBeVoidArray = Internal + 53;
	int CannotAllocateVoidArray = Internal + 54;
	// local variables
	int RedefinedLocal = Internal + 55;
	int RedefinedArgument = Internal + 56;
	// final local variables
	int DuplicateFinalLocalInitialization = Internal + 57;
	/** @since 2.1 */
	int NonBlankFinalLocalAssignment = Internal + 58;
	/** @since 3.2 */
	int ParameterAssignment = Internal + 59;
	int FinalOuterLocalAssignment = Internal + 60;
	int LocalVariableIsNeverUsed = Internal + 61;
	int ArgumentIsNeverUsed = Internal + 62;
	int BytecodeExceeds64KLimit = Internal + 63;
	int BytecodeExceeds64KLimitForClinit = Internal + 64;
	int TooManyArgumentSlots = Internal + 65;
	int TooManyLocalVariableSlots = Internal + 66;
	/** @since 2.1 */
	int TooManySyntheticArgumentSlots = Internal + 67;
	/** @since 2.1 */
	int TooManyArrayDimensions = Internal + 68;
	/** @since 2.1 */
	int BytecodeExceeds64KLimitForConstructor = Internal + 69;

	// fields
	int UndefinedField = FieldRelated + 70;
	int NotVisibleField = FieldRelated + 71;
	int AmbiguousField = FieldRelated + 72;
	int UsingDeprecatedField = FieldRelated + 73;
	int NonStaticFieldFromStaticInvocation = FieldRelated + 74;
	int ReferenceToForwardField = FieldRelated + Internal + 75;
	/** @since 2.1 */
	int NonStaticAccessToStaticField = Internal + FieldRelated + 76;
	/** @since 2.1 */
	int UnusedPrivateField = Internal + FieldRelated + 77;
	/** @since 3.0 */
	int IndirectAccessToStaticField = Internal + FieldRelated + 78;
	/** @since 3.0 */
	int UnqualifiedFieldAccess = Internal + FieldRelated + 79;
	int FinalFieldAssignment = FieldRelated + 80;
	int UninitializedBlankFinalField = FieldRelated + 81;
	int DuplicateBlankFinalFieldInitialization = FieldRelated + 82;
	/** @since 3.6 */
	int UnresolvedVariable = FieldRelated + 83;
	/** @since 3.10 */
	int NonStaticOrAlienTypeReceiver = MethodRelated + 84;

	/** @since 3.11 */
	int ExceptionParameterIsNeverUsed = Internal + 85;
	/** @since 3.17 */
	int BytecodeExceeds64KLimitForSwitchTable = Internal + 86;

	// variable hiding
	/** @since 3.0 */
	int LocalVariableHidingLocalVariable = Internal + 90;
	/** @since 3.0 */
	int LocalVariableHidingField = Internal + FieldRelated + 91;
	/** @since 3.0 */
	int FieldHidingLocalVariable = Internal + FieldRelated + 92;
	/** @since 3.0 */
	int FieldHidingField = Internal + FieldRelated + 93;
	/** @since 3.0 */
	int ArgumentHidingLocalVariable = Internal + 94;
	/** @since 3.0 */
	int ArgumentHidingField = Internal + 95;
	/** @since 3.1 */
	int MissingSerialVersion = Internal + 96;
	/** @since 3.10 */
	int LambdaRedeclaresArgument = Internal + 97;
	/** @since 3.10 */
	int LambdaRedeclaresLocal = Internal + 98;
	/** @since 3.10 */
	int LambdaDescriptorMentionsUnmentionable = 99;

	// methods
	int UndefinedMethod = MethodRelated + 100;
	int NotVisibleMethod = MethodRelated + 101;
	int AmbiguousMethod = MethodRelated + 102;
	int UsingDeprecatedMethod = MethodRelated + 103;
	int DirectInvocationOfAbstractMethod = MethodRelated + 104;
	int VoidMethodReturnsValue = MethodRelated + 105;
	int MethodReturnsVoid = MethodRelated + 106;
	int MethodRequiresBody = Internal + MethodRelated + 107;
	int ShouldReturnValue = Internal + MethodRelated + 108;
	int MethodButWithConstructorName = MethodRelated + 110;
	int MissingReturnType = TypeRelated + 111;
	int BodyForNativeMethod = Internal + MethodRelated + 112;
	int BodyForAbstractMethod = Internal + MethodRelated + 113;
	int NoMessageSendOnBaseType = MethodRelated + 114;
	int ParameterMismatch = MethodRelated + 115;
	int NoMessageSendOnArrayType = MethodRelated + 116;
	/** @since 2.1 */
    int NonStaticAccessToStaticMethod = Internal + MethodRelated + 117;
	/** @since 2.1 */
	int UnusedPrivateMethod = Internal + MethodRelated + 118;
	/** @since 3.0 */
	int IndirectAccessToStaticMethod = Internal + MethodRelated + 119;
	/** @since 3.4 */
	int MissingTypeInMethod = MethodRelated + 120;
	/** @since 3.7 */
	int MethodCanBeStatic = Internal + MethodRelated + 121;
	/** @since 3.7 */
	int MethodCanBePotentiallyStatic = Internal + MethodRelated + 122;
	/** @since 3.10 */
	int MethodReferenceSwingsBothWays = Internal + MethodRelated + 123;
	/** @since 3.10 */
	int StaticMethodShouldBeAccessedStatically = Internal + MethodRelated + 124;
	/** @since 3.10 */
	int InvalidArrayConstructorReference = Internal + MethodRelated + 125;
	/** @since 3.10 */
	int ConstructedArrayIncompatible = Internal + MethodRelated + 126;
	/** @since 3.10 */
	int DanglingReference = Internal + MethodRelated + 127;
	/** @since 3.10 */
	int IncompatibleMethodReference = Internal + MethodRelated + 128;

	// constructors
	/** @since 3.4 */
	int MissingTypeInConstructor = ConstructorRelated + 129;
	int UndefinedConstructor = ConstructorRelated + 130;
	int NotVisibleConstructor = ConstructorRelated + 131;
	int AmbiguousConstructor = ConstructorRelated + 132;
	int UsingDeprecatedConstructor = ConstructorRelated + 133;
	/** @since 2.1 */
	int UnusedPrivateConstructor = Internal + MethodRelated + 134;
	// explicit constructor calls
	int InstanceFieldDuringConstructorInvocation = ConstructorRelated + 135;
	int InstanceMethodDuringConstructorInvocation = ConstructorRelated + 136;
	int RecursiveConstructorInvocation = ConstructorRelated + 137;
	int ThisSuperDuringConstructorInvocation = ConstructorRelated + 138;
	/** @since 3.0 */
	int InvalidExplicitConstructorCall = ConstructorRelated + Syntax + 139;
	// implicit constructor calls
	int UndefinedConstructorInDefaultConstructor = ConstructorRelated + 140;
	int NotVisibleConstructorInDefaultConstructor = ConstructorRelated + 141;
	int AmbiguousConstructorInDefaultConstructor = ConstructorRelated + 142;
	int UndefinedConstructorInImplicitConstructorCall = ConstructorRelated + 143;
	int NotVisibleConstructorInImplicitConstructorCall = ConstructorRelated + 144;
	int AmbiguousConstructorInImplicitConstructorCall = ConstructorRelated + 145;
	int UnhandledExceptionInDefaultConstructor = TypeRelated + 146;
	int UnhandledExceptionInImplicitConstructorCall = TypeRelated + 147;

	// expressions
	/** @since 3.6 */
	int UnusedObjectAllocation = Internal + 148;
	/** @since 3.5 */
	int DeadCode = Internal + 149;
	int ArrayReferenceRequired = Internal + 150;
	int NoImplicitStringConversionForCharArrayExpression = Internal + 151;
	// constant expressions
	int StringConstantIsExceedingUtf8Limit = Internal + 152;
	int NonConstantExpression = Internal + 153;
	int NumericValueOutOfRange = Internal + 154;
	// cast expressions
	int IllegalCast = TypeRelated + 156;
	// allocations
	int InvalidClassInstantiation = TypeRelated + 157;
	int CannotDefineDimensionExpressionsWithInit = Internal + 158;
	int MustDefineEitherDimensionExpressionsOrInitializer = Internal + 159;
	// operators
	int InvalidOperator = Internal + 160;
	// statements
	int CodeCannotBeReached = Internal + 161;
	int CannotReturnInInitializer = Internal + 162;
	int InitializerMustCompleteNormally = Internal + 163;
	// assert
	int InvalidVoidExpression = Internal + 164;
	// try
	int MaskedCatch = TypeRelated + 165;
	int DuplicateDefaultCase = Internal + 166;
	int UnreachableCatch = TypeRelated + MethodRelated + 167;
	int UnhandledException = TypeRelated + 168;
	// switch
	int IncorrectSwitchType = TypeRelated + 169;
	int DuplicateCase = FieldRelated + 170;

	// labelled
	int DuplicateLabel = Internal + 171;
	int InvalidBreak = Internal + 172;
	int InvalidContinue = Internal + 173;
	int UndefinedLabel = Internal + 174;
	//synchronized
	int InvalidTypeToSynchronized = Internal + 175;
	int InvalidNullToSynchronized = Internal + 176;
	// throw
	int CannotThrowNull = Internal + 177;
	// assignment
	/** @since 2.1 */
	int AssignmentHasNoEffect = Internal + 178;
	/** @since 3.0 */
	int PossibleAccidentalBooleanAssignment = Internal + 179;
	/** @since 3.0 */
	int SuperfluousSemicolon = Internal + 180;
	/** @since 3.0 */
	int UnnecessaryCast = Internal + TypeRelated + 181;
	/** @deprecated - no longer generated, use {@link #UnnecessaryCast} instead
	 *   @since 3.0 */
	int UnnecessaryArgumentCast = Internal + TypeRelated + 182;
	/** @since 3.0 */
	int UnnecessaryInstanceof = Internal + TypeRelated + 183;
	/** @since 3.0 */
	int FinallyMustCompleteNormally = Internal + 184;
	/** @since 3.0 */
	int UnusedMethodDeclaredThrownException = Internal + 185;
	/** @since 3.0 */
	int UnusedConstructorDeclaredThrownException = Internal + 186;
	/** @since 3.0 */
	int InvalidCatchBlockSequence = Internal + TypeRelated + 187;
	/** @since 3.0 */
	int EmptyControlFlowStatement = Internal + TypeRelated + 188;
	/** @since 3.0 */
	int UnnecessaryElse = Internal + 189;

	// inner emulation
	int NeedToEmulateFieldReadAccess = FieldRelated + 190;
	int NeedToEmulateFieldWriteAccess = FieldRelated + 191;
	int NeedToEmulateMethodAccess = MethodRelated + 192;
	int NeedToEmulateConstructorAccess = MethodRelated + 193;

	/** @since 3.2 */
	int FallthroughCase = Internal + 194;

	//inherited name hides enclosing name (sort of ambiguous)
	int InheritedMethodHidesEnclosingName = MethodRelated + 195;
	int InheritedFieldHidesEnclosingName = FieldRelated + 196;
	int InheritedTypeHidesEnclosingName = TypeRelated + 197;

	/** @since 3.1 */
	int IllegalUsageOfQualifiedTypeReference = Internal + Syntax + 198;

	// miscellaneous
	/** @since 3.2 */
	int UnusedLabel = Internal + 199;
	int ThisInStaticContext = Internal + 200;
	int StaticMethodRequested = Internal + MethodRelated + 201;
	int IllegalDimension = Internal + 202;
	/** @deprecated - problem is no longer generated */
	int InvalidTypeExpression = Internal + 203;
	int ParsingError = Syntax + Internal + 204;
	int ParsingErrorNoSuggestion = Syntax + Internal + 205;
	int InvalidUnaryExpression = Syntax + Internal + 206;

	// syntax errors
	int InterfaceCannotHaveConstructors = Syntax + Internal + 207;
	int ArrayConstantsOnlyInArrayInitializers = Syntax + Internal + 208;
	int ParsingErrorOnKeyword = Syntax + Internal + 209;
	int ParsingErrorOnKeywordNoSuggestion = Syntax + Internal + 210;

	/** @since 3.5 */
	int ComparingIdentical = Internal + 211;

	/** @since 3.22
	 * @noreference preview feature error */
	int UnsafeCast = TypeRelated + 212;

	int UnmatchedBracket = Syntax + Internal + 220;
	int NoFieldOnBaseType = FieldRelated + 221;
	int InvalidExpressionAsStatement = Syntax + Internal + 222;
	/** @since 2.1 */
	int ExpressionShouldBeAVariable = Syntax + Internal + 223;
	/** @since 2.1 */
	int MissingSemiColon = Syntax + Internal + 224;
	/** @since 2.1 */
	int InvalidParenthesizedExpression = Syntax + Internal + 225;

	/** @since 3.10 */
	int NoSuperInInterfaceContext = Syntax + Internal + 226;

	/** @since 3.0 */
	int ParsingErrorInsertTokenBefore = Syntax + Internal + 230;
	/** @since 3.0 */
	int ParsingErrorInsertTokenAfter = Syntax + Internal + 231;
	/** @since 3.0 */
    int ParsingErrorDeleteToken = Syntax + Internal + 232;
    /** @since 3.0 */
    int ParsingErrorDeleteTokens = Syntax + Internal + 233;
    /** @since 3.0 */
    int ParsingErrorMergeTokens = Syntax + Internal + 234;
    /** @since 3.0 */
    int ParsingErrorInvalidToken = Syntax + Internal + 235;
    /** @since 3.0 */
    int ParsingErrorMisplacedConstruct = Syntax + Internal + 236;
    /** @since 3.0 */
    int ParsingErrorReplaceTokens = Syntax + Internal + 237;
    /** @since 3.0 */
    int ParsingErrorNoSuggestionForTokens = Syntax + Internal + 238;
    /** @since 3.0 */
    int ParsingErrorUnexpectedEOF = Syntax + Internal + 239;
    /** @since 3.0 */
    int ParsingErrorInsertToComplete = Syntax + Internal + 240;
    /** @since 3.0 */
    int ParsingErrorInsertToCompleteScope = Syntax + Internal + 241;
    /** @since 3.0 */
    int ParsingErrorInsertToCompletePhrase = Syntax + Internal + 242;

	// scanner errors
	int EndOfSource = Syntax + Internal + 250;
	int InvalidHexa = Syntax + Internal + 251;
	int InvalidOctal = Syntax + Internal + 252;
	int InvalidCharacterConstant = Syntax + Internal + 253;
	int InvalidEscape = Syntax + Internal + 254;
	int InvalidInput = Syntax + Internal + 255;
	int InvalidUnicodeEscape = Syntax + Internal + 256;
	int InvalidFloat = Syntax + Internal + 257;
	int NullSourceString = Syntax + Internal + 258;
	int UnterminatedString = Syntax + Internal + 259;
	int UnterminatedComment = Syntax + Internal + 260;
	int NonExternalizedStringLiteral = Internal + 261;
	/** @since 3.1 */
	int InvalidDigit = Syntax + Internal + 262;
	/** @since 3.1 */
	int InvalidLowSurrogate = Syntax + Internal + 263;
	/** @since 3.1 */
	int InvalidHighSurrogate = Syntax + Internal + 264;
	/** @since 3.2 */
	int UnnecessaryNLSTag = Internal + 265;
	/** @since 3.7.1 */
	int InvalidBinary = Syntax + Internal + 266;
	/** @since 3.7.1 */
	int BinaryLiteralNotBelow17 = Syntax + Internal + 267;
	/** @since 3.7.1 */
	int IllegalUnderscorePosition = Syntax + Internal + 268;
	/** @since 3.7.1 */
	int UnderscoresInLiteralsNotBelow17 = Syntax + Internal + 269;
	/** @since 3.7.1 */
	int IllegalHexaLiteral = Syntax + Internal + 270;

	/** @since 3.10 */
	int MissingTypeInLambda = MethodRelated + 271;
	/** @since 3.23 BETA_JAVA 15 */
	int UnterminatedTextBlock = PreviewRelated + 272;
	// type related problems
	/** @since 3.1 */
	int DiscouragedReference = TypeRelated + 280;

	int InterfaceCannotHaveInitializers = TypeRelated + 300;
	int DuplicateModifierForType = TypeRelated + 301;
	int IllegalModifierForClass = TypeRelated + 302;
	int IllegalModifierForInterface = TypeRelated + 303;
	int IllegalModifierForMemberClass = TypeRelated + 304;
	int IllegalModifierForMemberInterface = TypeRelated + 305;
	int IllegalModifierForLocalClass = TypeRelated + 306;
	/** @since 3.1 */
	int ForbiddenReference = TypeRelated + 307;
	int IllegalModifierCombinationFinalAbstractForClass = TypeRelated + 308;
	int IllegalVisibilityModifierForInterfaceMemberType = TypeRelated + 309;
	int IllegalVisibilityModifierCombinationForMemberType = TypeRelated + 310;
	int IllegalStaticModifierForMemberType = TypeRelated + 311;
	int SuperclassMustBeAClass = TypeRelated + 312;
	int ClassExtendFinalClass = TypeRelated + 313;
	int DuplicateSuperInterface = TypeRelated + 314;
	int SuperInterfaceMustBeAnInterface = TypeRelated + 315;
	int HierarchyCircularitySelfReference = TypeRelated + 316;
	int HierarchyCircularity = TypeRelated + 317;
	int HidingEnclosingType = TypeRelated + 318;
	int DuplicateNestedType = TypeRelated + 319;
	int CannotThrowType = TypeRelated + 320;
	int PackageCollidesWithType = TypeRelated + 321;
	int TypeCollidesWithPackage = TypeRelated + 322;
	int DuplicateTypes = TypeRelated + 323;
	int IsClassPathCorrect = TypeRelated + 324;
	int PublicClassMustMatchFileName = TypeRelated + 325;
	/** @deprecated - problem is no longer generated */
	int MustSpecifyPackage = Internal + 326;
	int HierarchyHasProblems = TypeRelated + 327;
	int PackageIsNotExpectedPackage = Internal + 328;
	/** @since 2.1 */
	int ObjectCannotHaveSuperTypes = Internal + 329;
	/** @since 3.1 */
	int ObjectMustBeClass = Internal + 330;
	/** @since 3.4 */
	int RedundantSuperinterface = TypeRelated + 331;
	/** @since 3.5 */
	int ShouldImplementHashcode = TypeRelated + 332;
	/** @since 3.5 */
	int AbstractMethodsInConcreteClass = TypeRelated + 333;

	/** @deprecated - problem is no longer generated, use {@link #UndefinedType} instead */
	int SuperclassNotFound =  TypeRelated + 329 + ProblemReasons.NotFound; // TypeRelated + 330
	/** @deprecated - problem is no longer generated, use {@link #NotVisibleType} instead */
	int SuperclassNotVisible =  TypeRelated + 329 + ProblemReasons.NotVisible; // TypeRelated + 331
	/** @deprecated - problem is no longer generated, use {@link #AmbiguousType} instead */
	int SuperclassAmbiguous =  TypeRelated + 329 + ProblemReasons.Ambiguous; // TypeRelated + 332
	/** @deprecated - problem is no longer generated, use {@link #InternalTypeNameProvided} instead */
	int SuperclassInternalNameProvided =  TypeRelated + 329 + ProblemReasons.InternalNameProvided; // TypeRelated + 333
	/** @deprecated - problem is no longer generated, use {@link #InheritedTypeHidesEnclosingName} instead */
	int SuperclassInheritedNameHidesEnclosingName =  TypeRelated + 329 + ProblemReasons.InheritedNameHidesEnclosingName; // TypeRelated + 334

	/** @deprecated - problem is no longer generated, use {@link #UndefinedType} instead */
	int InterfaceNotFound =  TypeRelated + 334 + ProblemReasons.NotFound; // TypeRelated + 335
	/** @deprecated - problem is no longer generated, use {@link #NotVisibleType} instead */
	int InterfaceNotVisible =  TypeRelated + 334 + ProblemReasons.NotVisible; // TypeRelated + 336
	/** @deprecated - problem is no longer generated, use {@link #AmbiguousType} instead */
	int InterfaceAmbiguous =  TypeRelated + 334 + ProblemReasons.Ambiguous; // TypeRelated + 337
	/** @deprecated - problem is no longer generated, use {@link #InternalTypeNameProvided} instead */
	int InterfaceInternalNameProvided =  TypeRelated + 334 + ProblemReasons.InternalNameProvided; // TypeRelated + 338
	/** @deprecated - problem is no longer generated, use {@link #InheritedTypeHidesEnclosingName} instead */
	int InterfaceInheritedNameHidesEnclosingName =  TypeRelated + 334 + ProblemReasons.InheritedNameHidesEnclosingName; // TypeRelated + 339

	// field related problems
	int DuplicateField = FieldRelated + 340;
	int DuplicateModifierForField = FieldRelated + 341;
	int IllegalModifierForField = FieldRelated + 342;
	int IllegalModifierForInterfaceField = FieldRelated + 343;
	int IllegalVisibilityModifierCombinationForField = FieldRelated + 344;
	int IllegalModifierCombinationFinalVolatileForField = FieldRelated + 345;
	int UnexpectedStaticModifierForField = FieldRelated + 346;

	/** @deprecated - problem is no longer generated, use {@link #UndefinedType} instead */
	int FieldTypeNotFound =  FieldRelated + 349 + ProblemReasons.NotFound; // FieldRelated + 350
	/** @deprecated - problem is no longer generated, use {@link #NotVisibleType} instead */
	int FieldTypeNotVisible =  FieldRelated + 349 + ProblemReasons.NotVisible; // FieldRelated + 351
	/** @deprecated - problem is no longer generated, use {@link #AmbiguousType} instead */
	int FieldTypeAmbiguous =  FieldRelated + 349 + ProblemReasons.Ambiguous; // FieldRelated + 352
	/** @deprecated - problem is no longer generated, use {@link #InternalTypeNameProvided} instead */
	int FieldTypeInternalNameProvided =  FieldRelated + 349 + ProblemReasons.InternalNameProvided; // FieldRelated + 353
	/** @deprecated - problem is no longer generated, use {@link #InheritedTypeHidesEnclosingName} instead */
	int FieldTypeInheritedNameHidesEnclosingName =  FieldRelated + 349 + ProblemReasons.InheritedNameHidesEnclosingName; // FieldRelated + 354

	// method related problems
	int DuplicateMethod = MethodRelated + 355;
	int IllegalModifierForArgument = MethodRelated + 356;
	int DuplicateModifierForMethod = MethodRelated + 357;
	int IllegalModifierForMethod = MethodRelated + 358;
	int IllegalModifierForInterfaceMethod = MethodRelated + 359;
	int IllegalVisibilityModifierCombinationForMethod = MethodRelated + 360;
	int UnexpectedStaticModifierForMethod = MethodRelated + 361;
	int IllegalAbstractModifierCombinationForMethod = MethodRelated + 362;
	int AbstractMethodInAbstractClass = MethodRelated + 363;
	int ArgumentTypeCannotBeVoid = MethodRelated + 364;
	/** @deprecated - problem is no longer generated, use {@link #CannotAllocateVoidArray} instead */
	int ArgumentTypeCannotBeVoidArray = MethodRelated + 365;
	/** @deprecated - problem is no longer generated, use {@link #CannotAllocateVoidArray} instead */
	int ReturnTypeCannotBeVoidArray = MethodRelated + 366;
	int NativeMethodsCannotBeStrictfp = MethodRelated + 367;
	int DuplicateModifierForArgument = MethodRelated + 368;
	/** @since 3.5 */
	int IllegalModifierForConstructor = MethodRelated + 369;

	/** @deprecated - problem is no longer generated, use {@link #UndefinedType} instead */
	int ArgumentTypeNotFound =  MethodRelated + 369 + ProblemReasons.NotFound; // MethodRelated + 370
	/** @deprecated - problem is no longer generated, use {@link #NotVisibleType} instead */
	int ArgumentTypeNotVisible =  MethodRelated + 369 + ProblemReasons.NotVisible; // MethodRelated + 371
	/** @deprecated - problem is no longer generated, use {@link #AmbiguousType} instead */
	int ArgumentTypeAmbiguous =  MethodRelated + 369 + ProblemReasons.Ambiguous; // MethodRelated + 372
	/** @deprecated - problem is no longer generated, use {@link #InternalTypeNameProvided} instead */
	int ArgumentTypeInternalNameProvided =  MethodRelated + 369 + ProblemReasons.InternalNameProvided; // MethodRelated + 373
	/** @deprecated - problem is no longer generated, use {@link #InheritedTypeHidesEnclosingName} instead */
	int ArgumentTypeInheritedNameHidesEnclosingName =  MethodRelated + 369 + ProblemReasons.InheritedNameHidesEnclosingName; // MethodRelated + 374

	/** @deprecated - problem is no longer generated, use {@link #UndefinedType} instead */
	int ExceptionTypeNotFound =  MethodRelated + 374 + ProblemReasons.NotFound; // MethodRelated + 375
	/** @deprecated - problem is no longer generated, use {@link #NotVisibleType} instead */
	int ExceptionTypeNotVisible =  MethodRelated + 374 + ProblemReasons.NotVisible; // MethodRelated + 376
	/** @deprecated - problem is no longer generated, use {@link #AmbiguousType} instead */
	int ExceptionTypeAmbiguous =  MethodRelated + 374 + ProblemReasons.Ambiguous; // MethodRelated + 377
	/** @deprecated - problem is no longer generated, use {@link #InternalTypeNameProvided} instead */
	int ExceptionTypeInternalNameProvided =  MethodRelated + 374 + ProblemReasons.InternalNameProvided; // MethodRelated + 378
	/** @deprecated - problem is no longer generated, use {@link #InheritedTypeHidesEnclosingName} instead */
	int ExceptionTypeInheritedNameHidesEnclosingName =  MethodRelated + 374 + ProblemReasons.InheritedNameHidesEnclosingName; // MethodRelated + 379

	/** @deprecated - problem is no longer generated, use {@link #UndefinedType} instead */
	int ReturnTypeNotFound =  MethodRelated + 379 + ProblemReasons.NotFound; // MethodRelated + 380
	/** @deprecated - problem is no longer generated, use {@link #NotVisibleType} instead */
	int ReturnTypeNotVisible =  MethodRelated + 379 + ProblemReasons.NotVisible; // MethodRelated + 381
	/** @deprecated - problem is no longer generated, use {@link #AmbiguousType} instead */
	int ReturnTypeAmbiguous =  MethodRelated + 379 + ProblemReasons.Ambiguous; // MethodRelated + 382
	/** @deprecated - problem is no longer generated, use {@link #InternalTypeNameProvided} instead */
	int ReturnTypeInternalNameProvided =  MethodRelated + 379 + ProblemReasons.InternalNameProvided; // MethodRelated + 383
	/** @deprecated - problem is no longer generated, use {@link #InheritedTypeHidesEnclosingName} instead */
	int ReturnTypeInheritedNameHidesEnclosingName =  MethodRelated + 379 + ProblemReasons.InheritedNameHidesEnclosingName; // MethodRelated + 384

	// import related problems
	int ConflictingImport = ImportRelated + 385;
	int DuplicateImport = ImportRelated + 386;
	int CannotImportPackage = ImportRelated + 387;
	int UnusedImport = ImportRelated + 388;

	int ImportNotFound =  ImportRelated + 389 + ProblemReasons.NotFound; // ImportRelated + 390
	/** @deprecated - problem is no longer generated, use {@link #NotVisibleType} instead */
	int ImportNotVisible =  ImportRelated + 389 + ProblemReasons.NotVisible; // ImportRelated + 391
	/** @deprecated - problem is no longer generated, use {@link #AmbiguousType} instead */
	int ImportAmbiguous =  ImportRelated + 389 + ProblemReasons.Ambiguous; // ImportRelated + 392
	/** @deprecated - problem is no longer generated, use {@link #InternalTypeNameProvided} instead */
	int ImportInternalNameProvided =  ImportRelated + 389 + ProblemReasons.InternalNameProvided; // ImportRelated + 393
	/** @deprecated - problem is no longer generated, use {@link #InheritedTypeHidesEnclosingName} instead */
	int ImportInheritedNameHidesEnclosingName =  ImportRelated + 389 + ProblemReasons.InheritedNameHidesEnclosingName; // ImportRelated + 394

	/** @since 3.1 */
	int InvalidTypeForStaticImport =  ImportRelated + 391;

	// local variable related problems
	int DuplicateModifierForVariable = MethodRelated + 395;
	int IllegalModifierForVariable = MethodRelated + 396;
	/** @deprecated - problem is no longer generated, use {@link #RedundantNullCheckOnNonNullLocalVariable} instead */
	int LocalVariableCannotBeNull = Internal + 397; // since 3.3: semantics are LocalVariableRedundantCheckOnNonNull
	/** @deprecated - problem is no longer generated, use {@link #NullLocalVariableReference}, {@link #RedundantNullCheckOnNullLocalVariable} or {@link #RedundantLocalVariableNullAssignment} instead */
	int LocalVariableCanOnlyBeNull = Internal + 398; // since 3.3: split with LocalVariableRedundantCheckOnNull depending on context
	/** @deprecated - problem is no longer generated, use {@link #PotentialNullLocalVariableReference} instead */
	int LocalVariableMayBeNull = Internal + 399;

	// method verifier problems
	int AbstractMethodMustBeImplemented = MethodRelated + 400;
	int FinalMethodCannotBeOverridden = MethodRelated + 401;
	int IncompatibleExceptionInThrowsClause = MethodRelated + 402;
	int IncompatibleExceptionInInheritedMethodThrowsClause = MethodRelated + 403;
	int IncompatibleReturnType = MethodRelated + 404;
	int InheritedMethodReducesVisibility = MethodRelated + 405;
	int CannotOverrideAStaticMethodWithAnInstanceMethod = MethodRelated + 406;
	int CannotHideAnInstanceMethodWithAStaticMethod = MethodRelated + 407;
	int StaticInheritedMethodConflicts = MethodRelated + 408;
	int MethodReducesVisibility = MethodRelated + 409;
	int OverridingNonVisibleMethod = MethodRelated + 410;
	int AbstractMethodCannotBeOverridden = MethodRelated + 411;
	int OverridingDeprecatedMethod = MethodRelated + 412;
	/** @since 2.1 */
	int IncompatibleReturnTypeForNonInheritedInterfaceMethod = MethodRelated + 413;
	/** @since 2.1 */
	int IncompatibleExceptionInThrowsClauseForNonInheritedInterfaceMethod = MethodRelated + 414;
	/** @since 3.1 */
	int IllegalVararg = MethodRelated + 415;
	/** @since 3.3 */
	int OverridingMethodWithoutSuperInvocation = MethodRelated + 416;
	/** @since 3.5 */
	int MissingSynchronizedModifierInInheritedMethod= MethodRelated + 417;
	/** @since 3.5 */
	int AbstractMethodMustBeImplementedOverConcreteMethod = MethodRelated + 418;
	/** @since 3.5 */
	int InheritedIncompatibleReturnType = MethodRelated + 419;

	// code snippet support
	int CodeSnippetMissingClass = Internal + 420;
	int CodeSnippetMissingMethod = Internal + 421;
	int CannotUseSuperInCodeSnippet = Internal + 422;

	//constant pool
	int TooManyConstantsInConstantPool = Internal + 430;
	/** @since 2.1 */
	int TooManyBytesForStringConstant = Internal + 431;

	// static constraints
	/** @since 2.1 */
	int TooManyFields = Internal + 432;
	/** @since 2.1 */
	int TooManyMethods = Internal + 433;
	/** @since 3.7 */
	int TooManyParametersForSyntheticMethod = Internal + 434;

	// 1.4 features
	// assertion warning
	int UseAssertAsAnIdentifier = Internal + 440;

	// 1.5 features
	int UseEnumAsAnIdentifier = Internal + 441;
	/** @since 3.2 */
	int EnumConstantsCannotBeSurroundedByParenthesis = Syntax + Internal + 442;

	/** @since 3.10 */
	int IllegalUseOfUnderscoreAsAnIdentifier = Syntax + Internal + 443;
	 /** @since 3.10 */
	int UninternedIdentityComparison = Syntax + Internal + 444;

	// detected task
	/** @since 2.1 */
	int Task = Internal + 450;

	// local variables related problems, cont'd
	/** @since 3.3 */
	int NullLocalVariableReference = Internal + 451;
	/** @since 3.3 */
	int PotentialNullLocalVariableReference = Internal + 452;
	/** @since 3.3 */
	int RedundantNullCheckOnNullLocalVariable = Internal + 453;
	/** @since 3.3 */
	int NullLocalVariableComparisonYieldsFalse = Internal + 454;
	/** @since 3.3 */
	int RedundantLocalVariableNullAssignment = Internal + 455;
	/** @since 3.3 */
	int NullLocalVariableInstanceofYieldsFalse = Internal + 456;
	/** @since 3.3 */
	int RedundantNullCheckOnNonNullLocalVariable = Internal + 457;
	/** @since 3.3 */
	int NonNullLocalVariableComparisonYieldsFalse = Internal + 458;
	/** @since 3.9 */
	int PotentialNullUnboxing = Internal + 459;
	/** @since 3.9 */
	int NullUnboxing = Internal + 461;

	// block
	/** @since 3.0 */
	int UndocumentedEmptyBlock = Internal + 460;

	/*
	 * Javadoc comments
	 */
	/**
	 * Problem signaled on an invalid URL reference.
	 * Valid syntax example: @see "http://www.eclipse.org/"
	 * @since 3.4
	 */
	int JavadocInvalidSeeUrlReference = Javadoc + Internal + 462;
	/**
	 * Problem warned on missing tag description.
	 * @since 3.4
	 */
	int JavadocMissingTagDescription = Javadoc + Internal + 463;
	/**
	 * Problem warned on duplicated tag.
	 * @since 3.3
	 */
	int JavadocDuplicateTag = Javadoc + Internal + 464;
	/**
	 * Problem signaled on an hidden reference due to a too low visibility level.
	 * @since 3.3
	 */
	int JavadocHiddenReference = Javadoc + Internal + 465;
	/**
	 * Problem signaled on an invalid qualification for member type reference.
	 * @since 3.3
	 */
	int JavadocInvalidMemberTypeQualification = Javadoc + Internal + 466;
	/** @since 3.2 */
	int JavadocMissingIdentifier = Javadoc + Internal + 467;
	/** @since 3.2 */
	int JavadocNonStaticTypeFromStaticInvocation = Javadoc + Internal + 468;
	/** @since 3.1 */
	int JavadocInvalidParamTagTypeParameter = Javadoc + Internal + 469;
	/** @since 3.0 */
	int JavadocUnexpectedTag = Javadoc + Internal + 470;
	/** @since 3.0 */
	int JavadocMissingParamTag = Javadoc + Internal + 471;
	/** @since 3.0 */
	int JavadocMissingParamName = Javadoc + Internal + 472;
	/** @since 3.0 */
	int JavadocDuplicateParamName = Javadoc + Internal + 473;
	/** @since 3.0 */
	int JavadocInvalidParamName = Javadoc + Internal + 474;
	/** @since 3.0 */
	int JavadocMissingReturnTag = Javadoc + Internal + 475;
	/** @since 3.0 */
	int JavadocDuplicateReturnTag = Javadoc + Internal + 476;
	/** @since 3.0 */
	int JavadocMissingThrowsTag = Javadoc + Internal + 477;
	/** @since 3.0 */
	int JavadocMissingThrowsClassName = Javadoc + Internal + 478;
	/** @since 3.0 */
	int JavadocInvalidThrowsClass = Javadoc + Internal + 479;
	/** @since 3.0 */
	int JavadocDuplicateThrowsClassName = Javadoc + Internal + 480;
	/** @since 3.0 */
	int JavadocInvalidThrowsClassName = Javadoc + Internal + 481;
	/** @since 3.0 */
	int JavadocMissingSeeReference = Javadoc + Internal + 482;
	/** @since 3.0 */
	int JavadocInvalidSeeReference = Javadoc + Internal + 483;
	/**
	 * Problem signaled on an invalid URL reference that does not conform to the href syntax.
	 * Valid syntax example: @see <a href="http://www.eclipse.org/">Eclipse Home Page</a>
	 * @since 3.0
	 */
	int JavadocInvalidSeeHref = Javadoc + Internal + 484;
	/** @since 3.0 */
	int JavadocInvalidSeeArgs = Javadoc + Internal + 485;
	/** @since 3.0 */
	int JavadocMissing = Javadoc + Internal + 486;
	/** @since 3.0 */
	int JavadocInvalidTag = Javadoc + Internal + 487;
	/*
	 * ID for field errors in Javadoc
	 */
	/** @since 3.0 */
	int JavadocUndefinedField = Javadoc + Internal + 488;
	/** @since 3.0 */
	int JavadocNotVisibleField = Javadoc + Internal + 489;
	/** @since 3.0 */
	int JavadocAmbiguousField = Javadoc + Internal + 490;
	/** @since 3.0 */
	int JavadocUsingDeprecatedField = Javadoc + Internal + 491;
	/*
	 * IDs for constructor errors in Javadoc
	 */
	/** @since 3.0 */
	int JavadocUndefinedConstructor = Javadoc + Internal + 492;
	/** @since 3.0 */
	int JavadocNotVisibleConstructor = Javadoc + Internal + 493;
	/** @since 3.0 */
	int JavadocAmbiguousConstructor = Javadoc + Internal + 494;
	/** @since 3.0 */
	int JavadocUsingDeprecatedConstructor = Javadoc + Internal + 495;
	/*
	 * IDs for method errors in Javadoc
	 */
	/** @since 3.0 */
	int JavadocUndefinedMethod = Javadoc + Internal + 496;
	/** @since 3.0 */
	int JavadocNotVisibleMethod = Javadoc + Internal + 497;
	/** @since 3.0 */
	int JavadocAmbiguousMethod = Javadoc + Internal + 498;
	/** @since 3.0 */
	int JavadocUsingDeprecatedMethod = Javadoc + Internal + 499;
	/** @since 3.0 */
	int JavadocNoMessageSendOnBaseType = Javadoc + Internal + 500;
	/** @since 3.0 */
	int JavadocParameterMismatch = Javadoc + Internal + 501;
	/** @since 3.0 */
	int JavadocNoMessageSendOnArrayType = Javadoc + Internal + 502;
	/*
	 * IDs for type errors in Javadoc
	 */
	/** @since 3.0 */
	int JavadocUndefinedType = Javadoc + Internal + 503;
	/** @since 3.0 */
	int JavadocNotVisibleType = Javadoc + Internal + 504;
	/** @since 3.0 */
	int JavadocAmbiguousType = Javadoc + Internal + 505;
	/** @since 3.0 */
	int JavadocUsingDeprecatedType = Javadoc + Internal + 506;
	/** @since 3.0 */
	int JavadocInternalTypeNameProvided = Javadoc + Internal + 507;
	/** @since 3.0 */
	int JavadocInheritedMethodHidesEnclosingName = Javadoc + Internal + 508;
	/** @since 3.0 */
	int JavadocInheritedFieldHidesEnclosingName = Javadoc + Internal + 509;
	/** @since 3.0 */
	int JavadocInheritedNameHidesEnclosingTypeName = Javadoc + Internal + 510;
	/** @since 3.0 */
	int JavadocAmbiguousMethodReference = Javadoc + Internal + 511;
	/** @since 3.0 */
	int JavadocUnterminatedInlineTag = Javadoc + Internal + 512;
	/** @since 3.0 */
	int JavadocMalformedSeeReference = Javadoc + Internal + 513;
	/** @since 3.0 */
	int JavadocMessagePrefix = Internal + 514;

	/** @since 3.1 */
	int JavadocMissingHashCharacter = Javadoc + Internal + 515;
	/** @since 3.1 */
	int JavadocEmptyReturnTag = Javadoc + Internal + 516;
	/** @since 3.1 */
	int JavadocInvalidValueReference = Javadoc + Internal + 517;
	/** @since 3.1 */
	int JavadocUnexpectedText = Javadoc + Internal + 518;
	/** @since 3.1 */
	int JavadocInvalidParamTagName = Javadoc + Internal + 519;

	// see also JavadocNotAccessibleType below

	/*
	 * IDs for module errors in Javadoc
	 */
	/** @since 3.20 */
	int JavadocMissingUsesTag = Javadoc + Internal + 1800;
	/** @since 3.20 */
	int JavadocDuplicateUsesTag = Javadoc + Internal + 1801;
	/** @since 3.20 */
	int JavadocMissingUsesClassName = Javadoc + Internal + 1802;
	/** @since 3.20 */
	int JavadocInvalidUsesClassName = Javadoc + Internal + 1803;
	/** @since 3.20 */
	int JavadocInvalidUsesClass = Javadoc + Internal + 1804;
	/** @since 3.20 */
	int JavadocMissingProvidesTag = Javadoc + Internal + 1805;
	/** @since 3.20 */
	int JavadocDuplicateProvidesTag = Javadoc + Internal + 1806;
	/** @since 3.20 */
	int JavadocMissingProvidesClassName = Javadoc + Internal + 1807;
	/** @since 3.20 */
	int JavadocInvalidProvidesClassName = Javadoc + Internal + 1808;
	/** @since 3.20 */
	int JavadocInvalidProvidesClass = Javadoc + Internal + 1809;

	/**
	 * Generics
	 */
	/** @since 3.1 */
	int DuplicateTypeVariable = Internal + 520;
	/** @since 3.1 */
	int IllegalTypeVariableSuperReference = Internal + 521;
	/** @since 3.1 */
	int NonStaticTypeFromStaticInvocation = Internal + 522;
	/** @since 3.1 */
	int ObjectCannotBeGeneric = Internal + 523;
	/** @since 3.1 */
	int NonGenericType = TypeRelated + 524;
	/** @since 3.1 */
	int IncorrectArityForParameterizedType = TypeRelated + 525;
	/** @since 3.1 */
	int TypeArgumentMismatch = TypeRelated + 526;
	/** @since 3.1 */
	int DuplicateMethodErasure = TypeRelated + 527;
	/** @since 3.1 */
	int ReferenceToForwardTypeVariable = TypeRelated + 528;
    /** @since 3.1 */
	int BoundMustBeAnInterface = TypeRelated + 529;
    /** @since 3.1 */
	int UnsafeRawConstructorInvocation = TypeRelated + 530;
    /** @since 3.1 */
	int UnsafeRawMethodInvocation = TypeRelated + 531;
    /** @since 3.1 */
	int UnsafeTypeConversion = TypeRelated + 532;
    /** @since 3.1 */
	int InvalidTypeVariableExceptionType = TypeRelated + 533;
	/** @since 3.1 */
	int InvalidParameterizedExceptionType = TypeRelated + 534;
	/** @since 3.1 */
	int IllegalGenericArray = TypeRelated + 535;
	/** @since 3.1 */
	int UnsafeRawFieldAssignment = TypeRelated + 536;
	/** @since 3.1 */
	int FinalBoundForTypeVariable = TypeRelated + 537;
	/** @since 3.1 */
	int UndefinedTypeVariable = Internal + 538;
	/** @since 3.1 */
	int SuperInterfacesCollide = TypeRelated + 539;
	/** @since 3.1 */
	int WildcardConstructorInvocation = TypeRelated + 540;
	/** @since 3.1 */
	int WildcardMethodInvocation = TypeRelated + 541;
	/** @since 3.1 */
	int WildcardFieldAssignment = TypeRelated + 542;
	/** @since 3.1 */
	int GenericMethodTypeArgumentMismatch = TypeRelated + 543;
	/** @since 3.1 */
	int GenericConstructorTypeArgumentMismatch = TypeRelated + 544;
	/** @since 3.1 */
	int UnsafeGenericCast = TypeRelated + 545;
	/** @since 3.1 */
	int IllegalInstanceofParameterizedType = Internal + 546;
	/** @since 3.1 */
	int IllegalInstanceofTypeParameter = Internal + 547;
	/** @since 3.1 */
	int NonGenericMethod = TypeRelated + 548;
	/** @since 3.1 */
	int IncorrectArityForParameterizedMethod = TypeRelated + 549;
	/** @since 3.1 */
	int ParameterizedMethodArgumentTypeMismatch = TypeRelated + 550;
	/** @since 3.1 */
	int NonGenericConstructor = TypeRelated + 551;
	/** @since 3.1 */
	int IncorrectArityForParameterizedConstructor = TypeRelated + 552;
	/** @since 3.1 */
	int ParameterizedConstructorArgumentTypeMismatch = TypeRelated + 553;
	/** @since 3.1 */
	int TypeArgumentsForRawGenericMethod = TypeRelated + 554;
	/** @since 3.1 */
	int TypeArgumentsForRawGenericConstructor = TypeRelated + 555;
	/** @since 3.1 */
	int SuperTypeUsingWildcard = TypeRelated + 556;
	/** @since 3.1 */
	int GenericTypeCannotExtendThrowable = TypeRelated + 557;
	/** @since 3.1 */
	int IllegalClassLiteralForTypeVariable = TypeRelated + 558;
	/** @since 3.1 */
	int UnsafeReturnTypeOverride = MethodRelated + 559;
	/** @since 3.1 */
	int MethodNameClash = MethodRelated + 560;
	/** @since 3.1 */
	int RawMemberTypeCannotBeParameterized = TypeRelated + 561;
	/** @since 3.1 */
	int MissingArgumentsForParameterizedMemberType = TypeRelated + 562;
	/** @since 3.1 */
	int StaticMemberOfParameterizedType = TypeRelated + 563;
    /** @since 3.1 */
	int BoundHasConflictingArguments = TypeRelated + 564;
    /** @since 3.1 */
	int DuplicateParameterizedMethods = MethodRelated + 565;
	/** @since 3.1 */
	int IllegalQualifiedParameterizedTypeAllocation = TypeRelated + 566;
	/** @since 3.1 */
	int DuplicateBounds = TypeRelated + 567;
	/** @since 3.1 */
	int BoundCannotBeArray = TypeRelated + 568;
    /** @since 3.1 */
	int UnsafeRawGenericConstructorInvocation = TypeRelated + 569;
    /** @since 3.1 */
	int UnsafeRawGenericMethodInvocation = TypeRelated + 570;
	/** @since 3.1 */
	int TypeParameterHidingType = TypeRelated + 571;
	/** @since 3.2 */
	int RawTypeReference = TypeRelated + 572;
	/** @since 3.2 */
	int NoAdditionalBoundAfterTypeVariable = TypeRelated + 573;
	/** @since 3.2 */
	int UnsafeGenericArrayForVarargs = MethodRelated + 574;
	/** @since 3.2 */
	int IllegalAccessFromTypeVariable = TypeRelated + 575;
	/** @since 3.3 */
	int TypeHidingTypeParameterFromType = TypeRelated + 576;
	/** @since 3.3 */
	int TypeHidingTypeParameterFromMethod = TypeRelated + 577;
    /** @since 3.3 */
    int InvalidUsageOfWildcard = Syntax + Internal + 578;
    /** @since 3.4 */
    int UnusedTypeArgumentsForMethodInvocation = MethodRelated + 579;

	/**
	 * Foreach
	 */
	/** @since 3.1 */
	int IncompatibleTypesInForeach = TypeRelated + 580;
	/** @since 3.1 */
	int InvalidTypeForCollection = Internal + 581;
	/** @since 3.6*/
	int InvalidTypeForCollectionTarget14 = Internal + 582;

	/** @since 3.7.1 */
	int DuplicateInheritedMethods = MethodRelated + 583;
	/** @since 3.8 */
	int MethodNameClashHidden = MethodRelated + 584;

	/** @since 3.9 */
	int UnsafeElementTypeConversion = TypeRelated + 585;
	/** @since 3.11 */
    int InvalidTypeArguments = MethodRelated + TypeRelated + 586;

	/**
	 * 1.5 Syntax errors (when source level < 1.5)
	 */
	/** @since 3.1 */
    int InvalidUsageOfTypeParameters = Syntax + Internal + 590;
    /** @since 3.1 */
    int InvalidUsageOfStaticImports = Syntax + Internal + 591;
    /** @since 3.1 */
    int InvalidUsageOfForeachStatements = Syntax + Internal + 592;
    /** @since 3.1 */
    int InvalidUsageOfTypeArguments = Syntax + Internal + 593;
    /** @since 3.1 */
    int InvalidUsageOfEnumDeclarations = Syntax + Internal + 594;
    /** @since 3.1 */
    int InvalidUsageOfVarargs = Syntax + Internal + 595;
    /** @since 3.1 */
    int InvalidUsageOfAnnotations = Syntax + Internal + 596;
    /** @since 3.1 */
    int InvalidUsageOfAnnotationDeclarations = Syntax + Internal + 597;
    /** @since 3.4 */
    int InvalidUsageOfTypeParametersForAnnotationDeclaration = Syntax + Internal + 598;
    /** @since 3.4 */
    int InvalidUsageOfTypeParametersForEnumDeclaration = Syntax + Internal + 599;
    /**
     * Annotation
     */
	/** @since 3.1 */
	int IllegalModifierForAnnotationMethod = MethodRelated + 600;
    /** @since 3.1 */
    int IllegalExtendedDimensions = MethodRelated + 601;
    /** @since 3.1 */
	int InvalidFileNameForPackageAnnotations = Syntax + Internal + 602;
    /** @since 3.1 */
	int IllegalModifierForAnnotationType = TypeRelated + 603;
    /** @since 3.1 */
	int IllegalModifierForAnnotationMemberType = TypeRelated + 604;
    /** @since 3.1 */
	int InvalidAnnotationMemberType = TypeRelated + 605;
    /** @since 3.1 */
	int AnnotationCircularitySelfReference = TypeRelated + 606;
    /** @since 3.1 */
	int AnnotationCircularity = TypeRelated + 607;
	/** @since 3.1 */
	int DuplicateAnnotation = TypeRelated + 608;
	/** @since 3.1 */
	int MissingValueForAnnotationMember = TypeRelated + 609;
	/** @since 3.1 */
	int DuplicateAnnotationMember = Internal + 610;
	/** @since 3.1 */
	int UndefinedAnnotationMember = MethodRelated + 611;
	/** @since 3.1 */
	int AnnotationValueMustBeClassLiteral = Internal + 612;
	/** @since 3.1 */
	int AnnotationValueMustBeConstant = Internal + 613;
	/** @deprecated - problem is no longer generated (code is legite)
	 *   @since 3.1 */
	int AnnotationFieldNeedConstantInitialization = Internal + 614;
	/** @since 3.1 */
	int IllegalModifierForAnnotationField = Internal + 615;
	/** @since 3.1 */
	int AnnotationCannotOverrideMethod = MethodRelated + 616;
	/** @since 3.1 */
	int AnnotationMembersCannotHaveParameters = Syntax + Internal + 617;
	/** @since 3.1 */
	int AnnotationMembersCannotHaveTypeParameters = Syntax + Internal + 618;
	/** @since 3.1 */
	int AnnotationTypeDeclarationCannotHaveSuperclass = Syntax + Internal + 619;
	/** @since 3.1 */
	int AnnotationTypeDeclarationCannotHaveSuperinterfaces = Syntax + Internal + 620;
	/** @since 3.1 */
	int DuplicateTargetInTargetAnnotation = Internal + 621;
	/** @since 3.1 */
	int DisallowedTargetForAnnotation = TypeRelated + 622;
	/** @since 3.1 */
	int MethodMustOverride = MethodRelated + 623;
	/** @since 3.1 */
	int AnnotationTypeDeclarationCannotHaveConstructor = Syntax + Internal + 624;
	/** @since 3.1 */
	int AnnotationValueMustBeAnnotation = Internal + 625;
	/** @since 3.1 */
	int AnnotationTypeUsedAsSuperInterface = TypeRelated + 626;
	/** @since 3.1 */
	int MissingOverrideAnnotation = MethodRelated + 627;
	/** @since 3.1 */
	int FieldMissingDeprecatedAnnotation = Internal + 628;
	/** @since 3.1 */
	int MethodMissingDeprecatedAnnotation = Internal + 629;
	/** @since 3.1 */
	int TypeMissingDeprecatedAnnotation = Internal + 630;
	/** @since 3.1 */
	int UnhandledWarningToken = Internal + 631;
	/** @since 3.2 */
	int AnnotationValueMustBeArrayInitializer = Internal + 632;
	/** @since 3.3 */
	int AnnotationValueMustBeAnEnumConstant = Internal + 633;
	/** @since 3.3 */
	int MethodMustOverrideOrImplement = MethodRelated + 634;
	/** @since 3.4 */
	int UnusedWarningToken = Internal + 635;
	/** @since 3.6 */
	int MissingOverrideAnnotationForInterfaceMethodImplementation = MethodRelated + 636;
	/** @since 3.10 */
    int InvalidUsageOfTypeAnnotations = Syntax + Internal + 637;
    /** @since 3.10 */
    int DisallowedExplicitThisParameter = Syntax + Internal + 638;
    /** @since 3.10 */
    int MisplacedTypeAnnotations = Syntax + Internal + 639;
    /** @since 3.10 */
    int IllegalTypeAnnotationsInStaticMemberAccess = Internal + Syntax + 640;
    /** @since 3.10 */
    int IllegalUsageOfTypeAnnotations = Internal + Syntax + 641;
    /** @since 3.10 */
    int IllegalDeclarationOfThisParameter = Internal + Syntax + 642;
    /** @since 3.10 */
    int ExplicitThisParameterNotBelow18 = Internal + Syntax + 643;
    /** @since 3.10 */
    int DefaultMethodNotBelow18 = Internal + Syntax + 644;
    /** @since 3.10 */
    int LambdaExpressionNotBelow18 = Internal + Syntax + 645;
    /** @since 3.10 */
    int MethodReferenceNotBelow18 = Internal + Syntax + 646;
    /** @since 3.10 */
    int ConstructorReferenceNotBelow18 = Internal + Syntax + 647;
    /** @since 3.10 */
    int ExplicitThisParameterNotInLambda = Internal + Syntax + 648;
    /**
     * @since 3.10
     * @deprecated Per https://bugs.openjdk.java.net/browse/JDK-8231435 this problem is no longer raised
     */
    @Deprecated
    int ExplicitAnnotationTargetRequired = TypeRelated + 649;
    /** @since 3.10 */
    int IllegalTypeForExplicitThis = Internal + Syntax + 650;
    /** @since 3.10 */
    int IllegalQualifierForExplicitThis = Internal + Syntax + 651;
    /** @since 3.10 */
    int IllegalQualifierForExplicitThis2 = Internal + Syntax + 652;
    /** @since 3.10 */
    int TargetTypeNotAFunctionalInterface = Internal + TypeRelated + 653;
    /** @since 3.10 */
    int IllegalVarargInLambda = Internal + TypeRelated + 654;
    /** @since 3.10 */
    int illFormedParameterizationOfFunctionalInterface = Internal + TypeRelated + 655;
    /** @since 3.10 */
    int lambdaSignatureMismatched = Internal + TypeRelated + 656;
    /** @since 3.10 */
    int lambdaParameterTypeMismatched = Internal + TypeRelated + 657;
    /** @since 3.10 */
    int IncompatibleLambdaParameterType = Internal + TypeRelated + 658;
    /** @since 3.10 */
    int NoGenericLambda = Internal + TypeRelated + 659;
    /**
	 * More problems in generics
	 */
    /** @since 3.4 */
    int UnusedTypeArgumentsForConstructorInvocation = MethodRelated + 660;
	/** @since 3.9 */
	int UnusedTypeParameter = TypeRelated + 661;
	/** @since 3.9 */
	int IllegalArrayOfUnionType = TypeRelated + 662;
	/** @since 3.10 */
	int OuterLocalMustBeEffectivelyFinal = Internal + 663;
	/** @since 3.10 */
	int InterfaceNotFunctionalInterface = Internal + TypeRelated + 664;
	/** @since 3.10 */
	int ConstructionTypeMismatch = Internal + TypeRelated + 665;
    /** @since 3.10 */
    int ToleratedMisplacedTypeAnnotations = Syntax + Internal + 666;
    /** @since 3.13*/
    int InterfaceSuperInvocationNotBelow18 = Internal + Syntax + 667;
    /** @since 3.13*/
    int InterfaceStaticMethodInvocationNotBelow18 = Internal + Syntax + 668;
	/** @since 3.14 */
	int FieldMustBeFinal = Internal + 669;


	/**
	 * Null analysis for other kinds of expressions, syntactically nonnull
	 */
	/** @since 3.9 */
	int NonNullExpressionComparisonYieldsFalse = Internal + 670;
	/** @since 3.9 */
	int RedundantNullCheckOnNonNullExpression = Internal + 671;
	/** @since 3.9 */
	int NullExpressionReference = Internal + 672;
	/** @since 3.9 */
	int PotentialNullExpressionReference = Internal + 673;

	/**
	 * Corrupted binaries
	 */
	/** @since 3.1 */
	int CorruptedSignature = Internal + 700;
	/**
	 * Corrupted source
	 */
	/** @since 3.2 */
	int InvalidEncoding = Internal + 701;
	/** @since 3.2 */
	int CannotReadSource = Internal + 702;

	/**
	 * Autoboxing
	 */
	/** @since 3.1 */
	int BoxingConversion = Internal + 720;
	/** @since 3.1 */
	int UnboxingConversion = Internal + 721;

	/**
	 * Enum
	 */
	/** @since 3.1 */
	int IllegalModifierForEnum = TypeRelated + 750;
	/** @since 3.1 */
	int IllegalModifierForEnumConstant = FieldRelated + 751;
	/** @deprecated - problem could not be reported, enums cannot be local takes precedence
	 *   @since 3.1 */
	int IllegalModifierForLocalEnum = TypeRelated + 752;
	/** @since 3.1 */
	int IllegalModifierForMemberEnum = TypeRelated + 753;
	/** @since 3.1 */
	int CannotDeclareEnumSpecialMethod = MethodRelated + 754;
	/** @since 3.1 */
	int IllegalQualifiedEnumConstantLabel = FieldRelated + 755;
	/** @since 3.1 */
	int CannotExtendEnum = TypeRelated + 756;
	/** @since 3.1 */
	int CannotInvokeSuperConstructorInEnum = MethodRelated + 757;
	/** @since 3.1 */
	int EnumAbstractMethodMustBeImplemented = MethodRelated + 758;
	/** @since 3.1 */
	int EnumSwitchCannotTargetField = FieldRelated + 759;
	/** @since 3.1 */
	int IllegalModifierForEnumConstructor = MethodRelated + 760;
	/** @since 3.1 */
	int MissingEnumConstantCase = FieldRelated + 761;
	/** @since 3.2 */ // TODO need to fix 3.1.1 contribution (inline this constant on client side)
	int EnumStaticFieldInInInitializerContext = FieldRelated + 762;
	/** @since 3.4 */
	int EnumConstantMustImplementAbstractMethod = MethodRelated + 763;
	/** @since 3.5 */
	int EnumConstantCannotDefineAbstractMethod = MethodRelated + 764;
	/** @since 3.5 */
	int AbstractMethodInEnum = MethodRelated + 765;
	/** @since 3.8 */
	int MissingEnumDefaultCase = Internal + 766;
	/** @since 3.8 */
	int MissingDefaultCase = Internal + 767;
	/** @since 3.8 */
	int MissingEnumConstantCaseDespiteDefault = FieldRelated + 768;
	/** @since 3.8 */
	int UninitializedLocalVariableHintMissingDefault = Internal + 769;
	/** @since 3.8 */
	int UninitializedBlankFinalFieldHintMissingDefault = FieldRelated + 770;
	/** @since 3.8 */
	int ShouldReturnValueHintMissingDefault = MethodRelated + 771;

	/**
	 * Var args
	 */
	/** @since 3.1 */
	int IllegalExtendedDimensionsForVarArgs = Syntax + Internal + 800;
	/** @since 3.1 */
	int MethodVarargsArgumentNeedCast = MethodRelated + 801;
	/** @since 3.1 */
	int ConstructorVarargsArgumentNeedCast = ConstructorRelated + 802;
	/** @since 3.1 */
	int VarargsConflict = MethodRelated + 803;
	/** @since 3.7.1 */
	int SafeVarargsOnFixedArityMethod = MethodRelated + 804;
	/** @since 3.7.1 */
	int SafeVarargsOnNonFinalInstanceMethod = MethodRelated + 805;
	/** @since 3.7.1 */
	int PotentialHeapPollutionFromVararg = MethodRelated + 806;
	/** @since 3.8 */
	int VarargsElementTypeNotVisible = MethodRelated + 807;
	/** @since 3.8 */
	int VarargsElementTypeNotVisibleForConstructor = ConstructorRelated + 808;
	/** @since 3.10 */
	int ApplicableMethodOverriddenByInapplicable = MethodRelated + 809;

	/**
	 * Javadoc Generic
	 */
	/** @since 3.1 */
	int JavadocGenericMethodTypeArgumentMismatch = Javadoc + Internal + 850;
	/** @since 3.1 */
	int JavadocNonGenericMethod = Javadoc + Internal + 851;
	/** @since 3.1 */
	int JavadocIncorrectArityForParameterizedMethod = Javadoc + Internal + 852;
	/** @since 3.1 */
	int JavadocParameterizedMethodArgumentTypeMismatch = Javadoc + Internal + 853;
	/** @since 3.1 */
	int JavadocTypeArgumentsForRawGenericMethod = Javadoc + Internal + 854;
	/** @since 3.1 */
	int JavadocGenericConstructorTypeArgumentMismatch = Javadoc + Internal + 855;
	/** @since 3.1 */
	int JavadocNonGenericConstructor = Javadoc + Internal + 856;
	/** @since 3.1 */
	int JavadocIncorrectArityForParameterizedConstructor = Javadoc + Internal + 857;
	/** @since 3.1 */
	int JavadocParameterizedConstructorArgumentTypeMismatch = Javadoc + Internal + 858;
	/** @since 3.1 */
	int JavadocTypeArgumentsForRawGenericConstructor = Javadoc + Internal + 859;

	/**
	 * Java 7 errors
	 */
	/** @since 3.7.1 */
	int AssignmentToMultiCatchParameter = Internal + 870;
	/** @since 3.7.1 */
	int ResourceHasToImplementAutoCloseable = TypeRelated + 871;
	/** @since 3.7.1 */
	int AssignmentToResource = Internal + 872;
	/** @since 3.7.1 */
	int InvalidUnionTypeReferenceSequence = Internal + TypeRelated + 873;
	/** @since 3.7.1 */
	int AutoManagedResourceNotBelow17 = Syntax + Internal + 874;
	/** @since 3.7.1 */
	int MultiCatchNotBelow17 =  Syntax + Internal + 875;
	/** @since 3.7.1 */
	int PolymorphicMethodNotBelow17 = MethodRelated + 876;
	/** @since 3.7.1 */
	int IncorrectSwitchType17 = TypeRelated + 877;
	/** @since 3.7.1 */
	int CannotInferElidedTypes = TypeRelated + 878;
	/** @since 3.7.1 */
	int CannotUseDiamondWithExplicitTypeArguments = TypeRelated + 879;
	/** @since 3.7.1 */
	int CannotUseDiamondWithAnonymousClasses = TypeRelated + 880;
	/** @since 3.7.1 */
	int SwitchOnStringsNotBelow17 = TypeRelated + 881;	// https://bugs.eclipse.org/bugs/show_bug.cgi?id=348492
	/** @since 3.7.1 */
	int UnhandledExceptionOnAutoClose =  TypeRelated + 882;
	/** @since 3.7.1 */
	int DiamondNotBelow17 =  TypeRelated + 883;
	/** @since 3.7.1 */
	int RedundantSpecificationOfTypeArguments = TypeRelated + 884;
	/** @since 3.8 */
	int PotentiallyUnclosedCloseable = Internal + 885;
	/** @since 3.8 */
	int PotentiallyUnclosedCloseableAtExit = Internal + 886;
	/** @since 3.8 */
	int UnclosedCloseable = Internal + 887;
	/** @since 3.8 */
	int UnclosedCloseableAtExit = Internal + 888;
	/** @since 3.8 */
	int ExplicitlyClosedAutoCloseable = Internal + 889;
	/** @since 3.8 */
	int SwitchOnEnumNotBelow15 = TypeRelated + 890;	// https://bugs.eclipse.org/bugs/show_bug.cgi?id=360317
	/** @since 3.10 */
	int IntersectionCastNotBelow18 = TypeRelated + 891;
	/** @since 3.10 */
	int IllegalBasetypeInIntersectionCast = TypeRelated + 892;
	/** @since 3.10 */
	int IllegalArrayTypeInIntersectionCast = TypeRelated + 893;
	/** @since 3.10 */
	int DuplicateBoundInIntersectionCast = TypeRelated + 894;
	/** @deprecated This problem is no longer reported; number Of functional interface is not an issue, number of abstract methods is.
	 * @since 3.10 */
	int MultipleFunctionalInterfaces = TypeRelated + 895;
	/** @since 3.10 */
	int StaticInterfaceMethodNotBelow18 = Internal + Syntax + 896;
	/** @since 3.10 */
	int DuplicateAnnotationNotMarkedRepeatable = TypeRelated + 897;
	/** @since 3.10 */
	int DisallowedTargetForContainerAnnotationType = TypeRelated + 898;
	/** @since 3.10 */
	int RepeatedAnnotationWithContainerAnnotation = TypeRelated + 899;

	/** @since 3.14 */
	int AutoManagedVariableResourceNotBelow9 = Syntax + Internal + 1351;
	/**
	 * External problems -- These are problems defined by other plugins
	 */

	/** @since 3.2 */
	int ExternalProblemNotFixable = 900;

	// indicates an externally defined problem that has a quick-assist processor
	// associated with it
	/** @since 3.2 */
	int ExternalProblemFixable = 901;

	/** @since 3.10 */
	int ContainerAnnotationTypeHasWrongValueType = TypeRelated + 902;
	/** @since 3.10 */
	int ContainerAnnotationTypeMustHaveValue = TypeRelated + 903;
	/** @since 3.10 */
	int ContainerAnnotationTypeHasNonDefaultMembers = TypeRelated + 904;
	/** @since 3.10 */
	int ContainerAnnotationTypeHasShorterRetention = TypeRelated + 905;
	/** @since 3.10 */
	int RepeatableAnnotationTypeTargetMismatch = TypeRelated + 906;
	/** @since 3.10 */
	int RepeatableAnnotationTypeIsDocumented = TypeRelated + 907;
	/** @since 3.10 */
	int RepeatableAnnotationTypeIsInherited = TypeRelated + 908;
	/** @since 3.10 */
	int RepeatableAnnotationWithRepeatingContainerAnnotation = TypeRelated + 909;

	/**
	 * Errors/warnings from annotation based null analysis
	 */
	/** @since 3.8 */
	int RequiredNonNullButProvidedNull = TypeRelated + 910;
	/** @since 3.8 */
	int RequiredNonNullButProvidedPotentialNull = TypeRelated + 911;
	/** @since 3.8 */
	int RequiredNonNullButProvidedUnknown = TypeRelated + 912;
	/** @since 3.8 */
	int MissingNonNullByDefaultAnnotationOnPackage = Internal + 913; // https://bugs.eclipse.org/bugs/show_bug.cgi?id=372012
	/** @since 3.8 */
	int IllegalReturnNullityRedefinition = MethodRelated + 914;
	/** @since 3.8 */
	int IllegalRedefinitionToNonNullParameter = MethodRelated + 915;
	/** @since 3.8 */
	int IllegalDefinitionToNonNullParameter = MethodRelated + 916;
	/** @since 3.8 */
	int ParameterLackingNonNullAnnotation = MethodRelated + 917;
	/** @since 3.8 */
	int ParameterLackingNullableAnnotation = MethodRelated + 918;
	/** @since 3.8 */
	int PotentialNullMessageSendReference = Internal + 919;
	/** @since 3.8 */
	int RedundantNullCheckOnNonNullMessageSend = Internal + 920;
	/** @since 3.8 */
	int CannotImplementIncompatibleNullness = Internal + 921;
	/** @since 3.8 */
	int RedundantNullAnnotation = MethodRelated + 922;
	/** @since 3.8 */
	int IllegalAnnotationForBaseType = TypeRelated + 923;
	/** @since 3.9 */
	int NullableFieldReference = FieldRelated + 924;
	/** @since 3.8 */
	int RedundantNullDefaultAnnotation = Internal + 925; // shouldn't actually occur any more after bug 366063
	/** @since 3.8 */
	int RedundantNullDefaultAnnotationPackage = Internal + 926;
	/** @since 3.8 */
	int RedundantNullDefaultAnnotationType = Internal + 927;
	/** @since 3.8 */
	int RedundantNullDefaultAnnotationMethod = Internal + 928;
	/** @since 3.8 */
	int ContradictoryNullAnnotations = Internal + 929;
	/** @since 3.8 */
	int MissingNonNullByDefaultAnnotationOnType = Internal + 930; // https://bugs.eclipse.org/bugs/show_bug.cgi?id=372012
	/** @since 3.8 */
	int RedundantNullCheckOnSpecdNonNullLocalVariable = Internal + 931;
	/** @since 3.8 */
	int SpecdNonNullLocalVariableComparisonYieldsFalse = Internal + 932;
	/** @since 3.8 */
	int RequiredNonNullButProvidedSpecdNullable = Internal + 933;
	/** @since 3.9 */
	int UninitializedNonNullField = FieldRelated + 934;
	/** @since 3.9 */
	int UninitializedNonNullFieldHintMissingDefault = FieldRelated + 935;
	/** @since 3.9 */
	int NonNullMessageSendComparisonYieldsFalse = Internal + 936;
	/** @since 3.9 */
	int RedundantNullCheckOnNonNullSpecdField = Internal + 937;
	/** @since 3.9 */
	int NonNullSpecdFieldComparisonYieldsFalse = Internal + 938;
	/** @since 3.9 */
	int ConflictingNullAnnotations = MethodRelated + 939;
	/** @since 3.9 */
	int ConflictingInheritedNullAnnotations = MethodRelated + 940;
	/** @since 3.10 */
	int RedundantNullCheckOnField = Internal + 941;
	/** @since 3.10 */
	int FieldComparisonYieldsFalse = Internal + 942;
	/** @since 3.14 */
	int RedundantNullDefaultAnnotationModule = Internal + 943;
	/** @since 3.19 */
	int RedundantNullCheckOnConstNonNullField = Internal + 944;
	/** @since 3.20 */
	int ConstNonNullFieldComparisonYieldsFalse = Internal + 945;
	/** @since 3.21 */
	int InheritedParameterLackingNonNullAnnotation = MethodRelated + 946;

	/** @since 3.10 */
	int ArrayReferencePotentialNullReference = Internal + 951;
	/** @since 3.10 */
	int DereferencingNullableExpression = Internal + 952;
	/** @since 3.10 */
	int NullityMismatchingTypeAnnotation = Internal + 953;
	/** @since 3.10 */
	int NullityMismatchingTypeAnnotationSuperHint = Internal + 954;
	/** @since 3.10 */
	int NullityUncheckedTypeAnnotationDetail = Internal + 955;
	/** @since 3.10 */
	int NullityUncheckedTypeAnnotationDetailSuperHint = Internal + 956;
	/** @since 3.10 */
	int ReferenceExpressionParameterNullityMismatch = MethodRelated + 957;
	/** @since 3.10 */
	int ReferenceExpressionParameterNullityUnchecked = MethodRelated + 958;
	/** @since 3.10 */
	int ReferenceExpressionReturnNullRedef = MethodRelated + 959;
	/** @since 3.10 */
	int ReferenceExpressionReturnNullRedefUnchecked = MethodRelated + 960;
	/** @since 3.10 */
	int RedundantNullCheckAgainstNonNullType = Internal + 961;
	/** @since 3.10 */
	int NullAnnotationUnsupportedLocation = Internal + 962;
	/** @since 3.10 */
	int NullAnnotationUnsupportedLocationAtType = Internal + 963;
	/** @since 3.10 */
	int NullityMismatchTypeArgument = Internal + 964;
	/** @since 3.10 */
	int ContradictoryNullAnnotationsOnBound = Internal + 965;
	/** @since 3.10 */
	int ContradictoryNullAnnotationsInferred = Internal + 966;
	/** @since 3.10 */
	int UnsafeNullnessCast = Internal + 967;
	/** @since 3.10 */
	int NonNullDefaultDetailIsNotEvaluated = 968; // no longer reported
	/** @since 3.10 */
	int NullNotCompatibleToFreeTypeVariable = 969;
	/** @since 3.10 */
	int NullityMismatchAgainstFreeTypeVariable = 970;
	/** @since 3.11 */
	int ImplicitObjectBoundNoNullDefault = 971;
	/** @since 3.11 */
	int IllegalParameterNullityRedefinition = MethodRelated + 972;
	/** @since 3.11 */
	int ContradictoryNullAnnotationsInferredFunctionType = MethodRelated + 973;
	/** @since 3.11 */
	int IllegalReturnNullityRedefinitionFreeTypeVariable = MethodRelated + 974;
	/** @since 3.12 */
	int IllegalRedefinitionOfTypeVariable = 975;
	/** @since 3.12 */
	int UncheckedAccessOfValueOfFreeTypeVariable = 976;
	/** @since 3.12 */
	int UninitializedFreeTypeVariableField = 977;
	/** @since 3.12 */
	int UninitializedFreeTypeVariableFieldHintMissingDefault = 978;
	/** @since 3.12 */
	int RequiredNonNullButProvidedFreeTypeVariable = TypeRelated + 979;
	/** @since 3.12 */
	int NonNullTypeVariableFromLegacyMethod = TypeRelated + 980;
	/** @since 3.12 */
	int NonNullMethodTypeVariableFromLegacyMethod = TypeRelated + 981;
	/** @since 3.21 */
	int MissingNullAnnotationImplicitlyUsed = Internal + 982;
	/** @since 3.21 */
	int AnnotatedTypeArgumentToUnannotated = Internal + 983;
	/** @since 3.21 */
	int AnnotatedTypeArgumentToUnannotatedSuperHint = Internal + 984;


	// Java 8 work
	/** @since 3.10 */
	int IllegalModifiersForElidedType = Internal + 1001;
	/** @since 3.10 */
	int IllegalModifiers = Internal + 1002;

	/** @since 3.10 */
	int IllegalTypeArgumentsInRawConstructorReference = TypeRelated + 1003;

	// more on lambdas:
	/** @since 3.18 */
	int MissingValueFromLambda = Internal + 1004;

	// default methods:
	/** @since 3.10 */
	int IllegalModifierForInterfaceMethod18 = MethodRelated + 1050;

	/** @since 3.10 */
	int DefaultMethodOverridesObjectMethod = MethodRelated + 1051;

	/** @since 3.10 */
	int InheritedDefaultMethodConflictsWithOtherInherited = MethodRelated + 1052;

	/** @since 3.10 */
	int DuplicateInheritedDefaultMethods = MethodRelated + 1053;

	/** @since 3.10 */
	int SuperAccessCannotBypassDirectSuper = TypeRelated + 1054;
	/** @since 3.10 */
	int SuperCallCannotBypassOverride = MethodRelated + 1055;
	/** @since 3.10 */
	int IllegalModifierCombinationForInterfaceMethod = MethodRelated + 1056;
	/** @since 3.10 */
	int IllegalStrictfpForAbstractInterfaceMethod = MethodRelated + 1057;
	/** @since 3.10 */
	int IllegalDefaultModifierSpecification = MethodRelated + 1058;
	/** @since 3.13 */
	int CannotInferInvocationType = TypeRelated + 1059;


	/** @since 3.13 */
	int TypeAnnotationAtQualifiedName = Internal + Syntax + 1060;

	/** @since 3.13 */
	int NullAnnotationAtQualifyingType = Internal + Syntax + 1061;

	/** @since 3.14*/
	int IllegalModifierForInterfaceMethod9 = MethodRelated + 1071;
	/** @since 3.14*/
	int IllegalModifierCombinationForPrivateInterfaceMethod9 = MethodRelated + 1070;
	/** @since 3.14 */
	int UndefinedModule = ModuleRelated + 1300;
	/** @since 3.14 */
	int DuplicateRequires = ModuleRelated + 1301;
	/** @since 3.14 */
	int DuplicateExports = ModuleRelated + 1302;
	/** @since 3.14 */
	int DuplicateUses = ModuleRelated + 1303;
	/** @since 3.14 */
	int DuplicateServices = ModuleRelated + 1304;
	/** @since 3.14 */
	int CyclicModuleDependency = ModuleRelated + 1305;
	/** @since 3.14 */
	int AbstractServiceImplementation = TypeRelated + 1306;
	/** @since 3.14 */
	int ProviderMethodOrConstructorRequiredForServiceImpl = TypeRelated + 1307;
	/** @since 3.14 */
	int ServiceImplDefaultConstructorNotPublic = TypeRelated + 1308;
	/** @since 3.14 */
	int NestedServiceImpl = TypeRelated + 1309;
	/** @since 3.14 */
	int ServiceImplNotDefinedByModule = TypeRelated + 1310;
	/** @since 3.14 */
	int PackageDoesNotExistOrIsEmpty = ModuleRelated + 1311;
	/** @since 3.14 */
	int NonDenotableTypeArgumentForAnonymousDiamond = TypeRelated + 1312;
	/** @since 3.14 */
	int DuplicateOpens = ModuleRelated + 1313;
	/** @since 3.14 */
	int DuplicateModuleRef = ModuleRelated + 1314;
	/** @since 3.14 */
	int InvalidOpensStatement = ModuleRelated + 1315;
	/** @since 3.14 */
	int InvalidServiceIntfType = ModuleRelated + 1316;
	/** @since 3.14 */
	int InvalidServiceImplType = ModuleRelated + 1317;
	/** @since 3.14 */
	int IllegalModifierForModule = ModuleRelated + 1318;
	/** @since 3.18 */
	int UndefinedModuleAddReads = ModuleRelated + 1319;
	/** @since 3.20 */
	int ExportingForeignPackage = ModuleRelated + 1320;


	/** @since 3.14 */
	int DuplicateResource = Internal + 1251;

	// terminally
	/** @since 3.14 */
	int UsingTerminallyDeprecatedType = TypeRelated + 1400;
	/** @since 3.14 */
	int UsingTerminallyDeprecatedMethod = MethodRelated + 1401;
	/** @since 3.14 */
	int UsingTerminallyDeprecatedConstructor = MethodRelated + 1402;
	/** @since 3.14 */
	int UsingTerminallyDeprecatedField = FieldRelated + 1403;
	/** @since 3.14 */
	int OverridingTerminallyDeprecatedMethod = MethodRelated + 1404;
	// with since
	/** @since 3.14 */
	int UsingDeprecatedSinceVersionType = TypeRelated + 1405;
	/** @since 3.14 */
	int UsingDeprecatedSinceVersionMethod = MethodRelated + 1406;
	/** @since 3.14 */
	int UsingDeprecatedSinceVersionConstructor = MethodRelated + 1407;
	/** @since 3.14 */
	int UsingDeprecatedSinceVersionField = FieldRelated + 1408;
	/** @since 3.14 */
	int OverridingDeprecatedSinceVersionMethod = MethodRelated + 1409;
	// terminally with since
	/** @since 3.14 */
	int UsingTerminallyDeprecatedSinceVersionType = TypeRelated + 1410;
	/** @since 3.14 */
	int UsingTerminallyDeprecatedSinceVersionMethod = MethodRelated + 1411;
	/** @since 3.14 */
	int UsingTerminallyDeprecatedSinceVersionConstructor = MethodRelated + 1412;
	/** @since 3.14 */
	int UsingTerminallyDeprecatedSinceVersionField = FieldRelated + 1413;
	/** @since 3.14 */
	int OverridingTerminallyDeprecatedSinceVersionMethod = MethodRelated + 1414;

	// unused constants:
	/** @since 3.14 */
	int UsingDeprecatedPackage = ModuleRelated + 1425;
	/** @since 3.14 */
	int UsingDeprecatedSinceVersionPackage = ModuleRelated + 1426;
	/** @since 3.14 */
	int UsingTerminallyDeprecatedPackage = ModuleRelated + 1427;
	/** @since 3.14 */
	int UsingTerminallyDeprecatedSinceVersionPackage = ModuleRelated + 1428;
	// deprecation of modules:
	/** @since 3.14 */
	int UsingDeprecatedModule = ModuleRelated + 1429;
	/** @since 3.14 */
	int UsingDeprecatedSinceVersionModule = ModuleRelated + 1430;
	/** @since 3.14 */
	int UsingTerminallyDeprecatedModule = ModuleRelated + 1431;
	/** @since 3.14 */
	int UsingTerminallyDeprecatedSinceVersionModule = ModuleRelated + 1432;

	/** @since 3.14 */
	int NotAccessibleType = TypeRelated + 1450;
	/** @since 3.14 */
	int NotAccessibleField = FieldRelated + 1451;
	/** @since 3.14 */
	int NotAccessibleMethod = MethodRelated + 1452;
	/** @since 3.14 */
	int NotAccessibleConstructor = MethodRelated + 1453;
	/** @since 3.14 */
	int NotAccessiblePackage = ImportRelated + 1454;
	/** @since 3.14 */
	int ConflictingPackageFromModules = ModuleRelated + 1455;
	/** @since 3.14 */
	int ConflictingPackageFromOtherModules = ModuleRelated + 1456;
	/** @since 3.14 */
	int NonPublicTypeInAPI = ModuleRelated + 1457;
	/** @since 3.14 */
	int NotExportedTypeInAPI = ModuleRelated + 1458;
	/** @since 3.14 */
	int MissingRequiresTransitiveForTypeInAPI = ModuleRelated + 1459;
	/** @since  3.14 */
	int UnnamedPackageInNamedModule = ModuleRelated + 1460;
	/** @since  3.14 */
	int UnstableAutoModuleName = ModuleRelated + 1461;

	// doc variant of an above constant:
	/** @since 3.22 */
	int JavadocNotAccessibleType = Javadoc + NotAccessibleType;

	/** @since 3.13 */
	int RedundantNullDefaultAnnotationLocal = Internal + 1062;

	/** @since 3.13 */
	int RedundantNullDefaultAnnotationField = Internal + 1063;

	/** @since 3.10 */
	int GenericInferenceError = 1100; 	// FIXME: This is just a stop-gap measure, be more specific via https://bugs.eclipse.org/404675

	/** @deprecated - problem is no longer generated (implementation issue has been resolved)
	 * @since 3.10 */
	int LambdaShapeComputationError = 1101;
	/** @since 3.13 */
	int ProblemNotAnalysed = 1102;
	/** @since 3.18 */
	int PreviewFeatureDisabled = Compliance + 1103;
	/** @since 3.18 */
	int PreviewFeatureUsed = Compliance + 1104;
	/** @since 3.18 */
	int PreviewFeatureNotSupported = Compliance + 1105;
	/** @since 3.20*/
	int PreviewFeaturesNotAllowed = PreviewRelated + 1106;
	/** @since 3.23 BETA_JAVA15 */
	int FeatureNotSupported = Compliance + 1107;

	/** @since 3.13 */
	int UnlikelyCollectionMethodArgumentType = 1200;
	/** @since 3.13 */
	int UnlikelyEqualsArgumentType = 1201;

	/* Local-Variable Type Inference */
	/** @since 3.14 */
	int VarLocalMultipleDeclarators = Syntax + 1500; // ''var'' is not allowed in a compound declaration
	/** @since 3.14 */
	int VarLocalCannotBeArray = Syntax + 1501; // ''var'' is not allowed as an element type of an array
	/** @since 3.14 */
	int VarLocalReferencesItself = Syntax + 1502; // Declaration using ''var'' may not contin references to itself
	/** @since 3.14 */
	int VarLocalWithoutInitizalier = Syntax + 1503; // Cannot use ''var'' on variable without initializer
	/** @since 3.14 */
	int VarLocalInitializedToNull = TypeRelated + 1504; // Variable initialized to ''null'' needs an explicit target-type
	/** @since 3.14 */
	int VarLocalInitializedToVoid = TypeRelated + 1505; // Variable initializer is ''void'' -- cannot infer variable type
	/** @since 3.14 */
	int VarLocalCannotBeArrayInitalizers = TypeRelated + 1506; // Array initializer needs an explicit target-type
	/** @since 3.14 */
	int VarLocalCannotBeLambda = TypeRelated + 1507; // Lambda expression needs an explicit target-type
	/** @since 3.14 */
	int VarLocalCannotBeMethodReference = TypeRelated + 1508; // Method reference needs an explicit target-type
	/** @since 3.14 */
	int VarIsReserved = Syntax + 1509; // ''var'' is not a valid type name
	/** @since 3.14 */
	int VarIsReservedInFuture = Syntax + 1510; // ''var'' should not be used as an type name, since it is a reserved word from source level 10 on
	/** @since 3.14 */
	int VarIsNotAllowedHere = Syntax + 1511; // ''var'' is not allowed here
	/** @since 3.16 */
	int VarCannotBeMixedWithNonVarParams = Syntax + 1512; // ''var'' cannot be mixed with explicit or implicit parameters
	/** @since 3.18
	 * @deprecated preview related error - will be removed
	 * @noreference preview related error */
	int SwitchExpressionsIncompatibleResultExpressionTypes = TypeRelated + 1600;
	/** @since 3.18
	 * @deprecated preview related error - will be removed
	 * @noreference preview related error */
	int SwitchExpressionsEmptySwitchBlock = Internal + 1601;
	/** @since 3.18
	 * @deprecated preview related error - will be removed
	 * @noreference preview related error */
	int SwitchExpressionsNoResultExpression = TypeRelated + 1602;
	/** @since 3.18
	 * @deprecated preview related error - will be removed
	 * @noreference preview related error */
	int SwitchExpressionSwitchLabeledBlockCompletesNormally = Internal + 1603;
	/** @since 3.18
	 * @deprecated preview related error - will be removed
	 * @noreference preview related error */
	int SwitchExpressionLastStatementCompletesNormally = Internal + 1604;
	/** @since 3.18
	 * @deprecated preview related error - will be removed
	 * @noreference preview related error */
	int SwitchExpressionTrailingSwitchLabels = Internal + 1605;
	/** @since 3.18
	 * @deprecated preview related error - will be removed
	 * @noreference preview related error */
	int switchMixedCase = Syntax + 1606;
	/** @since 3.18
	 * @deprecated preview related error - will be removed
	 * @noreference preview related error */
	int SwitchExpressionMissingDefaultCase = Internal + 1607;
	/** @since 3.18
	 * @deprecated preview related error - will be removed
	 * @noreference preview related error */
	int SwitchExpressionBreakMissingValue = Internal + 1610;
	/** @since 3.18
	 * @deprecated preview related error - will be removed
	 * @noreference preview related error */
	int SwitchExpressionMissingEnumConstantCase = Internal + 1611;
	/** @since 3.18
	 * @deprecated preview related error - will be removed
	 * @noreference preview related error */
	int SwitchExpressionIllegalLastStatement = Internal + 1612;

	/* Java14 errors - begin */
	/** @since 3.21  */
	int SwitchExpressionsYieldIncompatibleResultExpressionTypes = TypeRelated + 1700;
	/** @since 3.21  */
	int SwitchExpressionsYieldEmptySwitchBlock = Syntax + 1701;
	/** @since 3.21  */
	int SwitchExpressionsYieldNoResultExpression = Internal + 1702;
	/** @since 3.21  */
	int SwitchExpressionaYieldSwitchLabeledBlockCompletesNormally = Internal + 1703;
	/** @since 3.21  */
	int SwitchExpressionsYieldLastStatementCompletesNormally = Internal + 1704;
	/** @since 3.21  */
	int SwitchExpressionsYieldTrailingSwitchLabels = Internal + 1705;
	/** @since 3.21  */
	int SwitchPreviewMixedCase = Syntax + 1706;
	/** @since 3.21  */
	int SwitchExpressionsYieldMissingDefaultCase = Syntax + 1707;
	/** @since 3.21  */
	int SwitchExpressionsYieldMissingValue = Syntax + 1708;
	/** @since 3.21  */
	int SwitchExpressionsYieldMissingEnumConstantCase = Syntax + 1709;
	/** @since 3.21  */
	int SwitchExpressionsYieldIllegalLastStatement = Internal + 1710;
	/** @since 3.21  */
	int SwitchExpressionsYieldBreakNotAllowed = Syntax + 1711;
	/** @since 3.21  */
	int SwitchExpressionsYieldUnqualifiedMethodWarning = Syntax + 1712;
	/** @since 3.21  */
	int SwitchExpressionsYieldUnqualifiedMethodError = Syntax + 1713;
	/** @since 3.21  */
	int SwitchExpressionsYieldOutsideSwitchExpression = Syntax + 1714;
	/** @since 3.21  */
	int SwitchExpressionsYieldRestrictedGeneralWarning = Internal + 1715;
	/** @since 3.21  */
	int SwitchExpressionsYieldIllegalStatement = Internal + 1716;
	/** @since 3.21  */
	int SwitchExpressionsYieldTypeDeclarationWarning = Internal + 1717;
	/** @since 3.21  */
	int SwitchExpressionsYieldTypeDeclarationError = Internal + 1718;
	/** @since 3.22 */
	int MultiConstantCaseLabelsNotSupported = Syntax + 1719;
	/** @since 3.22*/
	int ArrowInCaseStatementsNotSupported = Syntax + 1720;
	/** @since 3.22 */
	int SwitchExpressionsNotSupported = Syntax + 1721;
	/** @since 3.22 */
	int SwitchExpressionsBreakOutOfSwitchExpression  = Syntax + 1722;
	/** @since 3.22 */
	int SwitchExpressionsContinueOutOfSwitchExpression  = Syntax + 1723;
	/** @since 3.22 */
	int SwitchExpressionsReturnWithinSwitchExpression  = Syntax + 1724;

	/* Java 14 errors end */
	/* Java 15 errors begin */
	/* records - begin */

	/** @since 3.22
	 * @noreference preview feature error */
	int RecordIllegalModifierForInnerRecord = PreviewRelated + 1730;
	/** @since 3.22
	 * @noreference preview feature error */
	int RecordIllegalModifierForRecord = PreviewRelated + 1731;
	/** @since 3.22
	 * JLS 14 Sec 8.10.1
	 * it is always a compile-time error for a record header to declare a record component with the name
	 * finalize, getClass, hashCode, notify, notifyAll, or toString. */
	int RecordIllegalComponentNameInRecord = PreviewRelated + 1732;
	/** @since 3.22
	 * @noreference preview feature error */
	int RecordNonStaticFieldDeclarationInRecord = PreviewRelated + 1733;
	/** @since 3.22
	 * @noreference preview feature error */
	int RecordAccessorMethodHasThrowsClause = PreviewRelated + 1734;
	/** @since 3.22
	 * @noreference preview feature error */
	int RecordCanonicalConstructorHasThrowsClause = PreviewRelated + 1735;
	/** @since 3.22
	 * @noreference preview feature error */
	int RecordCanonicalConstructorVisibilityReduced = PreviewRelated + 1736;
	/** @since 3.22
	 * @noreference preview feature error */
	int RecordMultipleCanonicalConstructors = PreviewRelated + 1737;
	/** @since 3.22
	 * @noreference preview feature error */
	int RecordCompactConstructorHasReturnStatement = PreviewRelated + 1738;
	/** @since 3.22
	 * @noreference preview feature error */
	int RecordDuplicateComponent = PreviewRelated + 1739;
	/** @since 3.22
	 * @noreference preview feature error */
	int RecordIllegalNativeModifierInRecord = PreviewRelated + 1740;
	/** @since 3.22
	 * @noreference preview feature error */
	int RecordInstanceInitializerBlockInRecord = PreviewRelated + 1741;
	/** @since 3.22
	 * @noreference preview feature error */
	int RecordIsAReservedTypeName = PreviewRelated + 1742;
	/** @since 3.22
	 * @noreference preview feature error */
	int RecordIllegalAccessorReturnType = PreviewRelated + 1743;
	/** @since 3.22
	 * @noreference preview feature error */
	int RecordAccessorMethodShouldNotBeGeneric = PreviewRelated + 1744;
	/** @since 3.22
	 * @noreference preview feature error */
	int RecordAccessorMethodShouldBePublic = PreviewRelated + 1745;
	/** @since 3.22
	 * @noreference preview feature error */
	int RecordCanonicalConstructorShouldNotBeGeneric = PreviewRelated + 1746;
	/** @since 3.22
	 * @noreference preview feature error */
	int RecordCanonicalConstructorHasReturnStatement = PreviewRelated + 1747;
	/** @since 3.22
	 * @noreference preview feature error */
	int RecordCanonicalConstructorHasExplicitConstructorCall = PreviewRelated + 1748;
	/** @since 3.22
	 * @noreference preview feature error */
	int RecordCompactConstructorHasExplicitConstructorCall = PreviewRelated + 1749;
	/** @since 3.22
	 * @noreference preview feature error */
	int RecordNestedRecordInherentlyStatic = PreviewRelated + 1750;
	/** @since 3.22
	 * @noreference preview feature error */
	int RecordAccessorMethodShouldNotBeStatic= PreviewRelated + 1751;
	/** @since 3.22
	 * @noreference preview feature error */
	int RecordCannotExtendRecord= PreviewRelated + 1752;
	/** @since 3.22
	 * @noreference preview feature error */
	int RecordComponentCannotBeVoid= PreviewRelated + 1753;
	/** @since 3.22
	 * @noreference preview feature error */
	int RecordIllegalVararg= PreviewRelated + 1754;
	/** @since 3.22
	 * @noreference preview feature error */
	int RecordStaticReferenceToOuterLocalVariable= PreviewRelated + 1755;
	/** @since 3.22
	 * @noreference preview feature error */
	int RecordCannotDefineRecordInLocalType= PreviewRelated + 1756;
<<<<<<< HEAD
	/** @since 3.22
	 * @noreference preview feature error */
	int RecordComponentsCannotHaveModifiers= PreviewRelated + 1757;
	/** @since 3.22
	 * @noreference preview feature error */
	int RecordIllegalParameterNameInCanonicalConstructor = PreviewRelated + 1758;
	/** @since 3.22
	 * @noreference preview feature error */
	int RecordIllegalExplicitFinalFieldAssignInCompactConstructor = PreviewRelated + 1759;
=======
	/** @since 3.23
	 * @noreference preview feature error */
	int RecordMissingExplicitConstructorCallInNonCanonicalConstructor= PreviewRelated + 1757;
>>>>>>> 5ba272a2
	/* records - end */
	/* instanceof pattern: */
	/** @since 3.22
	 * @noreference preview feature error */
	int PatternVariableNotInScope = PreviewRelated + 1780;


	/** @since 3.22 BETA_JAVA15
	 * @noreference preview feature error */
	int SealedMissingClassModifier = PreviewRelated + 1850;
	/** @since 3.22 BETA_JAVA15
	 * @noreference preview feature error */
	int SealedDisAllowedNonSealedModifierInClass = PreviewRelated + 1851;
	/** @since 3.22 BETA_JAVA15
	 * @noreference preview feature error */
	int SealedSuperClassDoesNotPermit = PreviewRelated + 1852;
	/** @since 3.22 BETA_JAVA15
	 * @noreference preview feature error */
	int SealedSuperInterfaceDoesNotPermit = PreviewRelated + 1853;
	/** @since 3.22 BETA_JAVA15
	 * @noreference preview feature error */
	int SealedMissingSealedModifier = PreviewRelated + 1854;
	/** @since 3.22 BETA_JAVA15
	 * @noreference preview feature error */
	int SealedMissingInterfaceModifier = PreviewRelated + 1855;
	/** @since 3.22 BETA_JAVA15
	 * @noreference preview feature error */
	int SealedDuplicateTypeInPermits = PreviewRelated + 1856;
	/** @since 3.22 BETA_JAVA15
	 * @noreference preview feature error */
	int SealedNotDirectSuperClass = PreviewRelated + 1857;
	/** @since 3.22 BETA_JAVA15
	 * @noreference preview feature error */
	int SealedPermittedTypeOutsideOfModule = PreviewRelated + 1858;
	/** @since 3.22 BETA_JAVA15
	 * @noreference preview feature error */
	int SealedPermittedTypeOutsideOfPackage = PreviewRelated + 1859;
	/** @since 3.22 BETA_JAVA15
	 * @noreference preview feature error */
	int SealedSealedTypeMissingPermits = PreviewRelated + 1860;
	/** @since 3.22 BETA_JAVA15
	 * @noreference preview feature error */
	int SealedInterfaceIsSealedAndNonSealed = PreviewRelated + 1861;
	/** @since 3.22 BETA_JAVA15
	 * @noreference preview feature error */
	int SealedDisAllowedNonSealedModifierInInterface = PreviewRelated + 1862;
	/** @since 3.22 BETA_JAVA15
	 * @noreference preview feature error */
	int SealedNotDirectSuperInterface = PreviewRelated + 1863;
	/** @since 3.22 BETA_JAVA15
	 * @noreference preview feature error */
	int SealedLocalDirectSuperTypeSealed = PreviewRelated + 1864;
	/** @since 3.22 BETA_JAVA15
	 * @noreference preview feature error */
	int SealedAnonymousClassCannotExtendSealedType = PreviewRelated + 1865;
	/** @since 3.22 BETA_JAVA15
	 * @noreference preview feature error */
	int SealedPermitsIsReservedTypeName = PreviewRelated + 1866;
	/** @since 3.22 BETA_JAVA15
	 * @noreference preview feature error */
	int SealedSealedIsReservedTypeName = PreviewRelated + 1867;
	/* Java15 errors - end */

	}<|MERGE_RESOLUTION|>--- conflicted
+++ resolved
@@ -2277,7 +2277,7 @@
 	/** @since 3.22
 	 * @noreference preview feature error */
 	int RecordCanonicalConstructorHasThrowsClause = PreviewRelated + 1735;
-	/** @since 3.22
+	/** @since 3.23
 	 * @noreference preview feature error */
 	int RecordCanonicalConstructorVisibilityReduced = PreviewRelated + 1736;
 	/** @since 3.22
@@ -2340,21 +2340,18 @@
 	/** @since 3.22
 	 * @noreference preview feature error */
 	int RecordCannotDefineRecordInLocalType= PreviewRelated + 1756;
-<<<<<<< HEAD
-	/** @since 3.22
+	/** @since 3.23
 	 * @noreference preview feature error */
 	int RecordComponentsCannotHaveModifiers= PreviewRelated + 1757;
-	/** @since 3.22
+	/** @since 3.23
 	 * @noreference preview feature error */
 	int RecordIllegalParameterNameInCanonicalConstructor = PreviewRelated + 1758;
-	/** @since 3.22
+	/** @since 3.23
 	 * @noreference preview feature error */
 	int RecordIllegalExplicitFinalFieldAssignInCompactConstructor = PreviewRelated + 1759;
-=======
 	/** @since 3.23
 	 * @noreference preview feature error */
-	int RecordMissingExplicitConstructorCallInNonCanonicalConstructor= PreviewRelated + 1757;
->>>>>>> 5ba272a2
+	int RecordMissingExplicitConstructorCallInNonCanonicalConstructor= PreviewRelated + 1760;
 	/* records - end */
 	/* instanceof pattern: */
 	/** @since 3.22
@@ -2362,58 +2359,58 @@
 	int PatternVariableNotInScope = PreviewRelated + 1780;
 
 
-	/** @since 3.22 BETA_JAVA15
+	/** @since 3.23 BETA_JAVA15
 	 * @noreference preview feature error */
 	int SealedMissingClassModifier = PreviewRelated + 1850;
-	/** @since 3.22 BETA_JAVA15
+	/** @since 3.23 BETA_JAVA15
 	 * @noreference preview feature error */
 	int SealedDisAllowedNonSealedModifierInClass = PreviewRelated + 1851;
-	/** @since 3.22 BETA_JAVA15
+	/** @since 3.23 BETA_JAVA15
 	 * @noreference preview feature error */
 	int SealedSuperClassDoesNotPermit = PreviewRelated + 1852;
-	/** @since 3.22 BETA_JAVA15
+	/** @since 3.23 BETA_JAVA15
 	 * @noreference preview feature error */
 	int SealedSuperInterfaceDoesNotPermit = PreviewRelated + 1853;
-	/** @since 3.22 BETA_JAVA15
+	/** @since 3.23 BETA_JAVA15
 	 * @noreference preview feature error */
 	int SealedMissingSealedModifier = PreviewRelated + 1854;
-	/** @since 3.22 BETA_JAVA15
+	/** @since 3.23 BETA_JAVA15
 	 * @noreference preview feature error */
 	int SealedMissingInterfaceModifier = PreviewRelated + 1855;
-	/** @since 3.22 BETA_JAVA15
+	/** @since 3.23 BETA_JAVA15
 	 * @noreference preview feature error */
 	int SealedDuplicateTypeInPermits = PreviewRelated + 1856;
-	/** @since 3.22 BETA_JAVA15
+	/** @since 3.23 BETA_JAVA15
 	 * @noreference preview feature error */
 	int SealedNotDirectSuperClass = PreviewRelated + 1857;
-	/** @since 3.22 BETA_JAVA15
+	/** @since 3.23 BETA_JAVA15
 	 * @noreference preview feature error */
 	int SealedPermittedTypeOutsideOfModule = PreviewRelated + 1858;
-	/** @since 3.22 BETA_JAVA15
+	/** @since 3.23 BETA_JAVA15
 	 * @noreference preview feature error */
 	int SealedPermittedTypeOutsideOfPackage = PreviewRelated + 1859;
-	/** @since 3.22 BETA_JAVA15
+	/** @since 3.23 BETA_JAVA15
 	 * @noreference preview feature error */
 	int SealedSealedTypeMissingPermits = PreviewRelated + 1860;
-	/** @since 3.22 BETA_JAVA15
+	/** @since 3.23 BETA_JAVA15
 	 * @noreference preview feature error */
 	int SealedInterfaceIsSealedAndNonSealed = PreviewRelated + 1861;
-	/** @since 3.22 BETA_JAVA15
+	/** @since 3.23 BETA_JAVA15
 	 * @noreference preview feature error */
 	int SealedDisAllowedNonSealedModifierInInterface = PreviewRelated + 1862;
-	/** @since 3.22 BETA_JAVA15
+	/** @since 3.23 BETA_JAVA15
 	 * @noreference preview feature error */
 	int SealedNotDirectSuperInterface = PreviewRelated + 1863;
-	/** @since 3.22 BETA_JAVA15
+	/** @since 3.23 BETA_JAVA15
 	 * @noreference preview feature error */
 	int SealedLocalDirectSuperTypeSealed = PreviewRelated + 1864;
-	/** @since 3.22 BETA_JAVA15
+	/** @since 3.23 BETA_JAVA15
 	 * @noreference preview feature error */
 	int SealedAnonymousClassCannotExtendSealedType = PreviewRelated + 1865;
-	/** @since 3.22 BETA_JAVA15
+	/** @since 3.23 BETA_JAVA15
 	 * @noreference preview feature error */
 	int SealedPermitsIsReservedTypeName = PreviewRelated + 1866;
-	/** @since 3.22 BETA_JAVA15
+	/** @since 3.23 BETA_JAVA15
 	 * @noreference preview feature error */
 	int SealedSealedIsReservedTypeName = PreviewRelated + 1867;
 	/* Java15 errors - end */
