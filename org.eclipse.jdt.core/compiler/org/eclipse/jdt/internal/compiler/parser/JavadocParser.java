--- conflicted
+++ resolved
@@ -644,12 +644,9 @@
 				} else if (length == TAG_SINCE_LENGTH && CharOperation.equals(TAG_SINCE, tagName, 0, length)) {
 					this.tagValue = TAG_SINCE_VALUE;
 					this.tagWaitingForDescription = this.tagValue;
-<<<<<<< HEAD
 				} else if (length == TAG_SYSTEM_PROPERTY_LENGTH && CharOperation.equals(TAG_SYSTEM_PROPERTY, tagName, 0, length)) {
 					this.tagValue = TAG_SYSTEM_PROPERTY_VALUE;
 					this.tagWaitingForDescription = this.tagValue;
-=======
->>>>>>> 348aad64
 				}
 				break;
 			case 't':
