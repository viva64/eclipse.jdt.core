/*******************************************************************************
 * Copyright (c) 2000, 2012 IBM Corporation and others.
 * All rights reserved. This program and the accompanying materials
 * are made available under the terms of the Eclipse Public License v1.0
 * which accompanies this distribution, and is available at
 * http://www.eclipse.org/legal/epl-v10.html
 *
 * Contributors:
 *     IBM Corporation - initial API and implementation
 *     Stephan Herrmann <stephan@cs.tu-berlin.de> - Contributions for
 *     							bug 185682 - Increment/decrement operators mark local variables as read
 *								bug 186342 - [compiler][null] Using annotations for null checking
 *								bug 365519 - editorial cleanup after bug 186342 and bug 365387
 *								bug 368546 - [compiler][resource] Avoid remaining false positives found when compiling the Eclipse SDK
 *******************************************************************************/
package org.eclipse.jdt.internal.compiler.ast;

import org.eclipse.jdt.core.compiler.CharOperation;
import org.eclipse.jdt.internal.compiler.ASTVisitor;
import org.eclipse.jdt.internal.compiler.classfmt.ClassFileConstants;
import org.eclipse.jdt.internal.compiler.codegen.CodeStream;
import org.eclipse.jdt.internal.compiler.codegen.Opcodes;
import org.eclipse.jdt.internal.compiler.flow.FlowContext;
import org.eclipse.jdt.internal.compiler.flow.FlowInfo;
import org.eclipse.jdt.internal.compiler.impl.CompilerOptions;
import org.eclipse.jdt.internal.compiler.impl.Constant;
import org.eclipse.jdt.internal.compiler.lookup.Binding;
import org.eclipse.jdt.internal.compiler.lookup.BlockScope;
import org.eclipse.jdt.internal.compiler.lookup.ClassScope;
import org.eclipse.jdt.internal.compiler.lookup.FieldBinding;
import org.eclipse.jdt.internal.compiler.lookup.LocalVariableBinding;
import org.eclipse.jdt.internal.compiler.lookup.MethodBinding;
import org.eclipse.jdt.internal.compiler.lookup.MethodScope;
import org.eclipse.jdt.internal.compiler.lookup.MissingTypeBinding;
import org.eclipse.jdt.internal.compiler.lookup.ProblemFieldBinding;
import org.eclipse.jdt.internal.compiler.lookup.ProblemReasons;
import org.eclipse.jdt.internal.compiler.lookup.ProblemReferenceBinding;
import org.eclipse.jdt.internal.compiler.lookup.ReferenceBinding;
import org.eclipse.jdt.internal.compiler.lookup.Scope;
import org.eclipse.jdt.internal.compiler.lookup.SourceTypeBinding;
import org.eclipse.jdt.internal.compiler.lookup.SyntheticMethodBinding;
import org.eclipse.jdt.internal.compiler.lookup.TagBits;
import org.eclipse.jdt.internal.compiler.lookup.TypeBinding;
import org.eclipse.jdt.internal.compiler.lookup.TypeIds;
import org.eclipse.jdt.internal.compiler.lookup.VariableBinding;
import org.eclipse.jdt.internal.compiler.problem.ProblemSeverities;

public class QualifiedNameReference extends NameReference {

	public char[][] tokens;
	public long[] sourcePositions;
	public FieldBinding[] otherBindings;
	int[] otherDepths;
	public int indexOfFirstFieldBinding;//points (into tokens) for the first token that corresponds to first FieldBinding
	public SyntheticMethodBinding syntheticWriteAccessor;
	public SyntheticMethodBinding[] syntheticReadAccessors;
	public TypeBinding genericCast;
	public TypeBinding[] otherGenericCasts;

public QualifiedNameReference(char[][] tokens, long[] positions, int sourceStart, int sourceEnd) {
	this.tokens = tokens;
	this.sourcePositions = positions;
	this.sourceStart = sourceStart;
	this.sourceEnd = sourceEnd;
}

public FlowInfo analyseAssignment(BlockScope currentScope, FlowContext flowContext, FlowInfo flowInfo, Assignment assignment, boolean isCompound) {
	// determine the rank until which we now we do not need any actual value for the field access
	int otherBindingsCount = this.otherBindings == null ? 0 : this.otherBindings.length;
	boolean needValue = otherBindingsCount == 0 || !this.otherBindings[0].isStatic();
	boolean complyTo14 = currentScope.compilerOptions().complianceLevel >= ClassFileConstants.JDK1_4;
	FieldBinding lastFieldBinding = null;
	switch (this.bits & ASTNode.RestrictiveFlagMASK) {
		case Binding.FIELD : // reading a field
			lastFieldBinding = (FieldBinding) this.binding;
			if (needValue || complyTo14) {
				manageSyntheticAccessIfNecessary(currentScope, lastFieldBinding, 0, flowInfo);
			}
			// check if final blank field
			if (lastFieldBinding.isBlankFinal()
				    && this.otherBindings != null // the last field binding is only assigned
	 				&& currentScope.needBlankFinalFieldInitializationCheck(lastFieldBinding)) {
				FlowInfo fieldInits = flowContext.getInitsForFinalBlankInitializationCheck(lastFieldBinding.declaringClass.original(), flowInfo);
				if (!fieldInits.isDefinitelyAssigned(lastFieldBinding)) {
					currentScope.problemReporter().uninitializedBlankFinalField(lastFieldBinding, this);
				}
			}
			if (!lastFieldBinding.isStatic()) {
				currentScope.resetEnclosingMethodStaticFlag();
			}
			break;
		case Binding.LOCAL :
			// first binding is a local variable
			LocalVariableBinding localBinding;
			if (!flowInfo
				.isDefinitelyAssigned(localBinding = (LocalVariableBinding) this.binding)) {
				currentScope.problemReporter().uninitializedLocalVariable(localBinding, this);
			}
			if ((flowInfo.tagBits & FlowInfo.UNREACHABLE) == 0)	{
				localBinding.useFlag = LocalVariableBinding.USED;
			} else if (localBinding.useFlag == LocalVariableBinding.UNUSED) {
				localBinding.useFlag = LocalVariableBinding.FAKE_USED;
			}
			if (needValue) {
				checkInternalNPE(currentScope, flowContext, flowInfo, true);
			}
	}

	if (needValue) {
		manageEnclosingInstanceAccessIfNecessary(currentScope, flowInfo);
		// only for first binding
	}
	// all intermediate field accesses are read accesses
	if (this.otherBindings != null) {
		for (int i = 0; i < otherBindingsCount-1; i++) {
			lastFieldBinding = this.otherBindings[i];
			needValue = !this.otherBindings[i+1].isStatic();
			if (needValue || complyTo14) {
				manageSyntheticAccessIfNecessary(currentScope, lastFieldBinding, i + 1, flowInfo);
			}
		}
		lastFieldBinding = this.otherBindings[otherBindingsCount-1];
	}

	if (isCompound) {
		if (otherBindingsCount == 0
				&& lastFieldBinding.isBlankFinal()
				&& currentScope.needBlankFinalFieldInitializationCheck(lastFieldBinding)) {
			FlowInfo fieldInits = flowContext.getInitsForFinalBlankInitializationCheck(lastFieldBinding.declaringClass, flowInfo);
			if (!fieldInits.isDefinitelyAssigned(lastFieldBinding)) {
				currentScope.problemReporter().uninitializedBlankFinalField(lastFieldBinding, this);
			}
		}
		manageSyntheticAccessIfNecessary(currentScope, lastFieldBinding, otherBindingsCount, flowInfo);
	}

	if (assignment.expression != null) {
		flowInfo =
			assignment
				.expression
				.analyseCode(currentScope, flowContext, flowInfo)
				.unconditionalInits();
	}

	// the last field access is a write access
	if (lastFieldBinding.isFinal()) {
		// in a context where it can be assigned?
		if (otherBindingsCount == 0
				&& this.indexOfFirstFieldBinding == 1
				&& lastFieldBinding.isBlankFinal()
				&& !isCompound
				&& currentScope.allowBlankFinalFieldAssignment(lastFieldBinding)) {
			if (flowInfo.isPotentiallyAssigned(lastFieldBinding)) {
				currentScope.problemReporter().duplicateInitializationOfBlankFinalField(lastFieldBinding, this);
			} else {
				flowContext.recordSettingFinal(lastFieldBinding, this, flowInfo);
			}
			flowInfo.markAsDefinitelyAssigned(lastFieldBinding);
		} else {
			currentScope.problemReporter().cannotAssignToFinalField(lastFieldBinding, this);
			if (otherBindingsCount == 0 && currentScope.allowBlankFinalFieldAssignment(lastFieldBinding)) { // pretend it got assigned
				flowInfo.markAsDefinitelyAssigned(lastFieldBinding);
			}
		}
	}
	// note: not covering def.assign for @NonNull: QNR cannot provable refer to a variable of the current object
	manageSyntheticAccessIfNecessary(currentScope, lastFieldBinding, -1 /*write-access*/, flowInfo);

	return flowInfo;
}

public FlowInfo analyseCode(BlockScope currentScope, FlowContext flowContext, FlowInfo flowInfo) {
	return analyseCode(currentScope, flowContext, flowInfo, true);
}

public FlowInfo analyseCode(BlockScope currentScope, FlowContext flowContext, FlowInfo flowInfo, boolean valueRequired) {
	// determine the rank until which we now we do not need any actual value for the field access
	int otherBindingsCount = this.otherBindings == null ? 0 : this.otherBindings.length;

	boolean needValue = otherBindingsCount == 0 ? valueRequired : !this.otherBindings[0].isStatic();
	boolean complyTo14 = currentScope.compilerOptions().complianceLevel >= ClassFileConstants.JDK1_4;
	switch (this.bits & ASTNode.RestrictiveFlagMASK) {
		case Binding.FIELD : // reading a field
			if (needValue || complyTo14) {
				manageSyntheticAccessIfNecessary(currentScope, (FieldBinding) this.binding, 0, flowInfo);
			}
			FieldBinding fieldBinding = (FieldBinding) this.binding;
			if (this.indexOfFirstFieldBinding == 1) { // was an implicit reference to the first field binding
				// check if reading a final blank field
				if (fieldBinding.isBlankFinal()
						&& currentScope.needBlankFinalFieldInitializationCheck(fieldBinding)) {
					FlowInfo fieldInits = flowContext.getInitsForFinalBlankInitializationCheck(fieldBinding.declaringClass.original(), flowInfo);
					if (!fieldInits.isDefinitelyAssigned(fieldBinding)) {
						currentScope.problemReporter().uninitializedBlankFinalField(fieldBinding, this);
					}
				}
			}
			if (!fieldBinding.isStatic()) {
				currentScope.resetEnclosingMethodStaticFlag();
			}
			break;
		case Binding.LOCAL : // reading a local variable
			LocalVariableBinding localBinding;
			if (!flowInfo.isDefinitelyAssigned(localBinding = (LocalVariableBinding) this.binding)) {
				currentScope.problemReporter().uninitializedLocalVariable(localBinding, this);
			}
			if ((flowInfo.tagBits & FlowInfo.UNREACHABLE) == 0) {
				localBinding.useFlag = LocalVariableBinding.USED;
			} else if (localBinding.useFlag == LocalVariableBinding.UNUSED) {
				localBinding.useFlag = LocalVariableBinding.FAKE_USED;
			}
	}
	if (needValue) {
		checkInternalNPE(currentScope, flowContext, flowInfo, true);
	}
	if (needValue) {
		manageEnclosingInstanceAccessIfNecessary(currentScope, flowInfo);
		// only for first binding (if value needed only)
	}
	if (this.otherBindings != null) {
		for (int i = 0; i < otherBindingsCount; i++) {
			needValue = i < otherBindingsCount-1 ? !this.otherBindings[i+1].isStatic() : valueRequired;
			if (needValue || complyTo14) {
				manageSyntheticAccessIfNecessary(currentScope, this.otherBindings[i], i + 1, flowInfo);
			}
		}
	}
	return flowInfo;
}

/* check if any dot in this QNR may trigger an NPE. */
private void checkInternalNPE(BlockScope scope, FlowContext flowContext, FlowInfo flowInfo, boolean checkString) {
	if ((this.bits & ASTNode.RestrictiveFlagMASK) == Binding.LOCAL) {
		LocalVariableBinding local = (LocalVariableBinding) this.binding;
		if (local != null &&
			(local.type.tagBits & TagBits.IsBaseType) == 0 &&
			(checkString || local.type.id != TypeIds.T_JavaLangString)) {
			if ((this.bits & ASTNode.IsNonNull) == 0) {
				flowContext.recordUsingNullReference(scope, local, this,
					FlowContext.MAY_NULL, flowInfo);
			}
			flowInfo.markAsComparedEqualToNonNull(local);
			// from thereon it is set
			if ((flowContext.tagBits & FlowContext.HIDE_NULL_COMPARISON_WARNING) != 0) {
				flowInfo.markedAsNullOrNonNullInAssertExpression(local);
			}
			if (flowContext.initsOnFinally != null) {
				flowContext.initsOnFinally.markAsComparedEqualToNonNull(local);
				if ((flowContext.tagBits & FlowContext.HIDE_NULL_COMPARISON_WARNING) != 0) {
					flowContext.initsOnFinally.markedAsNullOrNonNullInAssertExpression(local);
				}
			}
		}
	} else if ((this.bits & ASTNode.RestrictiveFlagMASK) == Binding.FIELD) {
		// look for annotated fields, they do not depend on flow context -> check immediately:
		checkNullableDereference(scope, (FieldBinding) this.binding, this.sourcePositions[0]);
	}
	if (this.otherBindings != null) {
		// look for annotated fields, they do not depend on flow context -> check immediately:
		int length = this.otherBindings.length - 1; // don't check the last binding
		for (int i = 0; i < length; i++) {
			checkNullableDereference(scope, this.otherBindings[i], this.sourcePositions[i+1]);
		}
	}
}

public boolean checkNPE(BlockScope scope, FlowContext flowContext, FlowInfo flowInfo) {
	if (super.checkNPE(scope, flowContext, flowInfo)) {
		return true;
	}
	FieldBinding fieldBinding = null;
	long position = 0L;
	if (this.otherBindings == null) {
		if ((this.bits & RestrictiveFlagMASK) == Binding.FIELD) {
			fieldBinding = (FieldBinding) this.binding;
			position = this.sourcePositions[0];
		}
	} else {
		fieldBinding = this.otherBindings[this.otherBindings.length - 1];
		position = this.sourcePositions[this.sourcePositions.length - 1];
	}
	if (fieldBinding != null) {
		return checkNullableDereference(scope, fieldBinding, position);
	}
	return false;
}

/**
 * @see org.eclipse.jdt.internal.compiler.ast.Expression#computeConversion(org.eclipse.jdt.internal.compiler.lookup.Scope, org.eclipse.jdt.internal.compiler.lookup.TypeBinding, org.eclipse.jdt.internal.compiler.lookup.TypeBinding)
 */
public void computeConversion(Scope scope, TypeBinding runtimeTimeType, TypeBinding compileTimeType) {
	if (runtimeTimeType == null || compileTimeType == null)
		return;
	// set the generic cast after the fact, once the type expectation is fully known (no need for strict cast)
	FieldBinding field = null;
	int length = this.otherBindings == null ? 0 : this.otherBindings.length;
	if (length == 0) {
		if ((this.bits & Binding.FIELD) != 0 && this.binding != null && this.binding.isValidBinding()) {
			field = (FieldBinding) this.binding;
		}
	} else {
		field  = this.otherBindings[length-1];
	}
	if (field != null) {
		FieldBinding originalBinding = field.original();
		TypeBinding originalType = originalBinding.type;
		// extra cast needed if field type is type variable
		if (originalType.leafComponentType().isTypeVariable()) {
			TypeBinding targetType = (!compileTimeType.isBaseType() && runtimeTimeType.isBaseType())
			? compileTimeType  // unboxing: checkcast before conversion
					: runtimeTimeType;
			TypeBinding typeCast = originalType.genericCast(targetType);
			setGenericCast(length, typeCast);
			if (typeCast instanceof ReferenceBinding) {
				ReferenceBinding referenceCast = (ReferenceBinding) typeCast;
				if (!referenceCast.canBeSeenBy(scope)) {
					scope.problemReporter().invalidType(this,
							new ProblemReferenceBinding(
									CharOperation.splitOn('.', referenceCast.shortReadableName()),
									referenceCast,
									ProblemReasons.NotVisible));
				}
			}
		}
	}
	super.computeConversion(scope, runtimeTimeType, compileTimeType);
}

public void generateAssignment(BlockScope currentScope, CodeStream codeStream, Assignment assignment, boolean valueRequired) {
	int pc = codeStream.position;
	FieldBinding lastFieldBinding = generateReadSequence(currentScope, codeStream);
	codeStream.recordPositionsFrom(pc , this.sourceStart);
	assignment.expression.generateCode(currentScope, codeStream, true);
	fieldStore(currentScope, codeStream, lastFieldBinding, this.syntheticWriteAccessor, getFinalReceiverType(), false /*implicit this*/, valueRequired);
	// equivalent to valuesRequired[maxOtherBindings]
	if (valueRequired) {
		codeStream.generateImplicitConversion(assignment.implicitConversion);
	}
}

public void generateCode(BlockScope currentScope, CodeStream codeStream, boolean valueRequired) {
	int pc = codeStream.position;
	if (this.constant != Constant.NotAConstant) {
		if (valueRequired) {
			codeStream.generateConstant(this.constant, this.implicitConversion);
		}
	} else {
		FieldBinding lastFieldBinding = generateReadSequence(currentScope, codeStream);
		if (lastFieldBinding != null) {
			boolean isStatic = lastFieldBinding.isStatic();
			Constant fieldConstant = lastFieldBinding.constant();
			if (fieldConstant != Constant.NotAConstant) {
				if (!isStatic){
					codeStream.invokeObjectGetClass();
					codeStream.pop();
				}
				if (valueRequired) { // inline the last field constant
					codeStream.generateConstant(fieldConstant, this.implicitConversion);
				}
			} else {
				boolean isFirst = lastFieldBinding == this.binding
												&& (this.indexOfFirstFieldBinding == 1 || lastFieldBinding.declaringClass == currentScope.enclosingReceiverType())
												&& this.otherBindings == null; // could be dup: next.next.next
				TypeBinding requiredGenericCast = getGenericCast(this.otherBindings == null ? 0 : this.otherBindings.length);
				if (valueRequired
						|| (!isFirst && currentScope.compilerOptions().complianceLevel >= ClassFileConstants.JDK1_4)
						|| ((this.implicitConversion & TypeIds.UNBOXING) != 0)
						|| requiredGenericCast != null) {
					int lastFieldPc = codeStream.position;
					if (lastFieldBinding.declaringClass == null) { // array length
						codeStream.arraylength();
						if (valueRequired) {
							codeStream.generateImplicitConversion(this.implicitConversion);
						} else {
							// could occur if !valueRequired but compliance >= 1.4
							codeStream.pop();
						}
					} else {
						SyntheticMethodBinding accessor = this.syntheticReadAccessors == null ? null : this.syntheticReadAccessors[this.syntheticReadAccessors.length - 1];
						if (accessor == null) {
							TypeBinding constantPoolDeclaringClass = CodeStream.getConstantPoolDeclaringClass(currentScope, lastFieldBinding, getFinalReceiverType(), isFirst);
							if (isStatic) {
								codeStream.fieldAccess(Opcodes.OPC_getstatic, lastFieldBinding, constantPoolDeclaringClass);
							} else {
								codeStream.fieldAccess(Opcodes.OPC_getfield, lastFieldBinding, constantPoolDeclaringClass);
							}
						} else {
							codeStream.invoke(Opcodes.OPC_invokestatic, accessor, null /* default declaringClass */);
						}
						if (requiredGenericCast != null) codeStream.checkcast(requiredGenericCast);
						if (valueRequired) {
							codeStream.generateImplicitConversion(this.implicitConversion);
						} else {
							boolean isUnboxing = (this.implicitConversion & TypeIds.UNBOXING) != 0;
							// conversion only generated if unboxing
							if (isUnboxing) codeStream.generateImplicitConversion(this.implicitConversion);
							switch (isUnboxing ? postConversionType(currentScope).id : lastFieldBinding.type.id) {
								case T_long :
								case T_double :
									codeStream.pop2();
									break;
								default :
									codeStream.pop();
									break;
							}
						}
					}

					int fieldPosition = (int) (this.sourcePositions[this.sourcePositions.length - 1] >>> 32);
					codeStream.recordPositionsFrom(lastFieldPc, fieldPosition);
				} else {
					if (!isStatic){
						codeStream.invokeObjectGetClass(); // perform null check
						codeStream.pop();
					}
				}
			}
		}
	}
	codeStream.recordPositionsFrom(pc, this.sourceStart);
}

public void generateCompoundAssignment(BlockScope currentScope, CodeStream codeStream, Expression expression, int operator, int assignmentImplicitConversion, boolean valueRequired) {
	FieldBinding lastFieldBinding = generateReadSequence(currentScope, codeStream);
	// check if compound assignment is the only usage of a private field
	reportOnlyUselesslyReadPrivateField(currentScope, lastFieldBinding, valueRequired);
	boolean isFirst = lastFieldBinding == this.binding
		&& (this.indexOfFirstFieldBinding == 1 || lastFieldBinding.declaringClass == currentScope.enclosingReceiverType())
		&& this.otherBindings == null; // could be dup: next.next.next
	TypeBinding constantPoolDeclaringClass = CodeStream.getConstantPoolDeclaringClass(currentScope, lastFieldBinding, getFinalReceiverType(), isFirst);			
	SyntheticMethodBinding accessor = this.syntheticReadAccessors == null ? null : this.syntheticReadAccessors[this.syntheticReadAccessors.length - 1];
	if (lastFieldBinding.isStatic()) {
		if (accessor == null) {
			codeStream.fieldAccess(Opcodes.OPC_getstatic, lastFieldBinding, constantPoolDeclaringClass);
		} else {
			codeStream.invoke(Opcodes.OPC_invokestatic, accessor, null /* default declaringClass */);
		}
	} else {
		codeStream.dup();
		if (accessor == null) {
			codeStream.fieldAccess(Opcodes.OPC_getfield, lastFieldBinding, constantPoolDeclaringClass);
		} else {
			codeStream.invoke(Opcodes.OPC_invokestatic, accessor, null /* default declaringClass */);
		}
	}
	// the last field access is a write access
	// perform the actual compound operation
	int operationTypeID;
	switch(operationTypeID = (this.implicitConversion & TypeIds.IMPLICIT_CONVERSION_MASK) >> 4) {
		case T_JavaLangString :
		case T_JavaLangObject :
		case T_undefined :
			codeStream.generateStringConcatenationAppend(currentScope, null, expression);
			break;
		default :
			TypeBinding requiredGenericCast = getGenericCast(this.otherBindings == null ? 0 : this.otherBindings.length);
			if (requiredGenericCast != null) codeStream.checkcast(requiredGenericCast);
			// promote the array reference to the suitable operation type
			codeStream.generateImplicitConversion(this.implicitConversion);
			// generate the increment value (will by itself  be promoted to the operation value)
			if (expression == IntLiteral.One) { // prefix operation
				codeStream.generateConstant(expression.constant, this.implicitConversion);
			} else {
				expression.generateCode(currentScope, codeStream, true);
			}
			// perform the operation
			codeStream.sendOperator(operator, operationTypeID);
			// cast the value back to the array reference type
			codeStream.generateImplicitConversion(assignmentImplicitConversion);
	}
	// actual assignment
	fieldStore(currentScope, codeStream, lastFieldBinding, this.syntheticWriteAccessor, getFinalReceiverType(), false /*implicit this*/, valueRequired);
	// equivalent to valuesRequired[maxOtherBindings]
}

public void generatePostIncrement(BlockScope currentScope, CodeStream codeStream, CompoundAssignment postIncrement, boolean valueRequired) {
	FieldBinding lastFieldBinding = generateReadSequence(currentScope, codeStream);
	// check if this post increment is the only usage of a private field
	reportOnlyUselesslyReadPrivateField(currentScope, lastFieldBinding, valueRequired);
	boolean isFirst = lastFieldBinding == this.binding
		&& (this.indexOfFirstFieldBinding == 1 || lastFieldBinding.declaringClass == currentScope.enclosingReceiverType())
		&& this.otherBindings == null; // could be dup: next.next.next
	TypeBinding constantPoolDeclaringClass = CodeStream.getConstantPoolDeclaringClass(currentScope, lastFieldBinding, getFinalReceiverType(), isFirst);			
	SyntheticMethodBinding accessor = this.syntheticReadAccessors == null
			? null
			: this.syntheticReadAccessors[this.syntheticReadAccessors.length - 1];
	if (lastFieldBinding.isStatic()) {
		if (accessor == null) {
			codeStream.fieldAccess(Opcodes.OPC_getstatic, lastFieldBinding, constantPoolDeclaringClass);
		} else {
			codeStream.invoke(Opcodes.OPC_invokestatic, accessor, constantPoolDeclaringClass);
		}
	} else {
		codeStream.dup();
		if (accessor == null) {
			codeStream.fieldAccess(Opcodes.OPC_getfield, lastFieldBinding, null /* default declaringClass */);
		} else {
			codeStream.invoke(Opcodes.OPC_invokestatic, accessor, null /* default declaringClass */);
		}
	}
	TypeBinding requiredGenericCast = getGenericCast(this.otherBindings == null ? 0 : this.otherBindings.length);
	TypeBinding operandType;
	if (requiredGenericCast != null) {
		codeStream.checkcast(requiredGenericCast);
		operandType = requiredGenericCast;
	} else {
		operandType = lastFieldBinding.type;
	}		
	// duplicate the old field value
	if (valueRequired) {
		if (lastFieldBinding.isStatic()) {
			switch (operandType.id) {
				case TypeIds.T_long :
				case TypeIds.T_double :
					codeStream.dup2();
					break;
				default:
					codeStream.dup();
					break;
			}			
		} else { // Stack:  [owner][old field value]  ---> [old field value][owner][old field value]
			switch (operandType.id) {
				case TypeIds.T_long :
				case TypeIds.T_double :
					codeStream.dup2_x1();
					break;
				default:
					codeStream.dup_x1();
					break;
			}			
		}
	}
	codeStream.generateImplicitConversion(this.implicitConversion);		
	codeStream.generateConstant(
		postIncrement.expression.constant,
		this.implicitConversion);
	codeStream.sendOperator(postIncrement.operator, this.implicitConversion & TypeIds.COMPILE_TYPE_MASK);
	codeStream.generateImplicitConversion(
		postIncrement.preAssignImplicitConversion);
	fieldStore(currentScope, codeStream, lastFieldBinding, this.syntheticWriteAccessor, getFinalReceiverType(), false /*implicit this*/, false);
}

/*
 * Generate code for all bindings (local and fields) excluding the last one, which may then be generated code
 * for a read or write access.
 */
public FieldBinding generateReadSequence(BlockScope currentScope, CodeStream codeStream) {
	// determine the rank until which we now we do not need any actual value for the field access
	int otherBindingsCount = this.otherBindings == null ? 0 : this.otherBindings.length;
	boolean needValue = otherBindingsCount == 0 || !this.otherBindings[0].isStatic();
	FieldBinding lastFieldBinding;
	TypeBinding lastGenericCast;
	TypeBinding lastReceiverType;
	boolean complyTo14 = currentScope.compilerOptions().complianceLevel >= ClassFileConstants.JDK1_4;

	switch (this.bits & ASTNode.RestrictiveFlagMASK) {
		case Binding.FIELD :
			lastFieldBinding = ((FieldBinding) this.binding).original();
			lastGenericCast = this.genericCast;
			lastReceiverType = this.actualReceiverType;
			// if first field is actually constant, we can inline it
			if (lastFieldBinding.constant() != Constant.NotAConstant) {
				break;
			}
			if ((needValue && !lastFieldBinding.isStatic()) || lastGenericCast != null) {
				int pc = codeStream.position;
				if ((this.bits & ASTNode.DepthMASK) != 0) {
					ReferenceBinding targetType = currentScope.enclosingSourceType().enclosingTypeAt((this.bits & ASTNode.DepthMASK) >> ASTNode.DepthSHIFT);
					Object[] emulationPath = currentScope.getEmulationPath(targetType, true /*only exact match*/, false/*consider enclosing arg*/);
					codeStream.generateOuterAccess(emulationPath, this, targetType, currentScope);
				} else {
					generateReceiver(codeStream);
				}
				codeStream.recordPositionsFrom(pc, this.sourceStart);
			}
			break;
		case Binding.LOCAL : // reading the first local variable
			lastFieldBinding = null;
			lastGenericCast = null;
			LocalVariableBinding localBinding = (LocalVariableBinding) this.binding;
			lastReceiverType = localBinding.type;
			if (!needValue) break; // no value needed
			// regular local variable read
			Constant localConstant = localBinding.constant();
			if (localConstant != Constant.NotAConstant) {
				codeStream.generateConstant(localConstant, 0);
				// no implicit conversion
			} else {
				// outer local?
				if ((this.bits & ASTNode.DepthMASK) != 0) {
					// outer local can be reached either through a synthetic arg or a synthetic field
					VariableBinding[] path = currentScope.getEmulationPath(localBinding);
					codeStream.generateOuterAccess(path, this, localBinding, currentScope);
				} else {
					codeStream.load(localBinding);
				}
			}
			break;
		default : // should not occur
			return null;
	}

	// all intermediate field accesses are read accesses
	// only the last field binding is a write access
	int positionsLength = this.sourcePositions.length;
	FieldBinding initialFieldBinding = lastFieldBinding; // can be null if initial was a local binding
	if (this.otherBindings != null) {
		for (int i = 0; i < otherBindingsCount; i++) {
			int pc = codeStream.position;
			FieldBinding nextField = this.otherBindings[i].original();
			TypeBinding nextGenericCast = this.otherGenericCasts == null ? null : this.otherGenericCasts[i];
			if (lastFieldBinding != null) {
				needValue = !nextField.isStatic();
				Constant fieldConstant = lastFieldBinding.constant();
				if (fieldConstant != Constant.NotAConstant) {
					if (i > 0 && !lastFieldBinding.isStatic()) {
						codeStream.invokeObjectGetClass(); // perform null check
						codeStream.pop();
					}
					if (needValue) {
						codeStream.generateConstant(fieldConstant, 0);
					}
				} else {
					if (needValue || (i > 0 && complyTo14) || lastGenericCast != null) {
						MethodBinding accessor = this.syntheticReadAccessors == null ? null : this.syntheticReadAccessors[i];
						if (accessor == null) {
							TypeBinding constantPoolDeclaringClass = CodeStream.getConstantPoolDeclaringClass(currentScope, lastFieldBinding, lastReceiverType, i == 0 && this.indexOfFirstFieldBinding == 1);
							if (lastFieldBinding.isStatic()) {
								codeStream.fieldAccess(Opcodes.OPC_getstatic, lastFieldBinding, constantPoolDeclaringClass);
							} else {
								codeStream.fieldAccess(Opcodes.OPC_getfield, lastFieldBinding, constantPoolDeclaringClass);
							}
						} else {
							codeStream.invoke(Opcodes.OPC_invokestatic, accessor, null /* default declaringClass */);
						}
						if (lastGenericCast != null) {
							codeStream.checkcast(lastGenericCast);
							lastReceiverType = lastGenericCast;
						} else {
							lastReceiverType = lastFieldBinding.type;
						}
						if (!needValue) codeStream.pop();
					} else {
						if (lastFieldBinding == initialFieldBinding) {
							if (lastFieldBinding.isStatic()){
								// if no valueRequired, still need possible side-effects of <clinit> invocation, if field belongs to different class
								if (initialFieldBinding.declaringClass != this.actualReceiverType.erasure()) {
									MethodBinding accessor = this.syntheticReadAccessors == null ? null : this.syntheticReadAccessors[i];
									if (accessor == null) {
										TypeBinding constantPoolDeclaringClass = CodeStream.getConstantPoolDeclaringClass(currentScope, lastFieldBinding, lastReceiverType, i == 0 && this.indexOfFirstFieldBinding == 1);
										codeStream.fieldAccess(Opcodes.OPC_getstatic, lastFieldBinding, constantPoolDeclaringClass);
									} else {
										codeStream.invoke(Opcodes.OPC_invokestatic, accessor, null /* default declaringClass */);
									}
									codeStream.pop();
								}
							}
						} else if (!lastFieldBinding.isStatic()){
							codeStream.invokeObjectGetClass(); // perform null check
							codeStream.pop();
						}
						lastReceiverType = lastFieldBinding.type;
					}
					if ((positionsLength - otherBindingsCount + i - 1) >= 0) {
						int fieldPosition = (int) (this.sourcePositions[positionsLength - otherBindingsCount + i - 1] >>>32);
						codeStream.recordPositionsFrom(pc, fieldPosition);
					}
				}
			}
			lastFieldBinding = nextField;
			lastGenericCast = nextGenericCast;
		}
	}
	return lastFieldBinding;
}

public void generateReceiver(CodeStream codeStream) {
	codeStream.aload_0();
}

/**
 * @see org.eclipse.jdt.internal.compiler.lookup.InvocationSite#genericTypeArguments()
 */
public TypeBinding[] genericTypeArguments() {
	return null;
}

protected FieldBinding getCodegenBinding(int index) {
  if (index == 0){
		return ((FieldBinding)this.binding).original();
	} else {
		return this.otherBindings[index-1].original();
	}
}

/**
 * Returns the receiver type for the final field in sequence (i.e. the return type of the previous binding)
 * @return receiver type for the final field in sequence
 */
protected TypeBinding getFinalReceiverType() {
	int otherBindingsCount = this.otherBindings == null ? 0 : this.otherBindings.length;
	switch (otherBindingsCount) {
		case 0 :
			return this.actualReceiverType;
		case 1 :
			return this.genericCast != null ? this.genericCast : ((VariableBinding)this.binding).type;
		default:
			TypeBinding previousGenericCast = this.otherGenericCasts == null ? null : this.otherGenericCasts[otherBindingsCount-2];
			return previousGenericCast != null ? previousGenericCast : this.otherBindings[otherBindingsCount-2].type;
	}	
}

// get the matching generic cast
protected TypeBinding getGenericCast(int index) {
   if (index == 0){
		return this.genericCast;
	} else {
	    if (this.otherGenericCasts == null) return null;
		return this.otherGenericCasts[index-1];
	}
}
public TypeBinding getOtherFieldBindings(BlockScope scope) {
	// At this point restrictiveFlag may ONLY have two potential value : FIELD LOCAL (i.e cast <<(VariableBinding) binding>> is valid)
	int length = this.tokens.length;
	FieldBinding field = ((this.bits & Binding.FIELD) != 0) ? (FieldBinding) this.binding : null;
	TypeBinding type = ((VariableBinding) this.binding).type;
	int index = this.indexOfFirstFieldBinding;
	if (index == length) { //	restrictiveFlag == FIELD
		this.constant = ((FieldBinding) this.binding).constant();
		// perform capture conversion if read access
		return (type != null && (this.bits & ASTNode.IsStrictlyAssigned) == 0)
				? type.capture(scope, this.sourceEnd)
				: type;
	}
	// allocation of the fieldBindings array	and its respective constants
	int otherBindingsLength = length - index;
	this.otherBindings = new FieldBinding[otherBindingsLength];
	this.otherDepths = new int[otherBindingsLength];

	// fill the first constant (the one of the binding)
	this.constant = ((VariableBinding) this.binding).constant();
	// save first depth, since will be updated by visibility checks of other bindings
	int firstDepth = (this.bits & ASTNode.DepthMASK) >> ASTNode.DepthSHIFT;
	// iteration on each field
	while (index < length) {
		char[] token = this.tokens[index];
		if (type == null)
			return null; // could not resolve type prior to this point

		this.bits &= ~ASTNode.DepthMASK; // flush previous depth if any
		FieldBinding previousField = field;
		field = scope.getField(type.capture(scope, (int)this.sourcePositions[index]), token, this);
		int place = index - this.indexOfFirstFieldBinding;
		this.otherBindings[place] = field;
		this.otherDepths[place] = (this.bits & ASTNode.DepthMASK) >> ASTNode.DepthSHIFT;
		if (field.isValidBinding()) {
			// set generic cast of for previous field (if any)
			if (previousField != null) {
				TypeBinding fieldReceiverType = type;
				TypeBinding oldReceiverType = fieldReceiverType;
				fieldReceiverType = fieldReceiverType.getErasureCompatibleType(field.declaringClass);// handle indirect inheritance thru variable secondary bound
				FieldBinding originalBinding = previousField.original();
				if (fieldReceiverType != oldReceiverType || originalBinding.type.leafComponentType().isTypeVariable()) { // record need for explicit cast at codegen
			    	setGenericCast(index-1,originalBinding.type.genericCast(fieldReceiverType)); // type cannot be base-type even in boxing case
				}				
		    }
			// only last field is actually a write access if any
			if (isFieldUseDeprecated(field, scope, index+1 == length ? this.bits : 0)) {
				scope.problemReporter().deprecatedField(field, this);
			}
			// constant propagation can only be performed as long as the previous one is a constant too.
			if (this.constant != Constant.NotAConstant) {
				this.constant = field.constant();
			}

			if (field.isStatic()) {
				if ((field.modifiers & ClassFileConstants.AccEnum) != 0) { // enum constants are checked even when qualified)
					ReferenceBinding declaringClass = field.original().declaringClass;
					MethodScope methodScope = scope.methodScope();
					SourceTypeBinding sourceType = methodScope.enclosingSourceType();
					if ((this.bits & ASTNode.IsStrictlyAssigned) == 0
							&& sourceType == declaringClass
							&& methodScope.lastVisibleFieldID >= 0
							&& field.id >= methodScope.lastVisibleFieldID
							&& (!field.isStatic() || methodScope.isStatic)) {
						scope.problemReporter().forwardReference(this, index, field);
					}					
					// check if accessing enum static field in initializer
					if ((sourceType == declaringClass || sourceType.superclass == declaringClass) // enum constant body
							&& field.constant() == Constant.NotAConstant
							&& !methodScope.isStatic
							&& methodScope.isInsideInitializerOrConstructor()) {
						scope.problemReporter().enumStaticFieldUsedDuringInitialization(field, this);
					}
				}
				// static field accessed through receiver? legal but unoptimal (optional warning)
				scope.problemReporter().nonStaticAccessToStaticField(this, field, index);
				// indirect static reference ?
				if (field.declaringClass != type) {
					scope.problemReporter().indirectAccessToStaticField(this, field);
				}
			}
			type = field.type;
			index++;
		} else {
			this.constant = Constant.NotAConstant; //don't fill other constants slots...
			scope.problemReporter().invalidField(this, field, index, type);
			setDepth(firstDepth);
			return null;
		}
	}
	setDepth(firstDepth);
	type = (this.otherBindings[otherBindingsLength - 1]).type;
	// perform capture conversion if read access
	return (type != null && (this.bits & ASTNode.IsStrictlyAssigned) == 0)
			? type.capture(scope, this.sourceEnd)
			: type;
}

<<<<<<< HEAD
public boolean isFieldAccess() {
	if (this.otherBindings != null) {
		return true;
	}
	return (this.bits & ASTNode.RestrictiveFlagMASK) == Binding.FIELD;
=======
public FieldBinding lastFieldBinding() {
	if (this.otherBindings != null) {
		return this.otherBindings[this.otherBindings.length - 1];		
	} else if (this.binding != null && (this.bits & RestrictiveFlagMASK) == Binding.FIELD) {
		return (FieldBinding) this.binding;
	}
	return null;
>>>>>>> 463c744a
}

public void manageEnclosingInstanceAccessIfNecessary(BlockScope currentScope, FlowInfo flowInfo) {
	//If inlinable field, forget the access emulation, the code gen will directly target it
	if (((this.bits & ASTNode.DepthMASK) == 0) || (this.constant != Constant.NotAConstant)) {
		return;
	}
	if ((this.bits & ASTNode.RestrictiveFlagMASK) == Binding.LOCAL) {
		LocalVariableBinding localVariableBinding = (LocalVariableBinding) this.binding;
		if (localVariableBinding != null) {
			if ((localVariableBinding.tagBits & TagBits.NotInitialized) != 0) {
				// local was tagged as uninitialized
				return;
			}
			switch(localVariableBinding.useFlag) {
				case LocalVariableBinding.FAKE_USED :
				case LocalVariableBinding.USED :
					currentScope.emulateOuterAccess(localVariableBinding);
			}
		}
	}
}

/**
 * index is <0 to denote write access emulation
 */
public void manageSyntheticAccessIfNecessary(BlockScope currentScope, FieldBinding fieldBinding, int index, FlowInfo flowInfo) {
	if ((flowInfo.tagBits & FlowInfo.UNREACHABLE_OR_DEAD) != 0) return;
	// index == 0 denotes the first fieldBinding, index > 0 denotes one of the 'otherBindings', index < 0 denotes a write access (to last binding)
	if (fieldBinding.constant() != Constant.NotAConstant)
		return;

	if (fieldBinding.isPrivate()) { // private access
	    FieldBinding codegenField = getCodegenBinding(index < 0 ? (this.otherBindings == null ? 0 : this.otherBindings.length) : index);
	    ReferenceBinding declaringClass = codegenField.declaringClass;
		if (declaringClass != currentScope.enclosingSourceType()) {
		    setSyntheticAccessor(fieldBinding, index, ((SourceTypeBinding) declaringClass).addSyntheticMethod(codegenField, index >= 0 /*read-access?*/, false /*not super access*/));
			currentScope.problemReporter().needToEmulateFieldAccess(codegenField, this, index >= 0 /*read-access?*/);
			return;
		}
	} else if (fieldBinding.isProtected()){
	    int depth = (index == 0 || (index < 0 && this.otherDepths == null))
	    		? (this.bits & ASTNode.DepthMASK) >> ASTNode.DepthSHIFT
	    		 : this.otherDepths[index < 0 ? this.otherDepths.length-1 : index-1];

		// implicit protected access
		if (depth > 0 && (fieldBinding.declaringClass.getPackage() != currentScope.enclosingSourceType().getPackage())) {
		    FieldBinding codegenField = getCodegenBinding(index < 0 ? (this.otherBindings == null ? 0 : this.otherBindings.length) : index);
		    setSyntheticAccessor(fieldBinding, index,
		            ((SourceTypeBinding) currentScope.enclosingSourceType().enclosingTypeAt(depth)).addSyntheticMethod(codegenField, index >= 0 /*read-access?*/, false /*not super access*/));
			currentScope.problemReporter().needToEmulateFieldAccess(codegenField, this, index >= 0 /*read-access?*/);
			return;
		}
	}
}

public Constant optimizedBooleanConstant() {
	switch (this.resolvedType.id) {
		case T_boolean :
		case T_JavaLangBoolean :
			if (this.constant != Constant.NotAConstant) return this.constant;
			switch (this.bits & ASTNode.RestrictiveFlagMASK) {
				case Binding.FIELD : // reading a field
					if (this.otherBindings == null)
						return ((FieldBinding)this.binding).constant();
					//$FALL-THROUGH$
				case Binding.LOCAL : // reading a local variable
					return this.otherBindings[this.otherBindings.length-1].constant();
		}
	}
	return Constant.NotAConstant;
}

/**
 * @see org.eclipse.jdt.internal.compiler.ast.Expression#postConversionType(Scope)
 */
public TypeBinding postConversionType(Scope scope) {
	TypeBinding convertedType = this.resolvedType;
	TypeBinding requiredGenericCast = getGenericCast(this.otherBindings == null ? 0 : this.otherBindings.length);
	if (requiredGenericCast != null)
		convertedType = requiredGenericCast;
	int runtimeType = (this.implicitConversion & TypeIds.IMPLICIT_CONVERSION_MASK) >> 4;
	switch (runtimeType) {
		case T_boolean :
			convertedType = TypeBinding.BOOLEAN;
			break;
		case T_byte :
			convertedType = TypeBinding.BYTE;
			break;
		case T_short :
			convertedType = TypeBinding.SHORT;
			break;
		case T_char :
			convertedType = TypeBinding.CHAR;
			break;
		case T_int :
			convertedType = TypeBinding.INT;
			break;
		case T_float :
			convertedType = TypeBinding.FLOAT;
			break;
		case T_long :
			convertedType = TypeBinding.LONG;
			break;
		case T_double :
			convertedType = TypeBinding.DOUBLE;
			break;
		default :
	}
	if ((this.implicitConversion & TypeIds.BOXING) != 0) {
		convertedType = scope.environment().computeBoxingType(convertedType);
	}
	return convertedType;
}

public StringBuffer printExpression(int indent, StringBuffer output) {
	for (int i = 0; i < this.tokens.length; i++) {
		if (i > 0) output.append('.');
		output.append(this.tokens[i]);
	}
	return output;
}

/**
 * Normal field binding did not work, try to bind to a field of the delegate receiver.
 */
public TypeBinding reportError(BlockScope scope) {
	if (this.binding instanceof ProblemFieldBinding) {
		scope.problemReporter().invalidField(this, (FieldBinding) this.binding);
	} else if (this.binding instanceof ProblemReferenceBinding || this.binding instanceof MissingTypeBinding) {
		scope.problemReporter().invalidType(this, (TypeBinding) this.binding);
	} else {
		scope.problemReporter().unresolvableReference(this, this.binding);
	}
	return null;
}

public TypeBinding resolveType(BlockScope scope) {
	// field and/or local are done before type lookups
	// the only available value for the restrictiveFlag BEFORE
	// the TC is Flag_Type Flag_LocalField and Flag_TypeLocalField
	this.actualReceiverType = scope.enclosingReceiverType();
	this.constant = Constant.NotAConstant;
	if ((this.binding = scope.getBinding(this.tokens, this.bits & ASTNode.RestrictiveFlagMASK, this, true /*resolve*/)).isValidBinding()) {
		switch (this.bits & ASTNode.RestrictiveFlagMASK) {
			case Binding.VARIABLE : //============only variable===========
			case Binding.TYPE | Binding.VARIABLE :
				if (this.binding instanceof LocalVariableBinding) {
					this.bits &= ~ASTNode.RestrictiveFlagMASK; // clear bits
					this.bits |= Binding.LOCAL;
					LocalVariableBinding local = (LocalVariableBinding) this.binding;
					if (!local.isFinal() && ((this.bits & ASTNode.DepthMASK) != 0)) {
						scope.problemReporter().cannotReferToNonFinalOuterLocal((LocalVariableBinding) this.binding, this);
					}
					if (local.type != null && (local.type.tagBits & TagBits.HasMissingType) != 0) {
						// only complain if field reference (for local, its type got flagged already)
						return null;
					}
					this.resolvedType = getOtherFieldBindings(scope);
					if (this.resolvedType != null && (this.resolvedType.tagBits & TagBits.HasMissingType) != 0) {
						FieldBinding lastField = this.otherBindings[this.otherBindings.length - 1];
						scope.problemReporter().invalidField(this, new ProblemFieldBinding(lastField.declaringClass, lastField.name, ProblemReasons.NotFound), this.tokens.length, this.resolvedType.leafComponentType());
						return null;
					}
					return this.resolvedType;
				}
				if (this.binding instanceof FieldBinding) {
					this.bits &= ~ASTNode.RestrictiveFlagMASK; // clear bits
					this.bits |= Binding.FIELD;
					FieldBinding fieldBinding = (FieldBinding) this.binding;
					MethodScope methodScope = scope.methodScope();
					ReferenceBinding declaringClass = fieldBinding.original().declaringClass;
					SourceTypeBinding sourceType = methodScope.enclosingSourceType();
					// check for forward references
					if ((this.indexOfFirstFieldBinding == 1 || (fieldBinding.modifiers & ClassFileConstants.AccEnum) != 0 || (!fieldBinding.isFinal() && declaringClass.isEnum())) // enum constants are checked even when qualified
							&& sourceType == declaringClass
							&& methodScope.lastVisibleFieldID >= 0
							&& fieldBinding.id >= methodScope.lastVisibleFieldID
							&& (!fieldBinding.isStatic() || methodScope.isStatic)) {
						if (methodScope.insideTypeAnnotation && fieldBinding.id == methodScope.lastVisibleFieldID) {
							// false alarm, location is NOT a field initializer but the value in a memberValuePair
						} else {
							scope.problemReporter().forwardReference(this, this.indexOfFirstFieldBinding-1, fieldBinding);
						}
					}
					if (isFieldUseDeprecated(fieldBinding, scope, this.indexOfFirstFieldBinding == this.tokens.length ? this.bits : 0)) {
						scope.problemReporter().deprecatedField(fieldBinding, this);	
					}
					if (fieldBinding.isStatic()) {
						// only last field is actually a write access if any
						// check if accessing enum static field in initializer
						if (declaringClass.isEnum()) {
							if ((sourceType == declaringClass || sourceType.superclass == declaringClass) // enum constant body
									&& fieldBinding.constant() == Constant.NotAConstant
									&& !methodScope.isStatic
									&& methodScope.isInsideInitializerOrConstructor()) {
								scope.problemReporter().enumStaticFieldUsedDuringInitialization(fieldBinding, this);
							}
						}
						if (this.indexOfFirstFieldBinding > 1
								&& fieldBinding.declaringClass != this.actualReceiverType
								&& fieldBinding.declaringClass.canBeSeenBy(scope)) {
							scope.problemReporter().indirectAccessToStaticField(this, fieldBinding);
						}						
					} else {
						if (this.indexOfFirstFieldBinding == 1 && scope.compilerOptions().getSeverity(CompilerOptions.UnqualifiedFieldAccess) != ProblemSeverities.Ignore) {
							scope.problemReporter().unqualifiedFieldAccess(this, fieldBinding);
						}
						//must check for the static status....
						if (this.indexOfFirstFieldBinding > 1  //accessing to a field using a type as "receiver" is allowed only with static field
								 || scope.methodScope().isStatic) { 	// the field is the first token of the qualified reference....
							scope.problemReporter().staticFieldAccessToNonStaticVariable(this, fieldBinding);
							return null;
						 }
					}
					
					this.resolvedType = getOtherFieldBindings(scope);
					if (this.resolvedType != null
							&& (this.resolvedType.tagBits & TagBits.HasMissingType) != 0) {
						FieldBinding lastField = this.indexOfFirstFieldBinding == this.tokens.length ? (FieldBinding)this.binding : this.otherBindings[this.otherBindings.length - 1];
						scope.problemReporter().invalidField(this, new ProblemFieldBinding(lastField.declaringClass, lastField.name, ProblemReasons.NotFound), this.tokens.length, this.resolvedType.leafComponentType());
						return null;
					}
					return this.resolvedType;
				}
				// thus it was a type
				this.bits &= ~ASTNode.RestrictiveFlagMASK; // clear bits
				this.bits |= Binding.TYPE;
				//$FALL-THROUGH$
			case Binding.TYPE : //=============only type ==============
			    TypeBinding type = (TypeBinding) this.binding;
//					if (isTypeUseDeprecated(type, scope))
//						scope.problemReporter().deprecatedType(type, this);
				type = scope.environment().convertToRawType(type, false /*do not force conversion of enclosing types*/);
				return this.resolvedType = type;
		}
	}
	//========error cases===============
	return this.resolvedType = reportError(scope);
}

public void setFieldIndex(int index) {
	this.indexOfFirstFieldBinding = index;
}

// set the matching codegenBinding and generic cast
protected void setGenericCast(int index, TypeBinding someGenericCast) {
	if (someGenericCast == null) return;
	if (index == 0){
		this.genericCast = someGenericCast;
	} else {
	    if (this.otherGenericCasts == null) {
	        this.otherGenericCasts = new TypeBinding[this.otherBindings.length];
	    }
	    this.otherGenericCasts[index-1] = someGenericCast;
	}
}

// set the matching synthetic accessor
protected void setSyntheticAccessor(FieldBinding fieldBinding, int index, SyntheticMethodBinding syntheticAccessor) {
	if (index < 0) { // write-access ?
		this.syntheticWriteAccessor = syntheticAccessor;
    } else {
		if (this.syntheticReadAccessors == null) {
			this.syntheticReadAccessors = new SyntheticMethodBinding[this.otherBindings == null ? 1 : this.otherBindings.length + 1];
		}
		this.syntheticReadAccessors[index] = syntheticAccessor;
    }
}

public void traverse(ASTVisitor visitor, BlockScope scope) {
	visitor.visit(this, scope);
	visitor.endVisit(this, scope);
}

public void traverse(ASTVisitor visitor, ClassScope scope) {
	visitor.visit(this, scope);
	visitor.endVisit(this, scope);
}

public String unboundReferenceErrorName() {
	return new String(this.tokens[0]);
}

public VariableBinding variableBinding(Scope scope) {
	// if this is a *static* field and its actualResolvedType is the type in which we currently are asking for the binding,
	// we can safely return the field binding
	if (scope != null) {
		CompilerOptions options = scope.compilerOptions();
		if(!options.includeFieldsInNullAnalysis) return null;
		if (this.binding != null && (this.bits & RestrictiveFlagMASK) == Binding.FIELD) {
			FieldBinding fieldBinding;
			if (this.otherBindings == null) {
				fieldBinding = (FieldBinding) this.binding;
			} else {
				fieldBinding = this.otherBindings[this.otherBindings.length - 1];
			}
			if (fieldBinding.isStatic()) {
				// does the static field belong to the current type or one of the enclosing ones?
				ClassScope enclosingClass = scope.enclosingClassScope();
				while (enclosingClass != null) {
					TypeDeclaration type = enclosingClass.referenceContext;
					if (type != null && fieldBinding.declaringClass.original() == type.binding)
						return fieldBinding;
					enclosingClass = enclosingClass.enclosingClassScope();
				}
			}
		}
	}
	return null;
}
}<|MERGE_RESOLUTION|>--- conflicted
+++ resolved
@@ -817,13 +817,13 @@
 			: type;
 }
 
-<<<<<<< HEAD
 public boolean isFieldAccess() {
 	if (this.otherBindings != null) {
 		return true;
 	}
 	return (this.bits & ASTNode.RestrictiveFlagMASK) == Binding.FIELD;
-=======
+}
+
 public FieldBinding lastFieldBinding() {
 	if (this.otherBindings != null) {
 		return this.otherBindings[this.otherBindings.length - 1];		
@@ -831,7 +831,6 @@
 		return (FieldBinding) this.binding;
 	}
 	return null;
->>>>>>> 463c744a
 }
 
 public void manageEnclosingInstanceAccessIfNecessary(BlockScope currentScope, FlowInfo flowInfo) {
