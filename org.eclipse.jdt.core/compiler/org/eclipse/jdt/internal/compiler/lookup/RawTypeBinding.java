/*******************************************************************************
 * Copyright (c) 2000, 2014 IBM Corporation and others.
 * All rights reserved. This program and the accompanying materials
 * are made available under the terms of the Eclipse Public License v1.0
 * which accompanies this distribution, and is available at
 * http://www.eclipse.org/legal/epl-v10.html
 *
 * Contributors:
 *     IBM Corporation - initial API and implementation
 *     Stephan Herrmann - Contribution for
 *								bug 392384 - [1.8][compiler][null] Restore nullness info from type annotations in class files
 *								Bug 416174 - [1.8][compiler][null] Bogus name clash error with null annotations
 *								Bug 416176 - [1.8][compiler][null] null type annotations cause grief on type variables
 *								Bug 423504 - [1.8] Implement "18.5.3 Functional Interface Parameterization Inference"
 *								Bug 425783 - An internal error occurred during: "Requesting Java AST from selection". java.lang.StackOverflowError
 *								Bug 438458 - [1.8][null] clean up handling of null type annotations wrt type variables
 *								Bug 441693 - [1.8][null] Bogus warning for type argument annotated with @NonNull
 *******************************************************************************/
package org.eclipse.jdt.internal.compiler.lookup;

import java.util.Set;

import org.eclipse.jdt.core.compiler.CharOperation;

/**
 * Denote a raw type, i.e. a generic type referenced without any type arguments.
 * e.g. X<T extends Exception> can be used a raw type 'X', in which case it
 * 	will behave as X<Exception>
 */
public class RawTypeBinding extends ParameterizedTypeBinding {

    /**
     * Raw type arguments are erasure of respective parameter bounds. But we may not have resolved
     * these bounds yet if creating raw types while supertype hierarchies are being connected.
     * Therefore, use 'null' instead, and access these in a lazy way later on (when substituting).
     */
	public RawTypeBinding(ReferenceBinding type, ReferenceBinding enclosingType, LookupEnvironment environment){
		super(type, null, enclosingType, environment);
		this.tagBits &= ~TagBits.HasMissingType;
		if ((type.tagBits & TagBits.HasMissingType) != 0) {
			if (type instanceof MissingTypeBinding) {
				this.tagBits |= TagBits.HasMissingType;
			} else if (type instanceof ParameterizedTypeBinding) {
				ParameterizedTypeBinding parameterizedTypeBinding = (ParameterizedTypeBinding) type;
				if (parameterizedTypeBinding.genericType() instanceof MissingTypeBinding) {
					this.tagBits |= TagBits.HasMissingType;
				}
			}
		}
		if (enclosingType != null && (enclosingType.tagBits & TagBits.HasMissingType) != 0) {
			if (enclosingType instanceof MissingTypeBinding) {
				this.tagBits |= TagBits.HasMissingType;
			} else if (enclosingType instanceof ParameterizedTypeBinding) {
				ParameterizedTypeBinding parameterizedTypeBinding = (ParameterizedTypeBinding) enclosingType;
				if (parameterizedTypeBinding.genericType() instanceof MissingTypeBinding) {
					this.tagBits |= TagBits.HasMissingType;
				}
			}
		}
		if (enclosingType == null || this.isStatic() || (enclosingType.modifiers & ExtraCompilerModifiers.AccGenericSignature) == 0) {
			this.modifiers &= ~ExtraCompilerModifiers.AccGenericSignature; // only need signature if enclosing needs one
		}
	}

	@Override
	public char[] computeUniqueKey(boolean isLeaf) {
	    StringBuffer sig = new StringBuffer(10);
		if (isMemberType() && (enclosingType().isParameterizedType() || enclosingType().isRawType())) {
			if (isStatic()) {
			    char[] typeSig = enclosingType().signature(); // don't consider generics from enclosing of static member
			    sig.append(typeSig, 0, typeSig.length-1); // copy all but trailing semicolon
			    sig.append('$'); // for consistency with keys prior to https://bugs.eclipse.org/460491
			} else {
				char[] typeSig = enclosingType().computeUniqueKey(false/*not a leaf*/);
				sig.append(typeSig, 0, typeSig.length-1); // copy all but trailing semicolon
				sig.append('.');
			}
			sig.append(sourceName());
		    if (genericType().typeVariables() != Binding.NO_TYPE_VARIABLES) // don't show <> if raw only due to a generic enclosing
		    	sig.append('<').append('>');
		    sig.append(';');
		} else {
		     sig.append(genericType().computeUniqueKey(false/*not a leaf*/));
		     sig.insert(sig.length()-1, "<>"); //$NON-NLS-1$
		}

		int sigLength = sig.length();
		char[] uniqueKey = new char[sigLength];
		sig.getChars(0, sigLength, uniqueKey, 0);
		return uniqueKey;
   	}
	
	@Override
	public TypeBinding clone(TypeBinding outerType) {
		return new RawTypeBinding(this.actualType(), (ReferenceBinding) outerType, this.environment);
	}

	@Override
	public TypeBinding withoutToplevelNullAnnotation() {
		if (!hasNullTypeAnnotations())
			return this;
		ReferenceBinding unannotatedGenericType = (ReferenceBinding) this.environment.getUnannotatedType(this.genericType());
		AnnotationBinding[] newAnnotations = this.environment.filterNullTypeAnnotations(this.typeAnnotations);
		return this.environment.createRawType(unannotatedGenericType, this.enclosingType(), newAnnotations);
	}

	/**
	 * @see org.eclipse.jdt.internal.compiler.lookup.ParameterizedTypeBinding#createParameterizedMethod(org.eclipse.jdt.internal.compiler.lookup.MethodBinding)
	 */
	@Override
	public ParameterizedMethodBinding createParameterizedMethod(MethodBinding originalMethod) {
		if (originalMethod.typeVariables == Binding.NO_TYPE_VARIABLES || originalMethod.isStatic()) {
			return super.createParameterizedMethod(originalMethod);
		}
		return this.environment.createParameterizedGenericMethod(originalMethod, this);
	}

	@Override
	public boolean isParameterizedType() {
		return false;
	}

	@Override
	public int kind() {
		return RAW_TYPE;
	}

	/**
	 * @see org.eclipse.jdt.internal.compiler.lookup.TypeBinding#debugName()
	 */
	@Override
	public String debugName() {
		if (this.hasTypeAnnotations())
			return annotatedDebugName();
		StringBuffer nameBuffer = new StringBuffer(10);
		nameBuffer.append(actualType().sourceName()).append("#RAW"); //$NON-NLS-1$
	    return nameBuffer.toString();
	}
	@Override
	public String annotatedDebugName() {
		StringBuffer buffer = new StringBuffer(super.annotatedDebugName());
		buffer.append("#RAW"); //$NON-NLS-1$
		return buffer.toString();
	}
	/**
	 * Ltype<param1 ... paramN>;
	 * LY<TT;>;
	 */
	@Override
	public char[] genericTypeSignature() {
		if (this.genericTypeSignature == null) {
			if ((this.modifiers & ExtraCompilerModifiers.AccGenericSignature) == 0) {
		    	this.genericTypeSignature = genericType().signature();
			} else {
			    StringBuffer sig = new StringBuffer(10);
			    if (isMemberType() && !isStatic()) {
			    	ReferenceBinding enclosing = enclosingType();
					char[] typeSig = enclosing.genericTypeSignature();
					sig.append(typeSig, 0, typeSig.length-1);// copy all but trailing semicolon
			    	if ((enclosing.modifiers & ExtraCompilerModifiers.AccGenericSignature) != 0) {
			    		sig.append('.');
			    	} else {
			    		sig.append('$');
			    	}
			    	sig.append(sourceName());
			    } else {
			    	char[] typeSig = genericType().signature();
					sig.append(typeSig, 0, typeSig.length-1);// copy all but trailing semicolon
		    	}
				sig.append(';');
				int sigLength = sig.length();
				this.genericTypeSignature = new char[sigLength];
				sig.getChars(0, sigLength, this.genericTypeSignature, 0);
			}
		}
		return this.genericTypeSignature;
	}

    @Override
	public boolean isEquivalentTo(TypeBinding otherType) {
		if (equalsEquals(this, otherType) || equalsEquals(erasure(), otherType))
		    return true;
	    if (otherType == null)
	        return false;
	    switch(otherType.kind()) {

	    	case Binding.WILDCARD_TYPE :
			case Binding.INTERSECTION_TYPE:
	        	return ((WildcardBinding) otherType).boundCheck(this);

	    	case Binding.GENERIC_TYPE :
	    	case Binding.PARAMETERIZED_TYPE :
	    	case Binding.RAW_TYPE :
	            return TypeBinding.equalsEquals(erasure(), otherType.erasure());
	    }
        return false;
	}

    @Override
	public boolean isProvablyDistinct(TypeBinding otherType) {
		if (TypeBinding.equalsEquals(this, otherType) || TypeBinding.equalsEquals(erasure(), otherType)) // https://bugs.eclipse.org/bugs/show_bug.cgi?id=329588
		    return false;
	    if (otherType == null)
	        return true;
	    switch(otherType.kind()) {

	    	case Binding.GENERIC_TYPE :
	    	case Binding.PARAMETERIZED_TYPE :
	    	case Binding.RAW_TYPE :
	            return TypeBinding.notEquals(erasure(), otherType.erasure());
	    }
        return true;
	}
    @Override
	public boolean isSubtypeOf(TypeBinding right, boolean simulatingBugJDK8026527) {
    	if (simulatingBugJDK8026527) {
    		right = this.environment.convertToRawType(right.erasure(), false);
    	}
    	return super.isSubtypeOf(right, simulatingBugJDK8026527);
    }

    @Override
	public boolean isProperType(boolean admitCapture18) {
    	TypeBinding actualType = actualType();
    	return actualType != null && actualType.isProperType(admitCapture18);
    }

	@Override
	protected void initializeArguments() {
		TypeVariableBinding[] typeVariables = genericType().typeVariables();
		int length = typeVariables.length;
		TypeBinding[] typeArguments = new TypeBinding[length];
		for (int i = 0; i < length; i++) {
			// perform raw conversion on variable upper bound - could cause infinite regression if arguments were initialized lazily
		    typeArguments[i] = this.environment.convertToRawType(typeVariables[i].erasure(), false /*do not force conversion of enclosing types*/);
		}
		this.arguments = typeArguments;
	}
		
	@Override
	public ParameterizedTypeBinding capture(Scope scope, int start, int end) {
		return this;
	}
	
	@Override 
	public TypeBinding uncapture(Scope scope) {
		return this;
	}
	
	@Override
	TypeBinding substituteInferenceVariable(InferenceVariable var, TypeBinding substituteType) {
		// NEVER substitute the type arguments of a raw type
		return this;
	}

	@Override
	public MethodBinding getSingleAbstractMethod(Scope scope, boolean replaceWildcards) {
		int index = replaceWildcards ? 0 : 1;
		if (this.singleAbstractMethod != null) {
			if (this.singleAbstractMethod[index] != null)
			return this.singleAbstractMethod[index];
		} else {
			this.singleAbstractMethod = new MethodBinding[2];
		}
		final ReferenceBinding genericType = genericType();
		MethodBinding theAbstractMethod = genericType.getSingleAbstractMethod(scope, replaceWildcards);
		if (theAbstractMethod == null || !theAbstractMethod.isValidBinding())
			return this.singleAbstractMethod[index] = theAbstractMethod;
		
		ReferenceBinding declaringType = (ReferenceBinding) scope.environment().convertToRawType(genericType, true);
		declaringType = (ReferenceBinding) declaringType.findSuperTypeOriginatingFrom(theAbstractMethod.declaringClass);
		MethodBinding [] choices = declaringType.getMethods(theAbstractMethod.selector);
		for (int i = 0, length = choices.length; i < length; i++) {
			MethodBinding method = choices[i];
			if (!method.isAbstract() || method.redeclaresPublicObjectMethod(scope)) continue; // (re)skip statics, defaults, public object methods ...
			this.singleAbstractMethod[index] = method;
			break;
		}
		return this.singleAbstractMethod[index];
	}
	@Override
	public boolean mentionsAny(TypeBinding[] parameters, int idx) {
		return false;
	}
	/**
	 * @see org.eclipse.jdt.internal.compiler.lookup.Binding#readableName()
	 */
	@Override
	public char[] readableName(boolean showGenerics) /*java.lang.Object,  p.X<T> */ {
	    char[] readableName;
		if (isMemberType()) {
			readableName = CharOperation.concat(enclosingType().readableName(showGenerics && !isStatic()), this.sourceName, '.');
		} else {
			readableName = CharOperation.concatWith(actualType().compoundName, '.');
		}
		return readableName;
	}

	/**
	 * @see org.eclipse.jdt.internal.compiler.lookup.Binding#shortReadableName()
	 */
	@Override
	public char[] shortReadableName(boolean showGenerics) /*Object*/ {
	    char[] shortReadableName;
		if (isMemberType()) {
			shortReadableName = CharOperation.concat(enclosingType().shortReadableName(showGenerics && !isStatic()), this.sourceName, '.');
		} else {
			shortReadableName = actualType().sourceName;
		}
		return shortReadableName;
	}
	
<<<<<<< HEAD
	@Override
=======
>>>>>>> a286dada
	void collectInferenceVariables(Set<InferenceVariable> variables) {
		// nothing to collect for a raw type.
	}
}<|MERGE_RESOLUTION|>--- conflicted
+++ resolved
@@ -1,5 +1,5 @@
 /*******************************************************************************
- * Copyright (c) 2000, 2014 IBM Corporation and others.
+ * Copyright (c) 2000, 2018 IBM Corporation and others.
  * All rights reserved. This program and the accompanying materials
  * are made available under the terms of the Eclipse Public License v1.0
  * which accompanies this distribution, and is available at
@@ -310,10 +310,7 @@
 		return shortReadableName;
 	}
 	
-<<<<<<< HEAD
-	@Override
-=======
->>>>>>> a286dada
+	@Override
 	void collectInferenceVariables(Set<InferenceVariable> variables) {
 		// nothing to collect for a raw type.
 	}
