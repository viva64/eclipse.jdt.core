--- conflicted
+++ resolved
@@ -2105,13 +2105,6 @@
 		if (expression instanceof org.eclipse.jdt.internal.compiler.ast.SwitchExpression) {
 			return convert((org.eclipse.jdt.internal.compiler.ast.SwitchExpression) expression);
 		}
-<<<<<<< HEAD
-		if (expression instanceof org.eclipse.jdt.internal.compiler.ast.TemplateExpression) {
-            final org.eclipse.jdt.internal.compiler.ast.TemplateExpression templateExpr = (org.eclipse.jdt.internal.compiler.ast.TemplateExpression) expression;
-			return convert(templateExpr);
-		}
-=======
->>>>>>> 2fe0af3d
 		return null;
 	}
 	public StringLiteral convert(org.eclipse.jdt.internal.compiler.ast.ExtendedStringLiteral expression) {
