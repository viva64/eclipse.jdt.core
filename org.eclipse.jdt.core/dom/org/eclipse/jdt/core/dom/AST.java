/*******************************************************************************
 * Copyright (c) 2000, 2018 IBM Corporation and others.
 * All rights reserved. This program and the accompanying materials
 * are made available under the terms of the Eclipse Public License v1.0
 * which accompanies this distribution, and is available at
 * http://www.eclipse.org/legal/epl-v10.html
 *
 * Contributors:
 *     IBM Corporation - initial API and implementation
 *******************************************************************************/

package org.eclipse.jdt.core.dom;

import java.lang.reflect.Constructor;
import java.lang.reflect.InvocationTargetException;
import java.util.ArrayList;
import java.util.List;
import java.util.Map;
import java.util.StringTokenizer;

import org.eclipse.core.runtime.IProgressMonitor;
import org.eclipse.jdt.core.IClassFile;
import org.eclipse.jdt.core.ICompilationUnit;
import org.eclipse.jdt.core.IJavaProject;
import org.eclipse.jdt.core.JavaCore;
import org.eclipse.jdt.internal.compiler.classfmt.ClassFileConstants;
import org.eclipse.jdt.internal.compiler.parser.Scanner;
import org.eclipse.jface.text.IDocument;
import org.eclipse.text.edits.TextEdit;

/**
 * Umbrella owner and abstract syntax tree node factory.
 * An <code>AST</code> instance serves as the common owner of any number of
 * AST nodes, and as the factory for creating new AST nodes owned by that
 * instance.
 * <p>
 * Abstract syntax trees may be hand constructed by clients, using the
 * <code>new<i>TYPE</i></code> factory methods to create new nodes, and the
 * various <code>set<i>CHILD</i></code> methods
 * (see {@link org.eclipse.jdt.core.dom.ASTNode ASTNode} and its subclasses)
 * to connect them together.
 * </p>
 * <p>
 * Each AST node belongs to a unique AST instance, called the owning AST.
 * The children of an AST node always have the same owner as their parent node.
 * If a node from one AST is to be added to a different AST, the subtree must
 * be cloned first to ensures that the added nodes have the correct owning AST.
 * </p>
 * <p>
 * There can be any number of AST nodes owned by a single AST instance that are
 * unparented. Each of these nodes is the root of a separate little tree of nodes.
 * The method <code>ASTNode.getRoot()</code> navigates from any node to the root
 * of the tree that it is contained in. Ordinarily, an AST instance has one main
 * tree (rooted at a <code>CompilationUnit</code>), with newly-created nodes appearing
 * as additional roots until they are parented somewhere under the main tree.
 * One can navigate from any node to its AST instance, but not conversely.
 * </p>
 * <p>
 * The class {@link ASTParser} parses a string
 * containing a Java source code and returns an abstract syntax tree
 * for it. The resulting nodes carry source ranges relating the node back to
 * the original source characters.
 * </p>
 * <p>
 * Compilation units created by <code>ASTParser</code> from a
 * source document can be serialized after arbitrary modifications
 * with minimal loss of original formatting. Here is an example:
 * <pre>
 * Document doc = new Document("import java.util.List;\nclass X {}\n");
 * ASTParser parser = ASTParser.newParser(AST.JLS3);
 * parser.setSource(doc.get().toCharArray());
 * CompilationUnit cu = (CompilationUnit) parser.createAST(null);
 * cu.recordModifications();
 * AST ast = cu.getAST();
 * ImportDeclaration id = ast.newImportDeclaration();
 * id.setName(ast.newName(new String[] {"java", "util", "Set"});
 * cu.imports().add(id); // add import declaration at end
 * TextEdit edits = cu.rewrite(document, null);
 * UndoEdit undo = edits.apply(document);
 * </pre>
 * See also {@link org.eclipse.jdt.core.dom.rewrite.ASTRewrite} for
 * an alternative way to describe and serialize changes to a
 * read-only AST.
 * </p>
 * <p>
 * Clients may create instances of this class using {@link #newAST(int)},
 * but this class is not intended to be subclassed.
 * </p>
 *
 * @see ASTParser
 * @see ASTNode
 * @since 2.0
 * @noinstantiate This class is not intended to be instantiated by clients.
 */
@SuppressWarnings({ "rawtypes", "unchecked" })
public final class AST {
	/**
	 * new Class[] {AST.class}
	 * @since 3.0
	 */
	private static final Class[] AST_CLASS = new Class[] {AST.class};

	/**
	 * Constant for indicating the AST API that handles JLS2.
	 * <p>
	 * This API is capable of handling all constructs
	 * in the Java language as described in the Java Language
     * Specification, Second Edition (JLS2).
     * JLS2 is a superset of all earlier versions of the
     * Java language, and the JLS2 API can be used to manipulate
     * programs written in all versions of the Java language
     * up to and including J2SE 1.4.
     * </p>
     *
	 * @since 3.0
	 * @deprecated Clients should use the {@link #JLS10} AST API instead.
	 */
	public static final int JLS2 = 2;

	/**
	 * Internal synonym for {@link #JLS2}. Use to alleviate
	 * deprecation warnings.
	 * @since 3.1
	 */
	/*package*/ static final int JLS2_INTERNAL = JLS2;
	
	/**
	 * Constant for indicating the AST API that handles JLS3.
	 * <p>
	 * This API is capable of handling all constructs in the
	 * Java language as described in the Java Language
	 * Specification, Third Edition (JLS3).
     * JLS3 is a superset of all earlier versions of the
     * Java language, and the JLS3 API can be used to manipulate
     * programs written in all versions of the Java language
     * up to and including J2SE 5 (aka JDK 1.5).
     * </p>
     *
	 * @since 3.1
	 * @deprecated Clients should use the {@link #JLS10} AST API instead.
	 */
	public static final int JLS3 = 3;
	
	/**
	 * Internal synonym for {@link #JLS3}. Use to alleviate
	 * deprecation warnings.
	 * @since 3.8
	 */
	/*package*/ static final int JLS3_INTERNAL = JLS3;

	/**
	 * Constant for indicating the AST API that handles JLS4 (aka JLS7).
	 * <p>
	 * This API is capable of handling all constructs in the
	 * Java language as described in the Java Language
	 * Specification, Java SE 7 Edition (JLS7) as specified by JSR336.
	 * JLS4 is a superset of all earlier versions of the
	 * Java language, and the JLS4 API can be used to manipulate
	 * programs written in all versions of the Java language
	 * up to and including Java SE 7 (aka JDK 1.7).
	 * </p>
	 *
	 * @since 3.7.1
	 * @deprecated Clients should use the {@link #JLS10} AST API instead.
	 */
	public static final int JLS4 = 4;
	
	/**
	 * Internal synonym for {@link #JLS4}. Use to alleviate
	 * deprecation warnings.
	 * @since 3.10
	 */
	/*package*/ static final int JLS4_INTERNAL = JLS4;
	
	/**
	 * Constant for indicating the AST API that handles JLS8.
	 * <p>
	 * This API is capable of handling all constructs in the
	 * Java language as described in the Java Language
	 * Specification, Java SE 8 Edition (JLS8) as specified by JSR337.
	 * JLS8 is a superset of all earlier versions of the
	 * Java language, and the JLS8 API can be used to manipulate
	 * programs written in all versions of the Java language
	 * up to and including Java SE 8 (aka JDK 1.8).
	 * </p>
	 *
	 * @since 3.10
	 * @deprecated Clients should use the {@link #JLS10} AST API instead.
	 */
	public static final int JLS8 = 8;

	/**
	 * Internal synonym for {@link #JLS8}. Use to alleviate
	 * deprecation warnings.
	 * @since 3.14
	 */
	/*package*/ static final int JLS8_INTERNAL = JLS8;
	
	/**
	 * Constant for indicating the AST API that handles JLS9.
	 * <p>
	 * This API is capable of handling all constructs in the
	 * Java language as described in the Java Language
	 * Specification, Java SE 9 Edition (JLS9).
	 * JLS9 is a superset of all earlier versions of the
	 * Java language, and the JLS9 API can be used to manipulate
	 * programs written in all versions of the Java language
	 * up to and including Java SE 9 (aka JDK 9).
	 * </p>
	 *
	 * @since 3.14
<<<<<<< HEAD
=======
	 * @deprecated Clients should use the {@link #JLS10} AST API instead.
>>>>>>> a286dada
	 */
	public static final int JLS9 = 9;

	/**
	 * Internal synonym for {@link #JLS9}. Use to alleviate
	 * deprecation warnings once JLS9 is deprecated
	 * @since 3.14
	 */
	/*package*/ static final int JLS9_INTERNAL = JLS9;
	
	/**
	 * Constant for indicating the AST API that handles JLS10.
	 * <p>
	 * This API is capable of handling all constructs in the
	 * Java language as described in the Java Language
	 * Specification, Java SE 10 Edition (JLS10).
	 * JLS10 is a superset of all earlier versions of the
	 * Java language, and the JLS10 API can be used to manipulate
	 * programs written in all versions of the Java language
	 * up to and including Java SE 10 (aka JDK 10).
	 * </p>
	 *
	 * @since 3.14
	 */
	public static final int JLS10 = 10;

	/**
	 * Internal synonym for {@link #JLS10}. Use to alleviate
	 * deprecation warnings once JLS10 is deprecated
	 * @since 3.14
	 */
	/*package*/ static final int JLS10_INTERNAL = JLS10;

	/*
	 * Must not collide with a value for ICompilationUnit constants
	 */
	static final int RESOLVED_BINDINGS = 0x80000000;

	/**
	 * Internal method.
	 * <p>
	 * This method converts the given internal compiler AST for the given source string
	 * into a compilation unit. This method is not intended to be called by clients.
	 * </p>
	 *
 	 * @param level the API level; one of the <code>JLS*</code> level constants
	 * @param compilationUnitDeclaration an internal AST node for a compilation unit declaration
	 * @param source the string of the Java compilation unit
	 * @param options compiler options
	 * @param workingCopy the working copy that the AST is created from
	 * @param monitor the progress monitor used to report progress and request cancellation,
	 *     or <code>null</code> if none
	 * @param isResolved whether the given compilation unit declaration is resolved
	 * @return the compilation unit node
	 * @deprecated Use org.eclipse.jdt.core.dom.AST.convertCompilationUnit(int, CompilationUnitDeclaration, Map, boolean, CompilationUnit, int, IProgressMonitor) instead
	 * @noreference This method is not intended to be referenced by clients.
	 */
	public static CompilationUnit convertCompilationUnit(
			int level,
			org.eclipse.jdt.internal.compiler.ast.CompilationUnitDeclaration compilationUnitDeclaration,
			char[] source,
			Map options,
			boolean isResolved,
			org.eclipse.jdt.internal.core.CompilationUnit workingCopy,
			int reconcileFlags,
			IProgressMonitor monitor) {
		return null;
	}

	/**
	 * Internal method.
	 * <p>
	 * This method converts the given internal compiler AST for the given source string
	 * into a compilation unit. This method is not intended to be called by clients.
	 * </p>
	 *
 	 * @param level the API level; one of the <code>JLS*</code> level constants
	 * @param compilationUnitDeclaration an internal AST node for a compilation unit declaration
	 * @param options compiler options
	 * @param workingCopy the working copy that the AST is created from
	 * @param monitor the progress monitor used to report progress and request cancellation,
	 *     or <code>null</code> if none
	 * @param isResolved whether the given compilation unit declaration is resolved
	 * @return the compilation unit node
	 * @since 3.4
	 * @noreference This method is not intended to be referenced by clients.
	 */
	public static CompilationUnit convertCompilationUnit(
		int level,
		org.eclipse.jdt.internal.compiler.ast.CompilationUnitDeclaration compilationUnitDeclaration,
		Map options,
		boolean isResolved,
		org.eclipse.jdt.internal.core.CompilationUnit workingCopy,
		int reconcileFlags,
		IProgressMonitor monitor) {

		ASTConverter converter = new ASTConverter(options, isResolved, monitor);
		AST ast = AST.newAST(level);
		int savedDefaultNodeFlag = ast.getDefaultNodeFlag();
		ast.setDefaultNodeFlag(ASTNode.ORIGINAL);
		BindingResolver resolver = null;
		if (isResolved) {
			resolver = new DefaultBindingResolver(compilationUnitDeclaration.scope, workingCopy.owner, new DefaultBindingResolver.BindingTables(), false, true);
			((DefaultBindingResolver) resolver).isRecoveringBindings = (reconcileFlags & ICompilationUnit.ENABLE_BINDINGS_RECOVERY) != 0;
			ast.setFlag(AST.RESOLVED_BINDINGS);
		} else {
			resolver = new BindingResolver();
		}
		ast.setFlag(reconcileFlags);
		ast.setBindingResolver(resolver);
		converter.setAST(ast);

		CompilationUnit unit = converter.convert(compilationUnitDeclaration, workingCopy.getContents());
		unit.setLineEndTable(compilationUnitDeclaration.compilationResult.getLineSeparatorPositions());
		unit.setTypeRoot(workingCopy.originalFromClone());
		ast.setDefaultNodeFlag(savedDefaultNodeFlag);
		return unit;
	}

	/**
	 * Creates a new Java abstract syntax tree
     * (AST) following the specified set of API rules.
     * <p>
     * Clients should use this method specifying {@link #JLS10} as the
     * AST level in all cases, even when dealing with source of earlier JDK versions like 1.3 or 1.4.
     * </p>
     *
 	 * @param level the API level; one of the <code>JLS*</code> level constants
	 * @return new AST instance following the specified set of API rules.
	 * @exception IllegalArgumentException if:
	 * <ul>
	 * <li>the API level is not one of the <code>JLS*</code> level constants</li>
	 * </ul>
     * @since 3.0
	 */
	public static AST newAST(int level) {
		return new AST(level);
	}

	/**
	 * Parses the given string as a Java compilation unit and creates and
	 * returns a corresponding abstract syntax tree.
	 * <p>
	 * The returned compilation unit node is the root node of a new AST.
	 * Each node in the subtree carries source range(s) information relating back
	 * to positions in the given source string (the given source string itself
	 * is not remembered with the AST).
	 * The source range usually begins at the first character of the first token
	 * corresponding to the node; leading whitespace and comments are <b>not</b>
	 * included. The source range usually extends through the last character of
	 * the last token corresponding to the node; trailing whitespace and
	 * comments are <b>not</b> included. There are a handful of exceptions
	 * (including compilation units and the various body declarations); the
	 * specification for these node type spells out the details.
	 * Source ranges nest properly: the source range for a child is always
	 * within the source range of its parent, and the source ranges of sibling
	 * nodes never overlap.
	 * If a syntax error is detected while parsing, the relevant node(s) of the
	 * tree will be flagged as <code>MALFORMED</code>.
	 * </p>
	 * <p>
	 * This method does not compute binding information; all <code>resolveBinding</code>
	 * methods applied to nodes of the resulting AST return <code>null</code>.
	 * </p>
	 *
	 * @param source the string to be parsed as a Java compilation unit
	 * @return the compilation unit node
	 * @see ASTNode#getFlags()
	 * @see ASTNode#MALFORMED
	 * @see ASTNode#getStartPosition()
	 * @see ASTNode#getLength()
	 * @since 2.0
	 * @deprecated Use {@link ASTParser} instead.
	 */
	public static CompilationUnit parseCompilationUnit(char[] source) {
		if (source == null) {
			throw new IllegalArgumentException();
		}
		ASTParser c = ASTParser.newParser(AST.JLS2);
		c.setSource(source);
		ASTNode result = c.createAST(null);
		return (CompilationUnit) result;
	}

	/**
	 * Parses the given string as the hypothetical contents of the named
	 * compilation unit and creates and returns a corresponding abstract syntax tree.
	 * <p>
	 * The returned compilation unit node is the root node of a new AST.
	 * Each node in the subtree carries source range(s) information relating back
	 * to positions in the given source string (the given source string itself
	 * is not remembered with the AST).
	 * The source range usually begins at the first character of the first token
	 * corresponding to the node; leading whitespace and comments are <b>not</b>
	 * included. The source range usually extends through the last character of
	 * the last token corresponding to the node; trailing whitespace and
	 * comments are <b>not</b> included. There are a handful of exceptions
	 * (including compilation units and the various body declarations); the
	 * specification for these node type spells out the details.
	 * Source ranges nest properly: the source range for a child is always
	 * within the source range of its parent, and the source ranges of sibling
	 * nodes never overlap.
	 * If a syntax error is detected while parsing, the relevant node(s) of the
	 * tree will be flagged as <code>MALFORMED</code>.
	 * </p>
	 * <p>
	 * If the given project is not <code>null</code>, the various names
	 * and types appearing in the compilation unit can be resolved to "bindings"
	 * by calling the <code>resolveBinding</code> methods. These bindings
	 * draw connections between the different parts of a program, and
	 * generally afford a more powerful vantage point for clients who wish to
	 * analyze a program's structure more deeply. These bindings come at a
	 * considerable cost in both time and space, however, and should not be
	 * requested frivolously. The additional space is not reclaimed until the
	 * AST, all its nodes, and all its bindings become garbage. So it is very
	 * important to not retain any of these objects longer than absolutely
	 * necessary. Bindings are resolved at the time the AST is created. Subsequent
	 * modifications to the AST do not affect the bindings returned by
	 * <code>resolveBinding</code> methods in any way; these methods return the
	 * same binding as before the AST was modified (including modifications
	 * that rearrange subtrees by reparenting nodes).
	 * If the given project is <code>null</code>, the analysis
	 * does not go beyond parsing and building the tree, and all
	 * <code>resolveBinding</code> methods return <code>null</code> from the
	 * outset.
	 * </p>
	 * <p>
	 * The name of the compilation unit must be supplied for resolving bindings.
	 * This name should be suffixed by a dot ('.') followed by one of the
	 * {@link JavaCore#getJavaLikeExtensions() Java-like extensions}
	 * and match the name of the main
	 * (public) class or interface declared in the source. For example, if the source
	 * declares a public class named "Foo", the name of the compilation can be
	 * "Foo.java". For the purposes of resolving bindings, types declared in the
	 * source string hide types by the same name available through the classpath
	 * of the given project.
	 * </p>
	 *
	 * @param source the string to be parsed as a Java compilation unit
	 * @param unitName the name of the compilation unit that would contain the source
	 *    string, or <code>null</code> if <code>javaProject</code> is also <code>null</code>
	 * @param project the Java project used to resolve names, or
	 *    <code>null</code> if bindings are not resolved
	 * @return the compilation unit node
	 * @see ASTNode#getFlags()
	 * @see ASTNode#MALFORMED
	 * @see ASTNode#getStartPosition()
	 * @see ASTNode#getLength()
	 * @since 2.0
	 * @deprecated Use {@link ASTParser} instead.
	 */
	public static CompilationUnit parseCompilationUnit(
		char[] source,
		String unitName,
		IJavaProject project) {

		if (source == null) {
			throw new IllegalArgumentException();
		}
		ASTParser astParser = ASTParser.newParser(AST.JLS2);
		astParser.setSource(source);
		astParser.setUnitName(unitName);
		astParser.setProject(project);
		astParser.setResolveBindings(project != null);
		ASTNode result = astParser.createAST(null);
		return (CompilationUnit) result;
	}

	/**
	 * Parses the source string corresponding to the given Java class file
	 * element and creates and returns a corresponding abstract syntax tree.
	 * The source string is obtained from the Java model element using
	 * <code>IClassFile.getSource()</code>, and is only available for a class
	 * files with attached source.
	 * <p>
	 * The returned compilation unit node is the root node of a new AST.
	 * Each node in the subtree carries source range(s) information relating back
	 * to positions in the source string (the source string is not remembered
	 * with the AST).
	 * The source range usually begins at the first character of the first token
	 * corresponding to the node; leading whitespace and comments are <b>not</b>
	 * included. The source range usually extends through the last character of
	 * the last token corresponding to the node; trailing whitespace and
	 * comments are <b>not</b> included. There are a handful of exceptions
	 * (including compilation units and the various body declarations); the
	 * specification for these node type spells out the details.
	 * Source ranges nest properly: the source range for a child is always
	 * within the source range of its parent, and the source ranges of sibling
	 * nodes never overlap.
	 * If a syntax error is detected while parsing, the relevant node(s) of the
	 * tree will be flagged as <code>MALFORMED</code>.
	 * </p>
	 * <p>
	 * If <code>resolveBindings</code> is <code>true</code>, the various names
	 * and types appearing in the compilation unit can be resolved to "bindings"
	 * by calling the <code>resolveBinding</code> methods. These bindings
	 * draw connections between the different parts of a program, and
	 * generally afford a more powerful vantage point for clients who wish to
	 * analyze a program's structure more deeply. These bindings come at a
	 * considerable cost in both time and space, however, and should not be
	 * requested frivolously. The additional space is not reclaimed until the
	 * AST, all its nodes, and all its bindings become garbage. So it is very
	 * important to not retain any of these objects longer than absolutely
	 * necessary. Bindings are resolved at the time the AST is created. Subsequent
	 * modifications to the AST do not affect the bindings returned by
	 * <code>resolveBinding</code> methods in any way; these methods return the
	 * same binding as before the AST was modified (including modifications
	 * that rearrange subtrees by reparenting nodes).
	 * If <code>resolveBindings</code> is <code>false</code>, the analysis
	 * does not go beyond parsing and building the tree, and all
	 * <code>resolveBinding</code> methods return <code>null</code> from the
	 * outset.
	 * </p>
	 *
	 * @param classFile the Java model class file whose corresponding source code is to be parsed
	 * @param resolveBindings <code>true</code> if bindings are wanted,
	 *   and <code>false</code> if bindings are not of interest
	 * @return the compilation unit node
	 * @exception IllegalArgumentException if the given Java element does not
	 * exist or if its source string cannot be obtained
	 * @see ASTNode#getFlags()
	 * @see ASTNode#MALFORMED
	 * @see ASTNode#getStartPosition()
	 * @see ASTNode#getLength()
	 * @since 2.1
	 * @deprecated Use {@link ASTParser} instead.
	 */
	public static CompilationUnit parseCompilationUnit(
		IClassFile classFile,
		boolean resolveBindings) {

		if (classFile == null) {
			throw new IllegalArgumentException();
		}
		try {
			ASTParser c = ASTParser.newParser(AST.JLS2);
			c.setSource(classFile);
			c.setResolveBindings(resolveBindings);
			ASTNode result = c.createAST(null);
			return (CompilationUnit) result;
		} catch (IllegalStateException e) {
			// convert ASTParser's complaints into old form
			throw new IllegalArgumentException(e);
		}
	}

	/**
	 * Parses the source string of the given Java model compilation unit element
	 * and creates and returns a corresponding abstract syntax tree. The source
	 * string is obtained from the Java model element using
	 * <code>ICompilationUnit.getSource()</code>.
	 * <p>
	 * The returned compilation unit node is the root node of a new AST.
	 * Each node in the subtree carries source range(s) information relating back
	 * to positions in the source string (the source string is not remembered
	 * with the AST).
	 * The source range usually begins at the first character of the first token
	 * corresponding to the node; leading whitespace and comments are <b>not</b>
	 * included. The source range usually extends through the last character of
	 * the last token corresponding to the node; trailing whitespace and
	 * comments are <b>not</b> included. There are a handful of exceptions
	 * (including compilation units and the various body declarations); the
	 * specification for these node type spells out the details.
	 * Source ranges nest properly: the source range for a child is always
	 * within the source range of its parent, and the source ranges of sibling
	 * nodes never overlap.
	 * If a syntax error is detected while parsing, the relevant node(s) of the
	 * tree will be flagged as <code>MALFORMED</code>.
	 * </p>
	 * <p>
	 * If <code>resolveBindings</code> is <code>true</code>, the various names
	 * and types appearing in the compilation unit can be resolved to "bindings"
	 * by calling the <code>resolveBinding</code> methods. These bindings
	 * draw connections between the different parts of a program, and
	 * generally afford a more powerful vantage point for clients who wish to
	 * analyze a program's structure more deeply. These bindings come at a
	 * considerable cost in both time and space, however, and should not be
	 * requested frivolously. The additional space is not reclaimed until the
	 * AST, all its nodes, and all its bindings become garbage. So it is very
	 * important to not retain any of these objects longer than absolutely
	 * necessary. Bindings are resolved at the time the AST is created. Subsequent
	 * modifications to the AST do not affect the bindings returned by
	 * <code>resolveBinding</code> methods in any way; these methods return the
	 * same binding as before the AST was modified (including modifications
	 * that rearrange subtrees by reparenting nodes).
	 * If <code>resolveBindings</code> is <code>false</code>, the analysis
	 * does not go beyond parsing and building the tree, and all
	 * <code>resolveBinding</code> methods return <code>null</code> from the
	 * outset.
	 * </p>
	 *
	 * @param unit the Java model compilation unit whose source code is to be parsed
	 * @param resolveBindings <code>true</code> if bindings are wanted,
	 *   and <code>false</code> if bindings are not of interest
	 * @return the compilation unit node
	 * @exception IllegalArgumentException if the given Java element does not
	 * exist or if its source string cannot be obtained
	 * @see ASTNode#getFlags()
	 * @see ASTNode#MALFORMED
	 * @see ASTNode#getStartPosition()
	 * @see ASTNode#getLength()
	 * @since 2.0
	 * @deprecated Use {@link ASTParser} instead.
	 */
	public static CompilationUnit parseCompilationUnit(
		ICompilationUnit unit,
		boolean resolveBindings) {

		try {
			ASTParser c = ASTParser.newParser(AST.JLS2);
			c.setSource(unit);
			c.setResolveBindings(resolveBindings);
			ASTNode result = c.createAST(null);
			return (CompilationUnit) result;
		} catch (IllegalStateException e) {
			// convert ASTParser's complaints into old form
			throw new IllegalArgumentException(e);
		}
	}

	/**
	 * Level of AST API supported by this AST.
	 * @since 3.0
	 */
	int apiLevel;

	/**
	 * Tag bit value. This represents internal state of the tree.
	 */
	private int bits;

	/**
	 * Default value of <code>flag<code> when a new node is created.
	 */
	private int defaultNodeFlag = 0;

	/**
	 * When disableEvents > 0, events are not reported and
	 * the modification count stays fixed.
	 * <p>
	 * This mechanism is used in lazy initialization of a node
	 * to prevent events from being reported for the modification
	 * of the node as well as for the creation of the missing child.
	 * </p>
	 * @since 3.0
	 */
	private int disableEvents = 0;

	/**
	 * The event handler for this AST.
	 * Initially an event handler that does not nothing.
	 * @since 3.0
	 */
	private NodeEventHandler eventHandler = new NodeEventHandler();

	/**
	 * Internal object unique to the AST instance. Readers must synchronize on
	 * this object when the modifying instance fields.
	 * @since 3.0
	 */
	private final Object internalASTLock = new Object();

	/**
	 * Internal modification count; initially 0; increases monotonically
	 * <b>by one or more</b> as the AST is successively modified.
	 */
	private long modificationCount = 0;

	/**
	 * Internal original modification count; value is equals to <code>
	 * modificationCount</code> at the end of the parse (<code>ASTParser
	 * </code>). If this ast is not created with a parser then value is 0.
	 * @since 3.0
	 */
	private long originalModificationCount = 0;

	/**
	 * The binding resolver for this AST. Initially a binding resolver that
	 * does not resolve names at all.
	 */
	private BindingResolver resolver = new BindingResolver();

	/**
	 * Internal ast rewriter used to record ast modification when record mode is enabled.
	 */
	InternalASTRewrite rewriter;

	/**
	 * Java Scanner used to validate preconditions for the creation of specific nodes
	 * like CharacterLiteral, NumberLiteral, StringLiteral or SimpleName.
	 */
	Scanner scanner;

	/**
	 * new Object[] {this}
	 * @since 3.0
	 */
	private final Object[] THIS_AST= new Object[] {this};

	/**
	 * Creates a new, empty abstract syntax tree using default options.
	 *
	 * @see JavaCore#getDefaultOptions()
	 * @deprecated Clients should port their code to use the latest JLS* AST API and call
	 *    {@link #newAST(int) AST.newAST(AST.JLS9)} instead of using this constructor.
	 */
	public AST() {
		this(JavaCore.getDefaultOptions());
	}

	/**
	 * Creates a new Java abstract syntax tree
     * (AST) following the specified set of API rules.
     *
 	 * @param level the API level; one of the <code>JLS*</code> level constants
     * @since 3.0
	 */
	private AST(int level) {
		switch(level) {
			case JLS2_INTERNAL :
			case JLS3_INTERNAL :
				this.apiLevel = level;
				// initialize a scanner
				this.scanner = new Scanner(
						true /*comment*/,
						true /*whitespace*/,
						false /*nls*/,
						ClassFileConstants.JDK1_3 /*sourceLevel*/,
						ClassFileConstants.JDK1_5 /*complianceLevel*/,
						null/*taskTag*/,
						null/*taskPriorities*/,
						true/*taskCaseSensitive*/);
				break;
			case JLS4_INTERNAL :
				this.apiLevel = level;
				// initialize a scanner
				this.scanner = new Scanner(
						true /*comment*/,
						true /*whitespace*/,
						false /*nls*/,
						ClassFileConstants.JDK1_7 /*sourceLevel*/,
						ClassFileConstants.JDK1_7 /*complianceLevel*/,
						null/*taskTag*/,
						null/*taskPriorities*/,
						true/*taskCaseSensitive*/);
				break;
			case JLS8_INTERNAL :
				this.apiLevel = level;
				// initialize a scanner
				this.scanner = new Scanner(
						true /*comment*/,
						true /*whitespace*/,
						false /*nls*/,
						ClassFileConstants.JDK1_8 /*sourceLevel*/,
						ClassFileConstants.JDK1_8 /*complianceLevel*/,
						null/*taskTag*/,
						null/*taskPriorities*/,
						true/*taskCaseSensitive*/);
				break;	
			case JLS9_INTERNAL :
				this.apiLevel = level;
				// initialize a scanner
				this.scanner = new Scanner(
						true /*comment*/,
						true /*whitespace*/,
						false /*nls*/,
						ClassFileConstants.JDK9   /*sourceLevel*/,
						ClassFileConstants.JDK9 /*complianceLevel*/,
						null/*taskTag*/,
						null/*taskPriorities*/,
						true/*taskCaseSensitive*/);
				break;	
			case JLS10_INTERNAL :
				this.apiLevel = level;
				// initialize a scanner
				this.scanner = new Scanner(
						true /*comment*/,
						true /*whitespace*/,
						false /*nls*/,
						ClassFileConstants.JDK10   /*sourceLevel*/,
						ClassFileConstants.JDK10 /*complianceLevel*/,
						null/*taskTag*/,
						null/*taskPriorities*/,
						true/*taskCaseSensitive*/);
				break;	
			default:
				throw new IllegalArgumentException("Unsupported JLS level"); //$NON-NLS-1$
		}
	}

	/**
	 * Creates a new, empty abstract syntax tree using the given options.
	 * <p>
	 * Following option keys are significant:
	 * <ul>
	 * <li><code>"org.eclipse.jdt.core.compiler.source"</code> -
	 *    indicates source compatibility mode (as per <code>JavaCore</code>);
	 *    <code>"1.3"</code> means the source code is as per JDK 1.3;
	 *    <code>"1.4"</code> means the source code is as per JDK 1.4
	 *    (<code>"assert"</code> is now a keyword);
	 *    <code>"1.5"</code> means the source code is as per JDK 1.5
	 *    (<code>"enum"</code> is now a keyword);
	 *    <code>"1.7"</code> means the source code is as per JDK 1.7;
	 *    additional legal values may be added later. </li>
	 * </ul>
	 * Options other than the above are ignored.
	 * </p>
	 *
	 * @param options the table of options (key type: <code>String</code>;
	 *    value type: <code>String</code>)
	 * @see JavaCore#getDefaultOptions()
	 * @deprecated Clients should port their code to use the latest JLS* AST API and call
	 *    {@link #newAST(int) AST.newAST(AST.JLS9)} instead of using this constructor.
	 */
	public AST(Map options) {
		this(JLS2);
		Object sourceLevelOption = options.get(JavaCore.COMPILER_SOURCE);
		long sourceLevel = ClassFileConstants.JDK1_3;
		if (JavaCore.VERSION_1_4.equals(sourceLevelOption)) {
			sourceLevel = ClassFileConstants.JDK1_4;
		} else if (JavaCore.VERSION_1_5.equals(sourceLevelOption)) {
			sourceLevel = ClassFileConstants.JDK1_5;
		} else if (JavaCore.VERSION_1_7.equals(sourceLevelOption)) {
			sourceLevel = ClassFileConstants.JDK1_7;
		}
		Object complianceLevelOption = options.get(JavaCore.COMPILER_COMPLIANCE);
		long complianceLevel = ClassFileConstants.JDK1_3;
		if (JavaCore.VERSION_1_4.equals(complianceLevelOption)) {
			complianceLevel = ClassFileConstants.JDK1_4;
		} else if (JavaCore.VERSION_1_5.equals(complianceLevelOption)) {
			complianceLevel = ClassFileConstants.JDK1_5;
		} else if (JavaCore.VERSION_1_7.equals(complianceLevelOption)) {
			complianceLevel = ClassFileConstants.JDK1_7;
		}
		// override scanner if 1.4 or 1.5 asked for
		this.scanner = new Scanner(
			true /*comment*/,
			true /*whitespace*/,
			false /*nls*/,
			sourceLevel /*sourceLevel*/,
			complianceLevel /*complianceLevel*/,
			null/*taskTag*/,
			null/*taskPriorities*/,
			true/*taskCaseSensitive*/);
	}

	/**
	 * Return the API level supported by this AST.
	 *
	 * @return level the API level; one of the <code>JLS*</code> level constants
     * declared on <code>AST</code>; assume this set is open-ended
     * @since 3.0
	 */
	public int apiLevel() {
		return this.apiLevel;
	}

	/**
	 * Creates an unparented node of the given node class
	 * (non-abstract subclass of {@link ASTNode}).
	 *
	 * @param nodeClass AST node class
	 * @return a new unparented node owned by this AST
	 * @exception IllegalArgumentException if <code>nodeClass</code> is
	 * <code>null</code> or is not a concrete node type class
	 * or is not supported for this AST's API level
	 * @since 3.0
	 */
	public ASTNode createInstance(Class nodeClass) {
		if (nodeClass == null) {
			throw new IllegalArgumentException();
		}
		try {
			// invoke constructor with signature Foo(AST)
			Constructor c = nodeClass.getDeclaredConstructor(AST_CLASS);
			Object result = c.newInstance(this.THIS_AST);
			return (ASTNode) result;
		} catch (NoSuchMethodException e) {
			// all AST node classes have a Foo(AST) constructor
			// therefore nodeClass is not legit
			throw new IllegalArgumentException(e);
		} catch (InstantiationException e) {
			// all concrete AST node classes can be instantiated
			// therefore nodeClass is not legit
			throw new IllegalArgumentException(e);
		} catch (IllegalAccessException e) {
			// all AST node classes have an accessible Foo(AST) constructor
			// therefore nodeClass is not legit
			throw new IllegalArgumentException(e);
		} catch (InvocationTargetException e) {
			// concrete AST node classes do not die in the constructor
			// therefore nodeClass is not legit
			throw new IllegalArgumentException(e.getCause());
		}
	}

	/**
	 * Creates an unparented node of the given node type.
	 * This convenience method is equivalent to:
	 * <pre>
	 * createInstance(ASTNode.nodeClassForType(nodeType))
	 * </pre>
	 *
	 * @param nodeType AST node type, one of the node type
	 * constants declared on {@link ASTNode}
	 * @return a new unparented node owned by this AST
	 * @exception IllegalArgumentException if <code>nodeType</code> is
	 * not a legal AST node type or if it's not supported for this AST's API level
	 * @since 3.0
	 */
	public ASTNode createInstance(int nodeType) {
		// nodeClassForType throws IllegalArgumentException if nodeType is bogus
		Class nodeClass = ASTNode.nodeClassForType(nodeType);
		return createInstance(nodeClass);
	}

	/**
     * Disable events.
	 * This method is thread-safe for AST readers.
	 *
	 * @see #reenableEvents()
     * @since 3.0
     */
	final void disableEvents() {
		synchronized (this.internalASTLock) {
			// guard against concurrent access by another reader
			this.disableEvents++;
		}
		// while disableEvents > 0 no events will be reported, and mod count will stay fixed
	}

	/**
	 * Returns the binding resolver for this AST.
	 *
	 * @return the binding resolver for this AST
	 */
	BindingResolver getBindingResolver() {
		return this.resolver;
	}

	/**
	 * Returns default node flags of new nodes of this AST.
	 *
	 * @return the default node flags of new nodes of this AST
	 * @since 3.0
	 */
	int getDefaultNodeFlag() {
		return this.defaultNodeFlag;
	}

	/**
	 * Returns the event handler for this AST.
	 *
	 * @return the event handler for this AST
	 * @since 3.0
	 */
	NodeEventHandler getEventHandler() {
		return this.eventHandler;
	}

	/**
	 * Returns true if the ast tree was created with bindings recovery, false otherwise
	 *
	 * @return true if the ast tree was created with bindings recovery, false otherwise
	 * @since 3.3
	 */
	public boolean hasBindingsRecovery() {
		return (this.bits & ICompilationUnit.ENABLE_BINDINGS_RECOVERY) != 0;
	}

	/**
	 * Returns true if the ast tree was created with bindings, false otherwise
	 *
	 * @return true if the ast tree was created with bindings, false otherwise
	 * @since 3.3
	 */
	public boolean hasResolvedBindings() {
		return (this.bits & RESOLVED_BINDINGS) != 0;
	}

	/**
	 * Returns true if the ast tree was created with statements recovery, false otherwise
	 *
	 * @return true if the ast tree was created with statements recovery, false otherwise
	 * @since 3.3
	 */
	public boolean hasStatementsRecovery() {
		return (this.bits & ICompilationUnit.ENABLE_STATEMENTS_RECOVERY) != 0;
	}

	/* (omit javadoc for this method)
	 * This method is a copy of setName(String[]) that doesn't do any validation.
	 */
	Name internalNewName(String[] identifiers) {
		int count = identifiers.length;
		if (count == 0) {
			throw new IllegalArgumentException();
		}
		final SimpleName simpleName = new SimpleName(this);
		simpleName.internalSetIdentifier(identifiers[0]);
		Name result = simpleName;
		for (int i = 1; i < count; i++) {
			SimpleName name = new SimpleName(this);
			name.internalSetIdentifier(identifiers[i]);
			result = newQualifiedName(result, name);
		}
		return result;
	}

	/**
	 * Returns the modification count for this AST. The modification count
	 * is a non-negative value that increases (by 1 or perhaps by more) as
	 * this AST or its nodes are changed. The initial value is unspecified.
	 * <p>
	 * The following things count as modifying an AST:
	 * <ul>
	 * <li>creating a new node owned by this AST,</li>
	 * <li>adding a child to a node owned by this AST,</li>
	 * <li>removing a child from a node owned by this AST,</li>
	 * <li>setting a non-node attribute of a node owned by this AST.</li>
	 * </ul>
	 * </p>
	 * Operations which do not entail creating or modifying existing nodes
	 * do not increase the modification count.
	 * <p>
	 * N.B. This method may be called several times in the course
	 * of a single client operation. The only promise is that the modification
	 * count increases monotonically as the AST or its nodes change; there is
	 * no promise that a modifying operation increases the count by exactly 1.
	 * </p>
	 *
	 * @return the current value (non-negative) of the modification counter of
	 *    this AST
	 */
	public long modificationCount() {
		return this.modificationCount;
	}

	/**
	 * Indicates that this AST is about to be modified.
	 * <p>
	 * The following things count as modifying an AST:
	 * <ul>
	 * <li>creating a new node owned by this AST</li>
	 * <li>adding a child to a node owned by this AST</li>
	 * <li>removing a child from a node owned by this AST</li>
	 * <li>setting a non-node attribute of a node owned by this AST</li>.
	 * </ul>
	 * </p>
	 * <p>
	 * N.B. This method may be called several times in the course
	 * of a single client operation.
	 * </p>
	 */
	void modifying() {
		// when this method is called during lazy init, events are disabled
		// and the modification count will not be increased
		if (this.disableEvents > 0) {
			return;
		}
		// increase the modification count
		this.modificationCount++;
	}

	/**
	 * A local method to workaround calling deprecated method in array type.
	 * @deprecated
	 */
	private void setArrayComponentType(ArrayType arrayType, Type type) {
		arrayType.setComponentType(type);
	}

	/**
	 * Creates and returns a new unparented annotation type declaration
	 * node for an unspecified, but legal, name; no modifiers; no javadoc;
	 * and an empty list of member declarations.
	 *
	 * @return a new unparented annotation type declaration node
	 * @exception UnsupportedOperationException if this operation is used in
	 * a JLS2 AST
	 * @since 3.1
	 */
	public AnnotationTypeDeclaration newAnnotationTypeDeclaration() {
		AnnotationTypeDeclaration result = new AnnotationTypeDeclaration(this);
		return result;
	}

	/**
	 * Creates and returns a new unparented annotation type
	 * member declaration node for an unspecified, but legal,
	 * member name and type; no modifiers; no javadoc;
	 * and no default value.
	 *
	 * @return a new unparented annotation type member declaration node
	 * @exception UnsupportedOperationException if this operation is used in
	 * a JLS2 AST
	 * @since 3.1
	 */
	public AnnotationTypeMemberDeclaration newAnnotationTypeMemberDeclaration() {
		AnnotationTypeMemberDeclaration result = new AnnotationTypeMemberDeclaration(this);
		return result;
	}

	/**
	 * Creates and returns a new unparented anonymous class declaration
	 * node owned by this AST. By default, the body declaration list is empty.
	 *
	 * @return a new unparented anonymous class declaration node
	 */
	public AnonymousClassDeclaration newAnonymousClassDeclaration() {
		AnonymousClassDeclaration result = new AnonymousClassDeclaration(this);
		return result;
	}

	/**
	 * Creates and returns a new unparented array access expression node
	 * owned by this AST. By default, the array and index expression are
	 * both unspecified (but legal).
	 *
	 * @return a new unparented array access expression node
	 */
	public ArrayAccess newArrayAccess() {
		ArrayAccess result = new ArrayAccess(this);
		return result;
	}

	/**
	 * Creates and returns a new unparented array creation expression node
	 * owned by this AST. By default, the array type is an unspecified
	 * 1-dimensional array, the list of dimensions is empty, and there is no
	 * array initializer.
	 * <p>
	 * Examples:
	 * <code>
	 * <pre>
	 * // new String[len]
	 * ArrayCreation ac1 = ast.newArrayCreation();
	 * ac1.setType(
	 *    ast.newArrayType(
	 *       ast.newSimpleType(ast.newSimpleName("String"))));
	 * ac1.dimensions().add(ast.newSimpleName("len"));
     *
	 * // new double[7][24][]
	 * ArrayCreation ac2 = ast.newArrayCreation();
	 * ac2.setType(
	 *    ast.newArrayType(
	 *       ast.newPrimitiveType(PrimitiveType.DOUBLE), 3));
	 * ac2.dimensions().add(ast.newNumberLiteral("7"));
	 * ac2.dimensions().add(ast.newNumberLiteral("24"));
	 *
	 * // new int[] {1, 2}
	 * ArrayCreation ac3 = ast.newArrayCreation();
	 * ac3.setType(
	 *    ast.newArrayType(
	 *       ast.newPrimitiveType(PrimitiveType.INT)));
	 * ArrayInitializer ai = ast.newArrayInitializer();
	 * ac3.setInitializer(ai);
	 * ai.expressions().add(ast.newNumberLiteral("1"));
	 * ai.expressions().add(ast.newNumberLiteral("2"));
	 * </pre>
	 * </code>
	 * </p>
	 *
	 * @return a new unparented array creation expression node
	 */
	public ArrayCreation newArrayCreation() {
		ArrayCreation result = new ArrayCreation(this);
		return result;
	}

	/**
	 * Creates and returns a new unparented array initializer node
	 * owned by this AST. By default, the initializer has no expressions.
	 *
	 * @return a new unparented array initializer node
	 */
	public ArrayInitializer newArrayInitializer() {
		ArrayInitializer result = new ArrayInitializer(this);
		return result;
	}

	/**
	 * Creates and returns a new unparented array type node with the given
	 * element type, which cannot be an array type for API levels JLS8 and later.
	 * By default, the array type has one non-annotated dimension.
	 * <p>
	 * For JLS4 and before, the given component type may be another array type.
	 *
	 * @param elementType element type for API level JLS8 and later, or the
	 * component type (possibly another array type) for levels less than JLS8
	 * @return a new unparented array type node
	 * @exception IllegalArgumentException if:
	 * <ul>
	 * <li>the node belongs to a different AST</li>
	 * <li>the node already has a parent</li>
	 * <li>API level is JLS8 or later and type is an array type</li>
	 * </ul>
	 */
	public ArrayType newArrayType(Type elementType) {
		ArrayType result;
		if (this.apiLevel < JLS8_INTERNAL) {
			result = new ArrayType(this);
			setArrayComponentType(result, elementType);
			return result;
		}
		if (elementType.isArrayType()) {
			throw new IllegalArgumentException();
		}
		result = new ArrayType(this);
		result.setElementType(elementType);
		return result;
	}

	/**
	 * Creates and returns a new unparented array type node with the given
	 * element type and number of dimensions.
	 * <p>
	 * For JLS4 and before, the element type passed in can be an array type, but in that case, the
	 * element type of the result will not be the same as what was passed in.
	 * For JLS4 and before, the dimensions cannot be 0.
	 * </p>
	 *
	 * @param elementType the element type (cannot be an array type for JLS8 and later)
	 * @param dimensions the number of dimensions, a non-negative number
	 * @return a new unparented array type node
	 * @exception IllegalArgumentException if:
	 * <ul>
	 * <li>the node belongs to a different AST</li>
	 * <li>the node already has a parent</li>
	 * <li>the element type is null</li>
	 * <li>the number of dimensions is lower than 0 (for JLS4 and before: lower than 1)</li>
	 * <li>the number of dimensions is greater than 255</li>
	 * <li>for levels from JLS8 and later, if the element type is an array type </li>
	 * </ul>
	 */
	public ArrayType newArrayType(Type elementType, int dimensions) {
		if (elementType == null) {
			throw new IllegalArgumentException();
		}
		if (dimensions < 0 || dimensions > 255) {
			// max as per Java VM spec
			throw new IllegalArgumentException();
		}
		ArrayType result;
		if (this.apiLevel < JLS8_INTERNAL) {
			if (dimensions < 1) {
				throw new IllegalArgumentException();
			}
			result = new ArrayType(this);
			setArrayComponentType(result, elementType);
			for (int i = 2; i <= dimensions; i++) {
				result = newArrayType(result);
			}
			return result;
		}
		//level >= JLS8
		if (elementType.isArrayType()) {
			throw new IllegalArgumentException();
		}
		result = new ArrayType(this, 0);
		result.setElementType(elementType);
		for (int i = 0; i < dimensions; ++i) {
			result.dimensions().add(new Dimension(this));
		}
		return result;

	}

	/**
	 * Creates a new unparented assert statement node owned by this AST.
	 * By default, the first expression is unspecified, but legal, and has no
	 * message expression.
	 *
	 * @return a new unparented assert statement node
	 */
	public AssertStatement newAssertStatement() {
		return new AssertStatement(this);
	}

	/**
	 * Creates and returns a new unparented assignment expression node
	 * owned by this AST. By default, the assignment operator is "=" and
	 * the left and right hand side expressions are unspecified, but
	 * legal, names.
	 *
	 * @return a new unparented assignment expression node
	 */
	public Assignment newAssignment() {
		Assignment result = new Assignment(this);
		return result;
	}

	/**
	 * Creates an unparented block node owned by this AST, for an empty list
	 * of statements.
	 *
	 * @return a new unparented, empty block node
	 */
	public Block newBlock() {
		return new Block(this);
	}

	/**
	 * Creates and returns a new block comment placeholder node.
	 * <p>
	 * Note that this node type is used to recording the source
	 * range where a comment was found in the source string.
	 * These comment nodes are normally found (only) in
	 * {@linkplain CompilationUnit#getCommentList()
	 * the comment table} for parsed compilation units.
	 * </p>
	 *
	 * @return a new unparented block comment node
	 * @since 3.0
	 */
	public BlockComment newBlockComment() {
		BlockComment result = new BlockComment(this);
		return result;
	}

	/**
	 * Creates and returns a new unparented boolean literal node.
	 * <p>
	 * For example, the assignment expression <code>foo = true</code>
	 * is generated by the following snippet:
	 * <code>
	 * <pre>
	 * Assignment e= ast.newAssignment();
	 * e.setLeftHandSide(ast.newSimpleName("foo"));
	 * e.setRightHandSide(ast.newBooleanLiteral(true));
	 * </pre>
	 * </code>
	 * </p>
	 *
	 * @param value the boolean value
	 * @return a new unparented boolean literal node
	 */
	public BooleanLiteral newBooleanLiteral(boolean value) {
		BooleanLiteral result = new BooleanLiteral(this);
		result.setBooleanValue(value);
		return result;
	}

	/**
	 * Creates an unparented break statement node owned by this AST.
	 * The break statement has no label.
	 *
	 * @return a new unparented break statement node
	 */
	public BreakStatement newBreakStatement() {
		return new BreakStatement(this);
	}

	/**
	 * Creates and returns a new unparented cast expression node
	 * owned by this AST. By default, the type and expression are unspecified
	 * (but legal).
	 *
	 * @return a new unparented cast expression node
	 */
	public CastExpression newCastExpression() {
		CastExpression result = new CastExpression(this);
		return result;
	}

	/**
	 * Creates a new unparented catch clause node owned by this AST.
	 * By default, the catch clause declares an unspecified, but legal,
	 * exception declaration and has an empty block.
	 *
	 * @return a new unparented catch clause node
	 */
	public CatchClause newCatchClause() {
		return new CatchClause(this);
	}

	/**
	 * Creates and returns a new unparented character literal node.
	 * Initially the node has an unspecified character literal.
	 *
	 * @return a new unparented character literal node
	 */
	public CharacterLiteral newCharacterLiteral() {
		return new CharacterLiteral(this);
	}

	/**
	 * Creates and returns a new unparented class instance creation
	 * ("new") expression node owned by this AST. By default,
	 * there is no qualifying expression, no type parameters,
	 * an unspecified (but legal) type name, an empty list of
	 * arguments, and does not declare an anonymous class declaration.
	 *
	 * @return a new unparented class instance creation expression node
	 */
	public ClassInstanceCreation newClassInstanceCreation() {
		ClassInstanceCreation result = new ClassInstanceCreation(this);
		return result;
	}

	//=============================== DECLARATIONS ===========================
	/**
	 * Creates an unparented compilation unit node owned by this AST.
	 * The compilation unit initially has no package declaration, no
	 * import declarations, and no type declarations.
	 *
	 * @return the new unparented compilation unit node
	 */
	public CompilationUnit newCompilationUnit() {
		return new CompilationUnit(this);
	}

	/**
	 * Creates and returns a new unparented conditional expression node
	 * owned by this AST. By default, the condition and both expressions
	 * are unspecified (but legal).
	 *
	 * @return a new unparented array conditional expression node
	 */
	public ConditionalExpression newConditionalExpression() {
		ConditionalExpression result = new ConditionalExpression(this);
		return result;
	}

	/**
	 * Creates an unparented alternate constructor ("this(...);") invocation
	 * statement node owned by this AST. By default, the lists of arguments
	 * and type arguments are both empty.
	 * <p>
	 * Note that this type of node is a Statement, whereas a regular
	 * method invocation is an Expression. The only valid use of these
	 * statements are as the first statement of a constructor body.
	 * </p>
	 *
	 * @return a new unparented alternate constructor invocation statement node
	 */
	public ConstructorInvocation newConstructorInvocation() {
		ConstructorInvocation result = new ConstructorInvocation(this);
		return result;
	}

	/**
	 * Creates an unparented continue statement node owned by this AST.
	 * The continue statement has no label.
	 *
	 * @return a new unparented continue statement node
	 */
	public ContinueStatement newContinueStatement() {
		return new ContinueStatement(this);
	}

	/**
	 * Creates an unparented creation reference node owned by this AST.
	 * By default, the type is unspecified (but legal), and there are no type arguments.
	 * 
	 * @return a new unparented creation reference expression node
	 * @exception UnsupportedOperationException if this operation is used in a JLS2, JLS3 or JLS4 AST
	 * @since 3.10
	 */
	public CreationReference newCreationReference() {
		CreationReference result = new CreationReference(this);
		return result;
	}

	/**
	 * Creates a new unparented do statement node owned by this AST.
	 * By default, the expression is unspecified (but legal), and
	 * the body statement is an empty block.
	 *
	 * @return a new unparented do statement node
	 */
	public DoStatement newDoStatement() {
		return new DoStatement(this);
	}

	/**
	 * Creates a new unparented empty statement node owned by this AST.
	 *
	 * @return a new unparented empty statement node
	 */
	public EmptyStatement newEmptyStatement() {
		return new EmptyStatement(this);
	}

	/**
	 * Creates a new unparented enhanced for statement node owned by this AST.
	 * By default, the paramter and expression are unspecified
	 * but legal subtrees, and the body is an empty block.
	 *
	 * @return a new unparented throw statement node
	 * @exception UnsupportedOperationException if this operation is used in
	 * a JLS2 AST
	 * @since 3.1
	 */
	public EnhancedForStatement newEnhancedForStatement() {
		return new EnhancedForStatement(this);
	}

	/**
	 * Creates an unparented enum constant declaration node owned by this AST.
	 * The name of the constant is an unspecified, but legal, name;
	 * no doc comment; no modifiers or annotations; no arguments;
	 * and does not declare an anonymous class.
	 *
	 * @return a new unparented enum constant declaration node
	 * @exception UnsupportedOperationException if this operation is used in
	 * a JLS2 AST
	 * @since 3.1
	 */
	public EnumConstantDeclaration newEnumConstantDeclaration() {
		EnumConstantDeclaration result = new EnumConstantDeclaration(this);
		return result;
	}

	/**
	 * Creates an unparented enum declaration node owned by this AST.
	 * The name of the enum is an unspecified, but legal, name;
	 * no doc comment; no modifiers or annotations;
	 * no superinterfaces; and empty lists of enum constants
	 * and body declarations.
	 *
	 * @return a new unparented enum declaration node
	 * @exception UnsupportedOperationException if this operation is used in
	 * a JLS2 AST
	 * @since 3.1
	 */
	public EnumDeclaration newEnumDeclaration() {
		EnumDeclaration result = new EnumDeclaration(this);
		return result;
	}

	/**
	 * Creates and returns a new unparented exports directive
	 * node for an unspecified, but legal, name; no target modules
	 *
	 * @return a new unparented exports directive node
	 * @exception UnsupportedOperationException if this operation is used in an AST with level less than JLS9
	 * @since 3.14
	 */
	public ExportsDirective newExportsStatement() {
		ExportsDirective result = new ExportsDirective(this);
		return result;
	}

	/**
	 * Creates an unparented expression method reference node owned by this AST.
	 * By default, the expression and method name are unspecified (but legal),
	 * and there are no type arguments.
	 *
	 * @return a new unparented expression method reference expression node
	 * @exception UnsupportedOperationException if this operation is used in a JLS2, JLS3 or JLS4 AST
	 * @since 3.10
	 */
	public ExpressionMethodReference newExpressionMethodReference() {
		ExpressionMethodReference result = new ExpressionMethodReference(this);
		return result;
	}

	/**
	 * Creates a new unparented expression statement node owned by this AST,
	 * for the given expression.
	 * <p>
	 * This method can be used to convert an expression
	 * (<code>Expression</code>) into a statement (<code>Type</code>)
	 * by wrapping it. Note, however, that the result is only legal for
	 * limited expression types, including method invocations, assignments,
	 * and increment/decrement operations.
	 * </p>
	 *
	 * @param expression the expression
	 * @return a new unparented statement node
	 * @exception IllegalArgumentException if:
	 * <ul>
	 * <li>the node belongs to a different AST</li>
	 * <li>the node already has a parent</li>
	 * </ul>
	 */
	public ExpressionStatement newExpressionStatement(Expression expression) {
		ExpressionStatement result = new ExpressionStatement(this);
		result.setExpression(expression);
		return result;
	}

	/**
	 * Creates and returns a new unparented annotatable dimension node
	 * (Supported only in JLS8 level).
	 *
	 * @return a new unparented annotatable dimension node
	 * @exception IllegalArgumentException if:
	 * <ul>
	 * <li>the node belongs to a different AST</li>
	 * <li>the node already has a parent</li>
	 * </ul>
	 * @exception UnsupportedOperationException if this operation is used
	 *            in a JLS2, JLS3 or JLS4 AST
	 * @since 3.10
	 */
	public Dimension newDimension() {
		Dimension result = new Dimension(this);
		return result;
	}

	/**
	 * Creates and returns a new unparented field access expression node
	 * owned by this AST. By default, the expression and field are both
	 * unspecified, but legal, names.
	 *
	 * @return a new unparented field access expression node
	 */
	public FieldAccess newFieldAccess() {
		FieldAccess result = new FieldAccess(this);
		return result;
	}

	/**
	 * Creates a new unparented field declaration node owned by this AST,
	 * for the given variable declaration fragment. By default, there are no
	 * modifiers, no doc comment, and the base type is unspecified
	 * (but legal).
	 * <p>
	 * This method can be used to wrap a variable declaration fragment
	 * (<code>VariableDeclarationFragment</code>) into a field declaration
	 * suitable for inclusion in the body of a type declaration
	 * (<code>FieldDeclaration</code> implements <code>BodyDeclaration</code>).
	 * Additional variable declaration fragments can be added afterwards.
	 * </p>
	 *
	 * @param fragment the variable declaration fragment
	 * @return a new unparented field declaration node
	 * @exception IllegalArgumentException if:
	 * <ul>
	 * <li>the node belongs to a different AST</li>
	 * <li>the node already has a parent</li>
	 * <li>the given fragment is null</li>
	 * </ul>
	 */
	public FieldDeclaration newFieldDeclaration(VariableDeclarationFragment fragment) {
		if (fragment == null) {
			throw new IllegalArgumentException();
		}
		FieldDeclaration result = new FieldDeclaration(this);
		result.fragments().add(fragment);
		return result;
	}

	/**
	 * Creates a new unparented for statement node owned by this AST.
	 * By default, there are no initializers, no condition expression,
	 * no updaters, and the body is an empty block.
	 *
	 * @return a new unparented for statement node
	 */
	public ForStatement newForStatement() {
		return new ForStatement(this);
	}

	/**
	 * Creates a new unparented if statement node owned by this AST.
	 * By default, the expression is unspecified (but legal),
	 * the then statement is an empty block, and there is no else statement.
	 *
	 * @return a new unparented if statement node
	 */
	public IfStatement newIfStatement() {
		return new IfStatement(this);
	}

	/**
	 * Creates an unparented import declaration node owned by this AST.
	 * The import declaration initially contains a single-type import
	 * of a type with an unspecified name.
	 *
	 * @return the new unparented import declaration node
	 */
	public ImportDeclaration newImportDeclaration() {
		ImportDeclaration result = new ImportDeclaration(this);
		return result;
	}

	/**
	 * Creates and returns a new unparented infix expression node
	 * owned by this AST. By default, the operator and left and right
	 * operand are unspecified (but legal), and there are no extended
	 * operands.
	 *
	 * @return a new unparented infix expression node
	 */
	public InfixExpression newInfixExpression() {
		InfixExpression result = new InfixExpression(this);
		return result;
	}

	/**
	 * Creates an unparented initializer node owned by this AST, with an
	 * empty block. By default, the initializer has no modifiers and
	 * an empty block.
	 *
	 * @return a new unparented initializer node
	 */
	public Initializer newInitializer() {
		Initializer result = new Initializer(this);
		return result;
	}

	/**
	 * Creates and returns a new unparented instanceof expression node
	 * owned by this AST. By default, the operator and left and right
	 * operand are unspecified (but legal).
	 *
	 * @return a new unparented instanceof expression node
	 */
	public InstanceofExpression newInstanceofExpression() {
		InstanceofExpression result = new InstanceofExpression(this);
		return result;
	}

	/**
	 * Creates and returns a new doc comment node.
	 * Initially the new node has an empty list of tag elements
	 * (and, for backwards compatability, an unspecified, but legal,
	 * doc comment string)
	 *
	 * @return a new unparented doc comment node
	 */
	public Javadoc newJavadoc() {
		Javadoc result = new Javadoc(this);
		return result;
	}

	/**
	 * Creates a new unparented labeled statement node owned by this AST.
	 * By default, the label and statement are both unspecified, but legal.
	 *
	 * @return a new unparented labeled statement node
	 */
	public LabeledStatement newLabeledStatement() {
		return new LabeledStatement(this);
	}

	/**
	 * Creates an unparented lambda expression node owned by this AST.
	 * By default, the new lambda expression has parentheses enabled, contains an empty argument
	 * list, and the body is an empty block.
	 * 
	 * @return a new unparented lambda expression node
	 * @exception UnsupportedOperationException if this operation is used in a JLS2, JLS3 or JLS4 AST
	 * @since 3.10
	 */
	public LambdaExpression newLambdaExpression() {
		LambdaExpression result = new LambdaExpression(this);
		return result;
	}

	/**
	 * Creates and returns a new line comment placeholder node.
	 * <p>
	 * Note that this node type is used to recording the source
	 * range where a comment was found in the source string.
	 * These comment nodes are normally found (only) in
	 * {@linkplain CompilationUnit#getCommentList()
	 * the comment table} for parsed compilation units.
	 * </p>
	 *
	 * @return a new unparented line comment node
	 * @since 3.0
	 */
	public LineComment newLineComment() {
		LineComment result = new LineComment(this);
		return result;
	}

	/**
	 * Creates and returns a new unparented marker annotation node with
	 * an unspecified type name.
	 *
	 * @return a new unparented marker annotation node
	 * @exception UnsupportedOperationException if this operation is used in
	 * a JLS2 AST
	 * @since 3.1
	 */
	public MarkerAnnotation newMarkerAnnotation() {
		MarkerAnnotation result = new MarkerAnnotation(this);
		return result;
	}

	/**
	 * Creates and returns a new member reference node.
	 * Initially the new node has no qualifier name and
	 * an unspecified, but legal, member name.
	 * <p>
	 * Note that this node type is used only inside doc comments
	 * ({@link Javadoc}).
	 * </p>
	 *
	 * @return a new unparented member reference node
	 * @since 3.0
	 */
	public MemberRef newMemberRef() {
		MemberRef result = new MemberRef(this);
		return result;
	}

	//=============================== COMMENTS ===========================

	/**
	 * Creates and returns a new unparented member value pair node with
	 * an unspecified member name and value.
	 *
	 * @return a new unparented member value pair node
	 * @exception UnsupportedOperationException if this operation is used in
	 * a JLS2 AST
	 * @since 3.1
	 */
	public MemberValuePair newMemberValuePair() {
		MemberValuePair result = new MemberValuePair(this);
		return result;
	}

	/**
	 * Creates an unparented method declaration node owned by this AST.
	 * By default, the declaration is for a method of an unspecified, but
	 * legal, name; no modifiers; no doc comment; no parameters; return
	 * type void; no extra array dimensions; no thrown exceptions; and no
	 * body (as opposed to an empty body).
	 * <p>
	 * To create a constructor, use this method and then call
	 * <code>MethodDeclaration.setConstructor(true)</code> and
	 * <code>MethodDeclaration.setName(className)</code>.
	 * </p>
	 *
	 * @return a new unparented method declaration node
	 */
	public MethodDeclaration newMethodDeclaration() {
		MethodDeclaration result = new MethodDeclaration(this);
		result.setConstructor(false);
		return result;
	}

	/**
	 * Creates an unparented method invocation expression node owned by this
	 * AST. By default, the name of the method is unspecified (but legal)
	 * there is no receiver expression, no type arguments, and the list of
	 * arguments is empty.
	 *
	 * @return a new unparented method invocation expression node
	 */
	public MethodInvocation newMethodInvocation() {
		MethodInvocation result = new MethodInvocation(this);
		return result;
	}

	/**
	 * Creates and returns a new method reference node.
	 * Initially the new node has no qualifier name,
	 * an unspecified, but legal, method name, and an
	 * empty parameter list.
	 * <p>
	 * Note that this node type is used only inside doc comments
	 * ({@link Javadoc Javadoc}).
	 * </p>
	 *
	 * @return a new unparented method reference node
	 * @since 3.0
	 */
	public MethodRef newMethodRef() {
		MethodRef result = new MethodRef(this);
		return result;
	}

	/**
	 * Creates and returns a new method reference node.
	 * Initially the new node has an unspecified, but legal,
	 * type, not variable arity, and no parameter name.
	 * <p>
	 * Note that this node type is used only inside doc comments
	 * ({@link Javadoc}).
	 * </p>
	 *
	 * @return a new unparented method reference parameter node
	 * @since 3.0
	 */
	public MethodRefParameter newMethodRefParameter() {
		MethodRefParameter result = new MethodRefParameter(this);
		return result;
	}

	/**
	 * Creates and returns a new unparented modifier node for the given
	 * modifier.
	 *
	 * @param keyword one of the modifier keyword constants
	 * @return a new unparented modifier node
	 * @exception IllegalArgumentException if the primitive type code is invalid
	 * @exception UnsupportedOperationException if this operation is used in
	 * a JLS2 AST
	 * @since 3.1
	 */
	public Modifier newModifier(Modifier.ModifierKeyword keyword) {
		Modifier result = new Modifier(this);
		result.setKeyword(keyword);
		return result;
	}

	/**
	 * Creates and returns a new unparented module modifier node for the given
	 * module modifier.
	 *
	 * @param keyword one of the module modifier keyword constants
	 * @return a new unparented module modifier node
	 * @exception IllegalArgumentException if the primitive type code is invalid
	 * @exception UnsupportedOperationException if this operation is used in
	 * an AST with level less than JLS9
	 * @since 3.14
	 */
	public ModuleModifier newModuleModifier(ModuleModifier.ModuleModifierKeyword keyword) {
		ModuleModifier result = new ModuleModifier(this);
		result.setKeyword(keyword);
		return result;
	}

	/**
	 * Creates and returns a list of new unparented modifier nodes
	 * for the given modifier flags. When multiple modifiers are
	 * requested, the modifier nodes will appear in the following order:
	 * <pre> public protected private
	 * abstract default static final synchronized native strictfp transient volatile</pre>
	 * <p>
	 * This order is consistent with the recommendations in JLS8 ("*Modifier:" rules in chapters 8 and 9).
	 * </p>
	 *
	 * @param flags bitwise or of modifier flags declared on {@link Modifier}
	 * @return a possibly empty list of new unparented modifier nodes
	 *   (element type <code>Modifier</code>)
	 * @exception UnsupportedOperationException if this operation is used in
	 * a JLS2 AST
	 * @since 3.1
	 */
	public List newModifiers(int flags) {
		if (this.apiLevel == AST.JLS2) {
			unsupportedIn2();
		}
		List result = new ArrayList(3); // 3 modifiers is more than average
		if (Modifier.isPublic(flags)) {
			result.add(newModifier(Modifier.ModifierKeyword.PUBLIC_KEYWORD));
		}
		if (Modifier.isProtected(flags)) {
			result.add(newModifier(Modifier.ModifierKeyword.PROTECTED_KEYWORD));
		}
		if (Modifier.isPrivate(flags)) {
			result.add(newModifier(Modifier.ModifierKeyword.PRIVATE_KEYWORD));
		}
		if (Modifier.isAbstract(flags)) {
			result.add(newModifier(Modifier.ModifierKeyword.ABSTRACT_KEYWORD));
		}
		if (Modifier.isDefault(flags)) {
			result.add(newModifier(Modifier.ModifierKeyword.DEFAULT_KEYWORD));
		}
		if (Modifier.isStatic(flags)) {
			result.add(newModifier(Modifier.ModifierKeyword.STATIC_KEYWORD));
		}
		if (Modifier.isFinal(flags)) {
			result.add(newModifier(Modifier.ModifierKeyword.FINAL_KEYWORD));
		}
		if (Modifier.isSynchronized(flags)) {
			result.add(newModifier(Modifier.ModifierKeyword.SYNCHRONIZED_KEYWORD));
		}
		if (Modifier.isNative(flags)) {
			result.add(newModifier(Modifier.ModifierKeyword.NATIVE_KEYWORD));
		}
		if (Modifier.isStrictfp(flags)) {
			result.add(newModifier(Modifier.ModifierKeyword.STRICTFP_KEYWORD));
		}
		if (Modifier.isTransient(flags)) {
			result.add(newModifier(Modifier.ModifierKeyword.TRANSIENT_KEYWORD));
		}
		if (Modifier.isVolatile(flags)) {
			result.add(newModifier(Modifier.ModifierKeyword.VOLATILE_KEYWORD));
		}
		return result;
	}

	/**
	 * Creates and returns a new unparented module declaration
	 * node for an unspecified, but legal, name; no modifiers; no javadoc;
	 * and an empty list of statements.
	 *
	 * @return a new unparented module declaration node
	 * @exception UnsupportedOperationException if this operation is used in an AST with level less than JLS9
	 * @since 3.14
	 */
	public ModuleDeclaration newModuleDeclaration() {
		ModuleDeclaration result = new ModuleDeclaration(this);
		return result;
	}

	/**
	 * Creates and returns a new unparented name node for the given name.
	 * The name string must consist of 1 or more name segments separated
	 * by single dots '.'. Returns a {@link QualifiedName} if the name has
	 * dots, and a {@link SimpleName} otherwise. Each of the name
	 * segments should be legal Java identifiers (this constraint may or may
	 * not be enforced), and there must be at least one name segment.
	 * The string must not contains white space, '&lt;', '&gt;',
	 * '[', ']', or other any other characters that are not
	 * part of the Java identifiers or separating '.'s.
	 *
	 * @param qualifiedName string consisting of 1 or more name segments,
	 * each of which is a legal Java identifier, separated  by single dots '.'
	 * @return a new unparented name node
	 * @exception IllegalArgumentException if:
	 * <ul>
	 * <li>the string is empty</li>
	 * <li>the string begins or ends in a '.'</li>
	 * <li>the string has adjacent '.'s</li>
	 * <li>the segments between the '.'s are not valid Java identifiers</li>
	 * </ul>
	 * @since 3.1
	 */
	public Name newName(String qualifiedName) {
		StringTokenizer t = new StringTokenizer(qualifiedName, ".", true); //$NON-NLS-1$
		Name result = null;
		// balance is # of name tokens - # of period tokens seen so far
		// initially 0; finally 1; should never drop < 0 or > 1
		int balance = 0;
		while(t.hasMoreTokens()) {
			String s = t.nextToken();
			if (s.indexOf('.') >= 0) {
				// this is a delimiter
				if (s.length() > 1) {
					// too many dots in a row
					throw new IllegalArgumentException();
				}
				balance--;
				if (balance < 0) {
					throw new IllegalArgumentException();
				}
			} else {
				// this is an identifier segment
				balance++;
				SimpleName name = newSimpleName(s);
				if (result == null) {
					result = name;
				} else {
					result = newQualifiedName(result, name);
				}
			}
		}
		if (balance != 1) {
			throw new IllegalArgumentException();
		}
		return result;
	}

	/**
	 * Creates and returns a new unparented name node for the given name
	 * segments. Returns a simple name if there is only one name segment, and
	 * a qualified name if there are multiple name segments. Each of the name
	 * segments should be legal Java identifiers (this constraint may or may
	 * not be enforced), and there must be at least one name segment.
	 *
	 * @param identifiers a list of 1 or more name segments, each of which
	 *    is a legal Java identifier
	 * @return a new unparented name node
	 * @exception IllegalArgumentException if:
	 * <ul>
	 * <li>the identifier is invalid</li>
	 * <li>the list of identifiers is empty</li>
	 * </ul>
	 */
	public Name newName(String[] identifiers) {
		// update internalSetName(String[] if changed
		int count = identifiers.length;
		if (count == 0) {
			throw new IllegalArgumentException();
		}
		Name result = newSimpleName(identifiers[0]);
		for (int i = 1; i < count; i++) {
			SimpleName name = newSimpleName(identifiers[i]);
			result = newQualifiedName(result, name);
		}
		return result;
	}

	/**
	 * Creates and returns a new unparented name qualified type node with
	 * the given qualifier and name.
	 *
	 * @param qualifier the name qualifier name node
	 * @param name the simple name being qualified
	 * @return a new unparented qualified type node
	 * @exception IllegalArgumentException if:
	 * <ul>
	 * <li>the node belongs to a different AST</li>
	 * <li>the node already has a parent</li>
	 * </ul>
	 * @exception UnsupportedOperationException if this operation is used in
	 * a JLS2, JLS3 and JLS4 AST
	 * @since 3.10
	 */
	public NameQualifiedType newNameQualifiedType(Name qualifier, SimpleName name) {
		NameQualifiedType result = new NameQualifiedType(this);
		result.setQualifier(qualifier);
		result.setName(name);
		return result;
	}

	/**
	 * Creates and returns a new unparented normal annotation node with
	 * an unspecified type name and an empty list of member value
	 * pairs.
	 *
	 * @return a new unparented normal annotation node
	 * @exception UnsupportedOperationException if this operation is used in
	 * a JLS2 AST
	 * @since 3.1
	 */
	public NormalAnnotation newNormalAnnotation() {
		NormalAnnotation result = new NormalAnnotation(this);
		return result;
	}

	/**
	 * Creates and returns a new unparented null literal node.
	 *
	 * @return a new unparented null literal node
	 */
	public NullLiteral newNullLiteral() {
		return new NullLiteral(this);
	}

	/**
	 * Creates and returns a new unparented number literal node.
	 * Initially the number literal token is <code>"0"</code>.
	 *
	 * @return a new unparented number literal node
	 */
	public NumberLiteral newNumberLiteral() {
		NumberLiteral result = new NumberLiteral(this);
		return result;
	}

	/**
	 * Creates and returns a new unparented number literal node.
	 *
	 * @param literal the token for the numeric literal as it would
	 *    appear in Java source code
	 * @return a new unparented number literal node
	 * @exception IllegalArgumentException if the literal is null
	 */
	public NumberLiteral newNumberLiteral(String literal) {
		if (literal == null) {
			throw new IllegalArgumentException();
		}
		NumberLiteral result = new NumberLiteral(this);
		result.setToken(literal);
		return result;
	}

	/**
	 * Creates and returns a new unparented opens directive
	 * node for an unspecified, but legal, name; no target modules
	 *
	 * @return a new unparented opens directive node
	 * @exception UnsupportedOperationException if this operation is used in an AST with level less than JLS9
	 * @since 3.14
	 */
	public OpensDirective newOpensDirective() {
		OpensDirective result = new OpensDirective(this);
		return result;
	}

	/**
	 * Creates an unparented package declaration node owned by this AST.
	 * The package declaration initially declares a package with an
	 * unspecified name.
	 *
	 * @return the new unparented package declaration node
	 */
	public PackageDeclaration newPackageDeclaration() {
		PackageDeclaration result = new PackageDeclaration(this);
		return result;
	}

	/**
	 * Creates and returns a new unparented parameterized type node with the
	 * given type and an empty list of type arguments.
	 *
	 * @param type the type that is parameterized
	 * @return a new unparented parameterized type node
	 * @exception IllegalArgumentException if:
	 * <ul>
	 * <li>the node belongs to a different AST</li>
	 * <li>the node already has a parent</li>
	 * </ul>
	 * @exception UnsupportedOperationException if this operation is used in
	 * a JLS2 AST
	 * @since 3.1
	 */
	public ParameterizedType newParameterizedType(Type type) {
		ParameterizedType result = new ParameterizedType(this);
		result.setType(type);
		return result;
	}

	/**
	 * Creates and returns a new unparented parenthesized expression node
	 * owned by this AST. By default, the expression is unspecified (but legal).
	 *
	 * @return a new unparented parenthesized expression node
	 */
	public ParenthesizedExpression newParenthesizedExpression() {
		ParenthesizedExpression result = new ParenthesizedExpression(this);
		return result;
	}

	/**
	 * Creates and returns a new unparented postfix expression node
	 * owned by this AST. By default, the operator and operand are
	 * unspecified (but legal).
	 *
	 * @return a new unparented postfix expression node
	 */
	public PostfixExpression newPostfixExpression() {
		PostfixExpression result = new PostfixExpression(this);
		return result;
	}

	/**
	 * Creates and returns a new unparented prefix expression node
	 * owned by this AST. By default, the operator and operand are
	 * unspecified (but legal).
	 *
	 * @return a new unparented prefix expression node
	 */
	public PrefixExpression newPrefixExpression() {
		PrefixExpression result = new PrefixExpression(this);
		return result;
	}

	/**
	 * Creates and returns a new unparented primitive type node with the given
	 * type code.
	 *
	 * @param typeCode one of the primitive type code constants declared in
	 *    <code>PrimitiveType</code>
	 * @return a new unparented primitive type node
	 * @exception IllegalArgumentException if the primitive type code is invalid
	 */
	public PrimitiveType newPrimitiveType(PrimitiveType.Code typeCode) {
		PrimitiveType result = new PrimitiveType(this);
		result.setPrimitiveTypeCode(typeCode);
		return result;
	}

	/**
	 * Creates and returns a new unparented provides directive
	 * node for an unspecified, but legal, type; no target types
	 *
	 * @return a new unparented provides directive node
	 * @exception UnsupportedOperationException if this operation is used in an AST with level less than JLS9
	 * @since 3.14
	 */
	public ProvidesDirective newProvidesDirective() {
		ProvidesDirective result = new ProvidesDirective(this);
		return result;
	}

	/**
	 * Creates and returns a new unparented qualified name node for the given
	 * qualifier and simple name child node.
	 *
	 * @param qualifier the qualifier name node
	 * @param name the simple name being qualified
	 * @return a new unparented qualified name node
	 * @exception IllegalArgumentException if:
	 * <ul>
	 * <li>the node belongs to a different AST</li>
	 * <li>the node already has a parent</li>
	 * </ul>
	 */
	public QualifiedName newQualifiedName(
		Name qualifier,
		SimpleName name) {
		QualifiedName result = new QualifiedName(this);
		result.setQualifier(qualifier);
		result.setName(name);
		return result;

	}

	/**
	 * Creates and returns a new unparented qualified type node with
	 * the given qualifier type and name.
	 *
	 * @param qualifier the qualifier type node
	 * @param name the simple name being qualified
	 * @return a new unparented qualified type node
	 * @exception IllegalArgumentException if:
	 * <ul>
	 * <li>the node belongs to a different AST</li>
	 * <li>the node already has a parent</li>
	 * </ul>
	 * @exception UnsupportedOperationException if this operation is used in
	 * a JLS2 AST
	 * @since 3.1
	 */
	public QualifiedType newQualifiedType(Type qualifier, SimpleName name) {
		QualifiedType result = new QualifiedType(this);
		result.setQualifier(qualifier);
		result.setName(name);
		return result;
	}

	/**
	 * Creates and returns a new unparented requires directive
	 * node for an unspecified, but legal, name;
	 *
	 * @return a new unparented requires directive node
	 * @exception UnsupportedOperationException if this operation is used in an AST with level less than JLS9
	 * @since 3.14
	 */
	public RequiresDirective newRequiresDirective() {
		RequiresDirective result = new RequiresDirective(this);
		return result;
	}

	/**
	 * Creates a new unparented return statement node owned by this AST.
	 * By default, the return statement has no expression.
	 *
	 * @return a new unparented return statement node
	 */
	public ReturnStatement newReturnStatement() {
		return new ReturnStatement(this);
	}

	//=============================== NAMES ===========================
	/**
	 * Creates and returns a new unparented simple name node for the given
	 * identifier. The identifier should be a legal Java identifier, but not
	 * a keyword, boolean literal ("true", "false") or null literal ("null").
	 *
	 * @param identifier the identifier
	 * @return a new unparented simple name node
	 * @exception IllegalArgumentException if the identifier is invalid
	 */
	public SimpleName newSimpleName(String identifier) {
		if (identifier == null) {
			throw new IllegalArgumentException();
		}
		SimpleName result = new SimpleName(this);
		result.setIdentifier(identifier);
		return result;
	}

	//=============================== TYPES ===========================
	/**
	 * Creates and returns a new unparented simple type node with the given
	 * type name.
	 * <p>
	 * This method can be used to convert a name (<code>Name</code>) into a
	 * type (<code>Type</code>) by wrapping it.
	 * </p>
	 *
	 * @param typeName the name of the class or interface
	 * @return a new unparented simple type node
	 * @exception IllegalArgumentException if:
	 * <ul>
	 * <li>the node belongs to a different AST</li>
	 * <li>the node already has a parent</li>
	 * </ul>
	 */
	public SimpleType newSimpleType(Name typeName) {
		SimpleType result = new SimpleType(this);
		result.setName(typeName);
		return result;
	}

	/**
	 * Creates and returns a new unparented single member annotation node with
	 * an unspecified type name and value.
	 *
	 * @return a new unparented single member annotation node
	 * @exception UnsupportedOperationException if this operation is used in
	 * a JLS2 AST
	 * @since 3.1
	 */
	public SingleMemberAnnotation newSingleMemberAnnotation() {
		SingleMemberAnnotation result = new SingleMemberAnnotation(this);
		return result;
	}

	/**
	 * Creates an unparented single variable declaration node owned by this AST.
	 * By default, the declaration is for a variable with an unspecified, but
	 * legal, name and type; no modifiers; no array dimensions after the
	 * variable; no initializer; not variable arity.
	 *
	 * @return a new unparented single variable declaration node
	 */
	public SingleVariableDeclaration newSingleVariableDeclaration() {
		SingleVariableDeclaration result = new SingleVariableDeclaration(this);
		return result;
	}

	//=============================== EXPRESSIONS ===========================
	/**
	 * Creates and returns a new unparented string literal node for
	 * the empty string literal.
	 *
	 * @return a new unparented string literal node
	 */
	public StringLiteral newStringLiteral() {
		return new StringLiteral(this);
	}

	/**
	 * Creates an unparented alternate super constructor ("super(...);")
	 * invocation statement node owned by this AST. By default, there is no
	 * qualifier, no type arguments, and the list of arguments is empty.
	 * <p>
	 * Note that this type of node is a Statement, whereas a regular
	 * super method invocation is an Expression. The only valid use of these
	 * statements are as the first statement of a constructor body.
	 * </p>
	 *
	 * @return a new unparented super constructor invocation statement node
	 */
	public SuperConstructorInvocation newSuperConstructorInvocation() {
		SuperConstructorInvocation result =
			new SuperConstructorInvocation(this);
		return result;
	}

	/**
	 * Creates and returns a new unparented super field access expression node
	 * owned by this AST. By default, the expression and field are both
	 * unspecified, but legal, names.
	 *
	 * @return a new unparented super field access expression node
	 */
	public SuperFieldAccess newSuperFieldAccess() {
		SuperFieldAccess result = new SuperFieldAccess(this);
		return result;
	}

	/**
	 * Creates an unparented "super" method invocation expression node owned by
	 * this AST. By default, the name of the method is unspecified (but legal),
	 * there is no qualifier, no type arguments, and the list of arguments is empty.
	 *
	 * @return a new unparented  "super" method invocation
	 *    expression node
	 */
	public SuperMethodInvocation newSuperMethodInvocation() {
		SuperMethodInvocation result = new SuperMethodInvocation(this);
		return result;
	}

	/**
	 * Creates and returns a new unparented super method reference node owned by
	 * this AST. By default, the name of the method is unspecified (but legal),
	 * and there is no qualifier and no type arguments.
	 *
	 * @return a new unparented super method reference node
	 * @since 3.10
	 */
	public SuperMethodReference newSuperMethodReference() {
		SuperMethodReference result = new SuperMethodReference(this);
		return result;
	}

	/**
	 * Creates a new unparented switch case statement node owned by
	 * this AST. By default, the expression is unspecified, but legal.
	 *
	 * @return a new unparented switch case node
	 */
	public SwitchCase newSwitchCase() {
		return new SwitchCase(this);
	}


	/**
	 * Creates a new unparented switch statement node owned by this AST.
	 * By default, the expression is unspecified, but legal, and there are
	 * no statements or switch cases.
	 *
	 * @return a new unparented labeled statement node
	 */
	public SwitchStatement newSwitchStatement() {
		return new SwitchStatement(this);
	}

	/**
	 * Creates a new unparented synchronized statement node owned by this AST.
	 * By default, the expression is unspecified, but legal, and the body is
	 * an empty block.
	 *
	 * @return a new unparented synchronized statement node
	 */
	public SynchronizedStatement newSynchronizedStatement() {
		return new SynchronizedStatement(this);
	}

	/**
	 * Creates and returns a new tag element node.
	 * Initially the new node has no tag name and an empty list of fragments.
	 * <p>
	 * Note that this node type is used only inside doc comments
	 * ({@link Javadoc}).
	 * </p>
	 *
	 * @return a new unparented tag element node
	 * @since 3.0
	 */
	public TagElement newTagElement() {
		TagElement result = new TagElement(this);
		return result;
	}

	/**
	 * Creates and returns a new text element node.
	 * Initially the new node has an empty text string.
	 * <p>
	 * Note that this node type is used only inside doc comments
	 * ({@link Javadoc Javadoc}).
	 * </p>
	 *
	 * @return a new unparented text element node
	 * @since 3.0
	 */
	public TextElement newTextElement() {
		TextElement result = new TextElement(this);
		return result;
	}

	/**
	 * Creates and returns a new unparented "this" expression node
	 * owned by this AST. By default, there is no qualifier.
	 *
	 * @return a new unparented "this" expression node
	 */
	public ThisExpression newThisExpression() {
		ThisExpression result = new ThisExpression(this);
		return result;
	}

	/**
	 * Creates a new unparented throw statement node owned by this AST.
	 * By default, the expression is unspecified, but legal.
	 *
	 * @return a new unparented throw statement node
	 */
	public ThrowStatement newThrowStatement() {
		return new ThrowStatement(this);
	}

	/**
	 * Creates a new unparented try statement node owned by this AST.
	 * By default, the try statement has no resources, an empty block, no catch
	 * clauses, and no finally block.
	 *
	 * @return a new unparented try statement node
	 */
	public TryStatement newTryStatement() {
		return new TryStatement(this);
	}

	/**
	 * Creates an unparented class declaration node owned by this AST.
	 * The name of the class is an unspecified, but legal, name;
	 * no modifiers; no doc comment; no superclass or superinterfaces;
	 * and an empty class body.
	 * <p>
	 * To create an interface, use this method and then call
	 * <code>TypeDeclaration.setInterface(true)</code>.
	 * </p>
	 *
	 * @return a new unparented type declaration node
	 */
	public TypeDeclaration newTypeDeclaration() {
		TypeDeclaration result = new TypeDeclaration(this);
		result.setInterface(false);
		return result;
	}

	/**
	 * Creates a new unparented local type declaration statement node
	 * owned by this AST, for the given type declaration.
	 * <p>
	 * This method can be used to convert any kind of type declaration
	 * (<code>AbstractTypeDeclaration</code>) into a statement
	 * (<code>Statement</code>) by wrapping it.
	 * </p>
	 *
	 * @param decl the type declaration
	 * @return a new unparented local type declaration statement node
	 * @exception IllegalArgumentException if:
	 * <ul>
	 * <li>the node belongs to a different AST</li>
	 * <li>the node already has a parent</li>
	 * </ul>
	 * @since 3.0
	 */
	public TypeDeclarationStatement
			newTypeDeclarationStatement(AbstractTypeDeclaration decl) {
		TypeDeclarationStatement result = new TypeDeclarationStatement(this);
		if (this.apiLevel == AST.JLS2) {
			result.internalSetTypeDeclaration((TypeDeclaration) decl);
		}
		if (this.apiLevel >= AST.JLS3) {
			result.setDeclaration(decl);
		}
		return result;
	}

	/**
	 * Creates a new unparented local type declaration statement node
	 * owned by this AST, for the given type declaration.
	 * <p>
	 * This method can be used to convert a type declaration
	 * (<code>TypeDeclaration</code>) into a statement
	 * (<code>Statement</code>) by wrapping it.
	 * </p>
	 *
	 * @param decl the type declaration
	 * @return a new unparented local type declaration statement node
	 * @exception IllegalArgumentException if:
	 * <ul>
	 * <li>the node belongs to a different AST</li>
	 * <li>the node already has a parent</li>
	 * </ul>
	 */
	public TypeDeclarationStatement
			newTypeDeclarationStatement(TypeDeclaration decl) {
		TypeDeclarationStatement result = new TypeDeclarationStatement(this);
		result.setDeclaration(decl);
		return result;
	}

	/**
	 * Creates and returns a new unparented type literal expression node
	 * owned by this AST. By default, the type is unspecified (but legal).
	 *
	 * @return a new unparented type literal node
	 */
	public TypeLiteral newTypeLiteral() {
		TypeLiteral result = new TypeLiteral(this);
		return result;
	}

	/**
	 * Creates an unparented type method reference node owned by this AST.
	 * By default, the type and method name are unspecified (but legal),
	 * and there are no type arguments.
	 * 
	 * @return a new unparented type method reference node
	 * @exception UnsupportedOperationException if this operation is used in a JLS2, JLS3 or JLS4 AST
	 * @since 3.10
	 */
	public TypeMethodReference newTypeMethodReference() {
		TypeMethodReference result = new TypeMethodReference(this);
		return result;
	}

	/**
	 * Creates and returns a new unparented type parameter type node with an
	 * unspecified type variable name and an empty list of type bounds.
	 *
	 * @return a new unparented type parameter node
	 * @exception UnsupportedOperationException if this operation is used in
	 * a JLS2 AST
	 * @since 3.1
	 */
	public TypeParameter newTypeParameter() {
		TypeParameter result = new TypeParameter(this);
		return result;
	}

	/**
	 * Creates a new unparented union type node owned by this AST.
	 * By default, the union type has no types.
	 *
	 * @return a new unparented UnionType node
	 * @exception UnsupportedOperationException if this operation is used in
	 * a JLS2 or JLS3 AST
	 * @since 3.7.1
	 */
	public UnionType newUnionType() {
		return new UnionType(this);
	}

	/**
	 * Creates and returns a new unparented uses directive
	 * node for an unspecified, but legal, name;
	 *
	 * @return a new unparented uses directive node
	 * @exception UnsupportedOperationException if this operation is used in level less than JLS9
	 * @since 3.14
	 */
	public UsesDirective newUsesDirective() {
		UsesDirective result = new UsesDirective(this);
		return result;
	}

	/**
	 * Creates a new unparented intersection type node owned by this AST.
	 * By default, the intersection type has no types.
	 *
	 * @return a new unparented IntersectionType node
	 * @exception UnsupportedOperationException if this operation is used in
	 * a JLS2, JLS3 or JLS4 AST
	 * @since 3.10
	 */
	public IntersectionType newIntersectionType() {
		return new IntersectionType(this);
	}

	/**
	 * Creates a new unparented local variable declaration expression node
	 * owned by this AST, for the given variable declaration fragment. By
	 * default, there are no modifiers and the base type is unspecified
	 * (but legal).
	 * <p>
	 * This method can be used to convert a variable declaration fragment
	 * (<code>VariableDeclarationFragment</code>) into an expression
	 * (<code>Expression</code>) by wrapping it. Additional variable
	 * declaration fragments can be added afterwards.
	 * </p>
	 *
	 * @param fragment the first variable declaration fragment
	 * @return a new unparented variable declaration expression node
	 * @exception IllegalArgumentException if:
	 * <ul>
	 * <li>the node belongs to a different AST</li>
	 * <li>the node already has a parent</li>
	 * <li>the given fragment is null</li>
	 * </ul>
	 */
	public VariableDeclarationExpression
			newVariableDeclarationExpression(VariableDeclarationFragment fragment) {
		if (fragment == null) {
			throw new IllegalArgumentException();
		}
		VariableDeclarationExpression result =
			new VariableDeclarationExpression(this);
		result.fragments().add(fragment);
		return result;
	}

	/**
	 * Creates an unparented variable declaration fragment node owned by this
	 * AST. By default, the fragment is for a variable with an unspecified, but
	 * legal, name; no extra array dimensions; and no initializer.
	 *
	 * @return a new unparented variable declaration fragment node
	 */
	public VariableDeclarationFragment newVariableDeclarationFragment() {
		VariableDeclarationFragment result = new VariableDeclarationFragment(this);
		return result;
	}

	//=============================== STATEMENTS ===========================
	/**
	 * Creates a new unparented local variable declaration statement node
	 * owned by this AST, for the given variable declaration fragment.
	 * By default, there are no modifiers and the base type is unspecified
	 * (but legal).
	 * <p>
	 * This method can be used to convert a variable declaration fragment
	 * (<code>VariableDeclarationFragment</code>) into a statement
	 * (<code>Statement</code>) by wrapping it. Additional variable
	 * declaration fragments can be added afterwards.
	 * </p>
	 *
	 * @param fragment the variable declaration fragment
	 * @return a new unparented variable declaration statement node
	 * @exception IllegalArgumentException if:
	 * <ul>
	 * <li>the node belongs to a different AST</li>
	 * <li>the node already has a parent</li>
	 * <li>the variable declaration fragment is null</li>
	 * </ul>
	 */
	public VariableDeclarationStatement
			newVariableDeclarationStatement(VariableDeclarationFragment fragment) {
		if (fragment == null) {
			throw new IllegalArgumentException();
		}
		VariableDeclarationStatement result =
			new VariableDeclarationStatement(this);
		result.fragments().add(fragment);
		return result;
	}

	/**
	 * Creates a new unparented while statement node owned by this AST.
	 * By default, the expression is unspecified (but legal), and
	 * the body statement is an empty block.
	 *
	 * @return a new unparented while statement node
	 */
	public WhileStatement newWhileStatement() {
		return new WhileStatement(this);
	}

	/**
	 * Creates and returns a new unparented wildcard type node with no
	 * type bound.
	 *
	 * @return a new unparented wildcard type node
	 * @exception UnsupportedOperationException if this operation is used in
	 * a JLS2 AST
	 * @since 3.1
	 */
	public WildcardType newWildcardType() {
		WildcardType result = new WildcardType(this);
		return result;
	}

	/**
	 * Reports that the given node has just gained a child.
	 *
	 * @param node the node that was modified
	 * @param child the node that was added as a child
	 * @param property the child or child list property descriptor
	 * @since 3.0
	 */
	void postAddChildEvent(ASTNode node, ASTNode child, StructuralPropertyDescriptor property) {
		// IMPORTANT: this method is called by readers during lazy init
		synchronized (this.internalASTLock) {
			// guard against concurrent access by a reader doing lazy init
			if (this.disableEvents > 0) {
				// doing lazy init OR already processing an event
				// System.out.println("[BOUNCE ADD]");
				return;
			} else {
				disableEvents();
			}
		}
		try {
			this.eventHandler.postAddChildEvent(node, child, property);
			// N.B. even if event handler blows up, the AST is not
			// corrupted since node has already been changed
		} finally {
			reenableEvents();
		}
	}

	/**
	 * Reports that the given node has just been cloned.
	 *
	 * @param node the node that was cloned
	 * @param clone the clone of <code>node</code>
	 * @since 3.0
	 */
	void postCloneNodeEvent(ASTNode node, ASTNode clone) {
		synchronized (this.internalASTLock) {
			// guard against concurrent access by a reader doing lazy init
			if (this.disableEvents > 0) {
				// doing lazy init OR already processing an event
				// System.out.println("[BOUNCE CLONE]");
				return;
			} else {
				disableEvents();
			}
		}
		try {
			this.eventHandler.postCloneNodeEvent(node, clone);
			// N.B. even if event handler blows up, the AST is not
			// corrupted since node has already been changed
		} finally {
			reenableEvents();
		}
	}

	/**
	 * Reports that the given node jsut lost a child.
	 *
	 * @param node the node that was modified
	 * @param child the child node that was removed
	 * @param property the child or child list property descriptor
	 * @since 3.0
	 */
	void postRemoveChildEvent(ASTNode node, ASTNode child, StructuralPropertyDescriptor property) {
		// IMPORTANT: this method is called by readers during lazy init
		synchronized (this.internalASTLock) {
			// guard against concurrent access by a reader doing lazy init
			if (this.disableEvents > 0) {
				// doing lazy init OR already processing an event
				// System.out.println("[BOUNCE DEL]");
				return;
			} else {
				disableEvents();
			}
		}
		try {
			this.eventHandler.postRemoveChildEvent(node, child, property);
			// N.B. even if event handler blows up, the AST is not
			// corrupted since node has not been changed yet
		} finally {
			reenableEvents();
		}
	}

	/**
	 * Reports that the given node has just had a child replaced.
	 *
	 * @param node the node modified
	 * @param child the child removed
	 * @param newChild the replacement child
	 * @param property the child or child list property descriptor
	 * @since 3.0
	 */
	void postReplaceChildEvent(ASTNode node, ASTNode child, ASTNode newChild, StructuralPropertyDescriptor property) {
		// IMPORTANT: this method is called by readers during lazy init
		synchronized (this.internalASTLock) {
			// guard against concurrent access by a reader doing lazy init
			if (this.disableEvents > 0) {
				// doing lazy init OR already processing an event
				// System.out.println("[BOUNCE REP]");
				return;
			} else {
				disableEvents();
			}
		}
		try {
			this.eventHandler.postReplaceChildEvent(node, child, newChild, property);
			// N.B. even if event handler blows up, the AST is not
			// corrupted since node has not been changed yet
		} finally {
			reenableEvents();
		}
	}

	/**
	 * Reports that the given node has just changed the value of a
	 * non-child property.
	 *
	 * @param node the node that was modified
	 * @param property the property descriptor
	 * @since 3.0
	 */
	void postValueChangeEvent(ASTNode node, SimplePropertyDescriptor property) {
		// IMPORTANT: this method is called by readers during lazy init
		synchronized (this.internalASTLock) {
			// guard against concurrent access by a reader doing lazy init
			if (this.disableEvents > 0) {
				// doing lazy init OR already processing an event
				// System.out.println("[BOUNCE CHANGE]");
				return;
			} else {
				disableEvents();
			}
		}
		try {
			this.eventHandler.postValueChangeEvent(node, property);
			// N.B. even if event handler blows up, the AST is not
			// corrupted since node has already been changed
		} finally {
			reenableEvents();
		}
	}

	/**
	 * Reports that the given node is about to gain a child.
	 *
	 * @param node the node that to be modified
	 * @param child the node that to be added as a child
	 * @param property the child or child list property descriptor
	 * @since 3.0
	 */
	void preAddChildEvent(ASTNode node, ASTNode child, StructuralPropertyDescriptor property) {
		// IMPORTANT: this method is called by readers during lazy init
		synchronized (this.internalASTLock) {
			// guard against concurrent access by a reader doing lazy init
			if (this.disableEvents > 0) {
				// doing lazy init OR already processing an event
				// System.out.println("[BOUNCE ADD]");
				return;
			} else {
				disableEvents();
			}
		}
		try {
			this.eventHandler.preAddChildEvent(node, child, property);
			// N.B. even if event handler blows up, the AST is not
			// corrupted since node has already been changed
		} finally {
			reenableEvents();
		}
	}

	/**
	 * Reports that the given node is about to be cloned.
	 *
	 * @param node the node to be cloned
	 * @since 3.0
	 */
	void preCloneNodeEvent(ASTNode node) {
		synchronized (this.internalASTLock) {
			// guard against concurrent access by a reader doing lazy init
			if (this.disableEvents > 0) {
				// doing lazy init OR already processing an event
				// System.out.println("[BOUNCE CLONE]");
				return;
			} else {
				disableEvents();
			}
		}
		try {
			this.eventHandler.preCloneNodeEvent(node);
			// N.B. even if event handler blows up, the AST is not
			// corrupted since node has already been changed
		} finally {
			reenableEvents();
		}
	}

	/**
	 * Reports that the given node is about to lose a child.
	 *
	 * @param node the node about to be modified
	 * @param child the node about to be removed
	 * @param property the child or child list property descriptor
	 * @since 3.0
	 */
	void preRemoveChildEvent(ASTNode node, ASTNode child, StructuralPropertyDescriptor property) {
		// IMPORTANT: this method is called by readers during lazy init
		synchronized (this.internalASTLock) {
			// guard against concurrent access by a reader doing lazy init
			if (this.disableEvents > 0) {
				// doing lazy init OR already processing an event
				// System.out.println("[BOUNCE DEL]");
				return;
			} else {
				disableEvents();
			}
		}
		try {
			this.eventHandler.preRemoveChildEvent(node, child, property);
			// N.B. even if event handler blows up, the AST is not
			// corrupted since node has not been changed yet
		} finally {
			reenableEvents();
		}
	}

	/**
	 * Reports that the given node is about have a child replaced.
	 *
	 * @param node the node about to be modified
	 * @param child the child node about to be removed
	 * @param newChild the replacement child
	 * @param property the child or child list property descriptor
	 * @since 3.0
	 */
	void preReplaceChildEvent(ASTNode node, ASTNode child, ASTNode newChild, StructuralPropertyDescriptor property) {
		// IMPORTANT: this method is called by readers during lazy init
		synchronized (this.internalASTLock) {
			// guard against concurrent access by a reader doing lazy init
			if (this.disableEvents > 0) {
				// doing lazy init OR already processing an event
				// System.out.println("[BOUNCE REP]");
				return;
			} else {
				disableEvents();
			}
		}
		try {
			this.eventHandler.preReplaceChildEvent(node, child, newChild, property);
			// N.B. even if event handler blows up, the AST is not
			// corrupted since node has not been changed yet
		} finally {
			reenableEvents();
		}
	}

	/**
	 * Reports that the given node is about to change the value of a
	 * non-child property.
	 *
	 * @param node the node to be modified
	 * @param property the property descriptor
	 * @since 3.0
	 */
	void preValueChangeEvent(ASTNode node, SimplePropertyDescriptor property) {
		// IMPORTANT: this method is called by readers during lazy init
		synchronized (this.internalASTLock) {
			// guard against concurrent access by a reader doing lazy init
			if (this.disableEvents > 0) {
				// doing lazy init OR already processing an event
				// System.out.println("[BOUNCE CHANGE]");
				return;
			} else {
				disableEvents();
			}
		}
		try {
			this.eventHandler.preValueChangeEvent(node, property);
			// N.B. even if event handler blows up, the AST is not
			// corrupted since node has already been changed
		} finally {
			reenableEvents();
		}
	}

	/**
	 * Enables the recording of changes to the given compilation
	 * unit and its descendents. The compilation unit must have
	 * been created by <code>ASTParser</code> and still be in
	 * its original state. Once recording is on,
	 * arbitrary changes to the subtree rooted at the compilation
	 * unit are recorded internally. Once the modification has
	 * been completed, call <code>rewrite</code> to get an object
	 * representing the corresponding edits to the original
	 * source code string.
	 *
	 * @exception IllegalArgumentException if this compilation unit is
	 * marked as unmodifiable, or if this compilation unit has already
	 * been tampered with, or if recording has already been enabled,
	 * or if <code>root</code> is not owned by this AST
	 * @see CompilationUnit#recordModifications()
	 * @since 3.0
	 */
	void recordModifications(CompilationUnit root) {
		if(this.modificationCount != this.originalModificationCount) {
			throw new IllegalArgumentException("AST is already modified"); //$NON-NLS-1$
		} else if(this.rewriter  != null) {
			throw new IllegalArgumentException("AST modifications are already recorded"); //$NON-NLS-1$
		} else if((root.getFlags() & ASTNode.PROTECT) != 0) {
			throw new IllegalArgumentException("Root node is unmodifiable"); //$NON-NLS-1$
		} else if(root.getAST() != this) {
			throw new IllegalArgumentException("Root node is not owned by this ast"); //$NON-NLS-1$
		}

		this.rewriter = new InternalASTRewrite(root);
		setEventHandler(this.rewriter);
	}

	//=============================== ANNOTATIONS ====================

	/**
     * Reenable events.
	 * This method is thread-safe for AST readers.
	 *
	 * @see #disableEvents()
     * @since 3.0
     */
	final void reenableEvents() {
		synchronized (this.internalASTLock) {
			// guard against concurrent access by another reader
			this.disableEvents--;
		}
	}

	/**
	 * Returns the type binding for a "well known" type.
	 * <p>
	 * Note that bindings are generally unavailable unless requested when the
	 * AST is being built.
	 * </p>
	 * <p>
	 * The following type names are supported:
	 * <ul>
	 * <li><code>"boolean"</code></li>
	 * <li><code>"byte"</code></li>
	 * <li><code>"char"</code></li>
	 * <li><code>"double"</code></li>
	 * <li><code>"float"</code></li>
	 * <li><code>"int"</code></li>
	 * <li><code>"long"</code></li>
	 * <li><code>"short"</code></li>
	 * <li><code>"void"</code></li>
	 * <li><code>"java.lang.AssertionError"</code> (since 3.7)</li>
	 * <li><code>"java.lang.Boolean"</code> (since 3.1)</li>
	 * <li><code>"java.lang.Byte"</code> (since 3.1)</li>
	 * <li><code>"java.lang.Character"</code> (since 3.1)</li>
	 * <li><code>"java.lang.Class"</code></li>
	 * <li><code>"java.lang.Cloneable"</code></li>
	 * <li><code>"java.lang.Double"</code> (since 3.1)</li>
	 * <li><code>"java.lang.Error"</code></li>
	 * <li><code>"java.lang.Exception"</code></li>
	 * <li><code>"java.lang.Float"</code> (since 3.1)</li>
	 * <li><code>"java.lang.Integer"</code> (since 3.1)</li>
	 * <li><code>"java.lang.Long"</code> (since 3.1)</li>
	 * <li><code>"java.lang.Object"</code></li>
	 * <li><code>"java.lang.RuntimeException"</code></li>
	 * <li><code>"java.lang.Short"</code> (since 3.1)</li>
	 * <li><code>"java.lang.String"</code></li>
	 * <li><code>"java.lang.StringBuffer"</code></li>
	 * <li><code>"java.lang.Throwable"</code></li>
	 * <li><code>"java.lang.Void"</code> (since 3.1)</li>
	 * <li><code>"java.io.Serializable"</code></li>
	 * </ul>
	 * </p>
	 *
	 * @param name the name of a well known type
	 * @return the corresponding type binding, or <code>null</code> if the
	 *   named type is not considered well known or if no binding can be found
	 *   for it
	 */
	public ITypeBinding resolveWellKnownType(String name) {
		if (name == null) {
			return null;
		}
		return getBindingResolver().resolveWellKnownType(name);
	}

	/**
	 * Converts all modifications recorded into an object
	 * representing the corresponding text edits to the
	 * given document containing the original source
	 * code for the compilation unit that gave rise to
	 * this AST.
	 *
	 * @param document original document containing source code
	 * for the compilation unit
	 * @param options the table of formatter options
	 * (key type: <code>String</code>; value type: <code>String</code>);
	 * or <code>null</code> to use the standard global options
	 * {@link JavaCore#getOptions() JavaCore.getOptions()}.
	 * @return text edit object describing the changes to the
	 * document corresponding to the recorded AST modifications
	 * @exception IllegalArgumentException if the document passed is
	 * <code>null</code> or does not correspond to this AST
	 * @exception IllegalStateException if <code>recordModifications</code>
	 * was not called to enable recording
	 * @see CompilationUnit#rewrite(IDocument, Map)
	 * @since 3.0
	 */
	TextEdit rewrite(IDocument document, Map options) {
		if (document == null) {
			throw new IllegalArgumentException();
		}
		if (this.rewriter  == null) {
			throw new IllegalStateException("Modifications record is not enabled"); //$NON-NLS-1$
		}
		return this.rewriter.rewriteAST(document, options);
	}

	/**
	 * Sets the binding resolver for this AST.
	 *
	 * @param resolver the new binding resolver for this AST
	 */
	void setBindingResolver(BindingResolver resolver) {
		if (resolver == null) {
			throw new IllegalArgumentException();
		}
		this.resolver = resolver;
	}

	/**
	 * Sets default node flags of new nodes of this AST.
	 *
	 * @param flag node flags of new nodes of this AST
	 * @since 3.0
	 */
	void setDefaultNodeFlag(int flag) {
		this.defaultNodeFlag = flag;
	}

	/**
	 * Sets the event handler for this AST.
	 *
	 * @param eventHandler the event handler for this AST
	 * @since 3.0
	 */
	void setEventHandler(NodeEventHandler eventHandler) {
		if (this.eventHandler == null) {
			throw new IllegalArgumentException();
		}
		this.eventHandler = eventHandler;
	}

	void setFlag(int newValue) {
		this.bits |= newValue;
	}

	/**
	 * Set <code>originalModificationCount</code> to the current modification count
	 *
	 * @since 3.0
	 */
	void setOriginalModificationCount(long count) {
		this.originalModificationCount = count;
	}

	/**
     * Checks that this AST operation is only used when
     * building level JLS2 ASTs.

     * @exception UnsupportedOperationException
	 * @since 3.0
     */
	void supportedOnlyIn2() {
	  if (this.apiLevel != AST.JLS2) {
	  	throw new UnsupportedOperationException("Operation not supported in JLS2 AST"); //$NON-NLS-1$
	  }
	}

	/**
     * Checks that this AST operation is not used when
     * building level JLS2 ASTs.

     * @exception UnsupportedOperationException
	 * @since 3.0
     */
	void unsupportedIn2() {
	  if (this.apiLevel == AST.JLS2) {
	  	throw new UnsupportedOperationException("Operation not supported in JLS2 AST"); //$NON-NLS-1$
	  }
	}
}
<|MERGE_RESOLUTION|>--- conflicted
+++ resolved
@@ -209,10 +209,7 @@
 	 * </p>
 	 *
 	 * @since 3.14
-<<<<<<< HEAD
-=======
 	 * @deprecated Clients should use the {@link #JLS10} AST API instead.
->>>>>>> a286dada
 	 */
 	public static final int JLS9 = 9;
 
