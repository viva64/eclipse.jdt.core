--- conflicted
+++ resolved
@@ -9605,13 +9605,6 @@
 			ASTNode.JAVADOC_REGION,
 			ASTNode.JAVADOC_TEXT_ELEMENT,
 			ASTNode.RECORD_PATTERN,
-<<<<<<< HEAD
-			ASTNode.ENHANCED_FOR_WITH_RECORD_PATTERN,
-=======
-			ASTNode.STRING_TEMPLATE_EXPRESSION,
-			ASTNode.STRING_FRAGMENT,
-			ASTNode.STRING_TEMPLATE_COMPONENT,
->>>>>>> 565cabe5
 			ASTNode.EitherOr_MultiPattern,
 			ASTNode.UNNAMED_CLASS
 		};
