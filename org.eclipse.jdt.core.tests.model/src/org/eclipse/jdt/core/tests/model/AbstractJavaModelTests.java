--- conflicted
+++ resolved
@@ -3510,7 +3510,6 @@
 				newJclSrcString = "JCL18_SRC"; // Use the same source
 			}
 		} else {
-<<<<<<< HEAD
 			if (compliance.equals("23")) {
 				newJclLibString = "JCL_23_LIB";
 				newJclSrcString = "JCL_23_SRC";
@@ -3518,14 +3517,6 @@
 				newJclLibString = "JCL_22_LIB";
 				newJclSrcString = "JCL_22_SRC";
 			} else if (compliance.equals("21")) {
-=======
-			if (compliance.equals("22")) {
-				// Reuse the same 17 stuff as of now. No real need for a new one
-				newJclLibString = "JCL_22_LIB";
-				newJclSrcString = "JCL_22_SRC";
-			} else			if (compliance.equals("21")) {
-				// Reuse the same 14 stuff as of now. No real need for a new one
->>>>>>> a20fd7f8
 				newJclLibString = "JCL_21_LIB";
 				newJclSrcString = "JCL_21_SRC";
 			} else if (compliance.equals("19")) {
@@ -3739,13 +3730,8 @@
 					null);
 			}
 		} else if ("22".equals(compliance)) {
-<<<<<<< HEAD
-			if (JavaCore.getClasspathVariable("JCL_21_LIB") == null) {
-				setupExternalJCL("jclMin21");
-=======
 			if (JavaCore.getClasspathVariable("JCL_22_LIB") == null) {
 				setupExternalJCL("jclMin22");
->>>>>>> a20fd7f8
 				JavaCore.setClasspathVariables(
 					new String[] {"JCL_22_LIB", "JCL_22_SRC", "JCL_SRCROOT"},
 					new IPath[] {getExternalJCLPath("22"), getExternalJCLSourcePath("22"), getExternalJCLRootSourcePath()},
